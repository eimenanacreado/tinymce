/**
 * Copyright (c) Tiny Technologies, Inc. All rights reserved.
 * Licensed under the LGPL or a commercial license.
 * For LGPL see License.txt in the project root for license information.
 * For commercial licenses see https://www.tiny.cloud/
 */

import { Fun } from '@ephox/katamari';
import InsertBlock from './InsertBlock';
import InsertBr from './InsertBr';
import NewLineAction from './NewLineAction';
import { Editor } from '../api/Editor';
import { EditorEvent } from '../api/dom/EventUtils';
import { KeyboardEvent } from '@ephox/dom-globals';

<<<<<<< HEAD
const insert = function (editor, evt?) {
=======
const insert = function (editor: Editor, evt: EditorEvent<KeyboardEvent>) {
>>>>>>> edf4d71c
  NewLineAction.getAction(editor, evt).fold(
    function () {
      InsertBr.insert(editor, evt);
    },
    function () {
      InsertBlock.insert(editor, evt);
    },
    Fun.noop
  );
};

export default {
  insert
};<|MERGE_RESOLUTION|>--- conflicted
+++ resolved
@@ -13,11 +13,7 @@
 import { EditorEvent } from '../api/dom/EventUtils';
 import { KeyboardEvent } from '@ephox/dom-globals';
 
-<<<<<<< HEAD
-const insert = function (editor, evt?) {
-=======
-const insert = function (editor: Editor, evt: EditorEvent<KeyboardEvent>) {
->>>>>>> edf4d71c
+const insert = function (editor: Editor, evt?: EditorEvent<KeyboardEvent>) {
   NewLineAction.getAction(editor, evt).fold(
     function () {
       InsertBr.insert(editor, evt);
