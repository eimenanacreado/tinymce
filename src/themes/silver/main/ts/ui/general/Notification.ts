--- conflicted
+++ resolved
@@ -22,22 +22,14 @@
 
 // tslint:disable-next-line:no-empty-interface
 export interface NotificationSketchDetail extends Sketcher.SingleSketchDetail {
-<<<<<<< HEAD
-  text: () => string;
-  level: () => Option<'info' | 'warn' | 'error' | 'success'>;
-  icon: () => Option<string>;
-  onAction: () => Function;
-  progress: () => Boolean;
-  iconProvider: () => IconProvider;
-  translationProvider: () => (text: Untranslated) => TranslatedString;
-=======
+
   text: string;
   level: Option<'info' | 'warn' | 'error' | 'success'>;
   icon: Option<string>;
   onAction: Function;
   progress: Boolean;
   iconProvider: IconProvider;
->>>>>>> 57daea66
+  translationProvider: (text: Untranslated) => TranslatedString;
 }
 
 export interface NotificationSketcher extends Sketcher.SingleSketch<NotificationSketchSpec, NotificationSketchDetail>, NotificationSketchApis {
@@ -58,11 +50,7 @@
   const memBannerText = Memento.record({
     dom: {
       tag: 'p',
-<<<<<<< HEAD
-      innerHtml: detail.translationProvider()(detail.text())
-=======
-      innerHtml: detail.text
->>>>>>> 57daea66
+      innerHtml: detail.translationProvider(detail.text)
     },
     behaviours: Behaviour.derive([
       Replacing.config({ })
