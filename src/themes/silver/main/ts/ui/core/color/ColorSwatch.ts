/**
 * Copyright (c) Tiny Technologies, Inc. All rights reserved.
 * Licensed under the LGPL or a commercial license.
 * For LGPL see License.txt in the project root for license information.
 * For commercial licenses see https://www.tiny.cloud/
 */

<<<<<<< HEAD
import { HexColour, RgbaColour } from '@ephox/acid';
import { Menu, Toolbar } from '@ephox/bridge';
import { Cell, Option, Strings } from '@ephox/katamari';
=======
import { Menu, Toolbar, Types } from '@ephox/bridge';
import { Cell, Option } from '@ephox/katamari';
>>>>>>> 43d61206
import { Editor } from 'tinymce/core/api/Editor';
import Settings from './Settings';

export interface ColorSwatchDialogData {
  colorpicker: string;
}

const getCurrentColor = function (editor: Editor, format) {
  let color;

  editor.dom.getParents(editor.selection.getStart(), function (elm) {
    let value;

    if ((value = elm.style[format === 'forecolor' ? 'color' : 'background-color'])) {
      color = color ? color : value;
    }
  });

  return color;
};

const applyFormat = function (editor: Editor, format, value) {
  editor.undoManager.transact(function () {
    editor.focus();
    editor.formatter.apply(format, { value });
    editor.nodeChanged();
  });
};

const removeFormat = function (editor: Editor, format) {
  editor.undoManager.transact(function () {
    editor.focus();
    editor.formatter.remove(format, { value: null }, null, true);
    editor.nodeChanged();
  });
};

const registerCommands = (editor: Editor) => {
  editor.addCommand('mceApplyTextcolor', function (format, value) {
    applyFormat(editor, format, value);
  });

  editor.addCommand('mceRemoveTextcolor', function (format) {
    removeFormat(editor, format);
  });
};

const calcCols = (colors) => {
  return Math.max(5, Math.ceil(Math.sqrt(colors)));
};

const getColorCols = function (editor: Editor) {
  const colors = Settings.getColors(editor);
  const defaultCols = calcCols(colors.length);
  return Settings.getColorCols(editor, defaultCols);
};

const getAdditionalColors = (hasCustom: boolean): Menu.ChoiceMenuItemApi[] => {
  const type: 'choiceitem' = 'choiceitem';
  const remove = {
    type,
    text: 'Remove color',
    icon: 'color-swatch-remove-color',
    value: 'remove'
  };
  const custom = {
    type,
    text: 'Custom color',
    icon: 'color-picker',
    value: 'custom'
  };
  return hasCustom ? [
    remove,
    custom
  ] : [remove];
};

const applyColour = function (editor: Editor, format, value, onChoice: (v: string) => void) {
  if (value === 'custom') {
    const dialog = colorPickerDialog(editor);
    dialog((colorOpt) => {
      colorOpt.each((color) => {
        Settings.addColor(color);
        editor.execCommand('mceApplyTextcolor', format, color);
        onChoice(color);
      });
    }, '#000000');
  } else if (value === 'remove') {
    onChoice('');
    editor.execCommand('mceRemoveTextcolor', format);
  } else {
    onChoice(value);
    editor.execCommand('mceApplyTextcolor', format, value);
  }
};

const getFetch = (colors: Menu.ChoiceMenuItemApi[], hasCustom: boolean) => (callback) => {
  callback(
    colors.concat(Settings.getCurrentColors().concat(getAdditionalColors(hasCustom)))
  );
};

const registerTextColorButton = (editor: Editor, name: string, format: string, tooltip: string) => {
  editor.ui.registry.addSplitButton(name, (() => {
    const lastColour = Cell(null);
    return {
      type: 'splitbutton',
      tooltip,
      presets: 'color',
      icon: name === 'forecolor' ? 'text-color' : 'highlight-bg-color',
      select: (value) => {
        const optCurrentRgb = Option.from(getCurrentColor(editor, format));
        return optCurrentRgb.bind((currentRgb) => {
          return RgbaColour.fromString(currentRgb).map((rgba) => {
            const currentHex = HexColour.fromRgba(rgba).value();
            // note: value = '#FFFFFF', currentHex = 'ffffff'
            return Strings.contains(value.toLowerCase(), currentHex);
          });
        }).getOr(false);
      },
      columns: getColorCols(editor),
      fetch: getFetch(Settings.getColors(editor), Settings.hasCustomColors(editor)),
      onAction: (splitButtonApi) => {
        // do something with last colour
        if (lastColour.get() !== null) {
          applyColour(editor, format, lastColour.get(), () => { });
        }
      },
      onItemAction: (splitButtonApi, value) => {
        applyColour(editor, format, value, (newColour) => {

          const setIconFillAndStroke = (pathId, colour) => {
            splitButtonApi.setIconFill(pathId, colour);
            splitButtonApi.setIconStroke(pathId, colour);
          };

          lastColour.set(newColour);
          const id = name === 'forecolor' ? 'tox-icon-text-color__color' : 'tox-icon-highlight-bg-color__color';
          setIconFillAndStroke(id, newColour);
        });
      }
    } as Toolbar.ToolbarSplitButtonApi;
  })());
};

const colorPickerDialog = (editor: Editor) => (callback, value: string) => {
  const getOnSubmit = (callback) => {
    return (api) => {
      const data = api.getData();
      callback(Option.from(data.colorpicker));
      api.close();
    };
  };

  const onAction = (api: Types.Dialog.DialogInstanceApi<ColorSwatchDialogData>, details) => {
    if (details.name === 'hex-valid') {
      if (details.value) {
        api.enable('ok');
      } else {
        api.disable('ok');
      }
    }
  };

  const initialData: ColorSwatchDialogData = {
    colorpicker: value
  };

  const submit = getOnSubmit(callback);
  editor.windowManager.open({
    title: 'Color Picker',
    size: 'normal',
    body: {
      type: 'panel',
      items: [
        {
          type: 'colorpicker',
          name: 'colorpicker',
          label: 'Color'
        }
      ]
    },
    buttons: [
      {
        type: 'cancel',
        name: 'cancel',
        text: 'Cancel',
      },
      {
        type: 'submit',
        name: 'save',
        text: 'Save',
        primary: true
      }
    ],
    initialData,
    onAction,
    onSubmit: submit,
    onClose: () => { },
    onCancel: () => {
      callback(Option.none());
    }
  });
};

const register = (editor: Editor) => {
  registerCommands(editor);
  registerTextColorButton(editor, 'forecolor', 'forecolor', 'Text color');
  registerTextColorButton(editor, 'backcolor', 'hilitecolor', 'Background color');
};

export default { register, getFetch, colorPickerDialog, getCurrentColor, getColorCols, calcCols};<|MERGE_RESOLUTION|>--- conflicted
+++ resolved
@@ -5,14 +5,9 @@
  * For commercial licenses see https://www.tiny.cloud/
  */
 
-<<<<<<< HEAD
 import { HexColour, RgbaColour } from '@ephox/acid';
-import { Menu, Toolbar } from '@ephox/bridge';
+import { Menu, Toolbar, Types } from '@ephox/bridge';
 import { Cell, Option, Strings } from '@ephox/katamari';
-=======
-import { Menu, Toolbar, Types } from '@ephox/bridge';
-import { Cell, Option } from '@ephox/katamari';
->>>>>>> 43d61206
 import { Editor } from 'tinymce/core/api/Editor';
 import Settings from './Settings';
 
