--- conflicted
+++ resolved
@@ -1,8 +1,4 @@
-<<<<<<< HEAD
-import { AddEventsBehaviour, AlloyEvents, Behaviour, Dragging, GuiFactory, Replacing, SimpleSpec } from '@ephox/alloy';
-=======
-import { AddEventsBehaviour, AlloyEvents, Behaviour, Dragging, Focusing, Keying, Tabstopping, SimpleSpec } from '@ephox/alloy';
->>>>>>> 6766d790
+import { Behaviour, Dragging, SimpleSpec } from '@ephox/alloy';
 import { Strings } from '@ephox/katamari';
 import { Editor } from 'tinymce/core/api/Editor';
 import I18n from '../../../../../../core/main/ts/api/util/I18n';
@@ -10,13 +6,7 @@
 import { getDefaultOr } from '../icons/Icons';
 import { resize, ResizeTypes } from '../sizing/Resize';
 import ElementPath from './ElementPath';
-<<<<<<< HEAD
-=======
-import { ResizeTypes, resize } from '../sizing/Resize';
-import { Editor } from 'tinymce/core/api/Editor';
-import { UiFactoryBackstageProviders } from '../../backstage/Backstage';
 import { renderWordCount } from './WordCount';
->>>>>>> 6766d790
 
 const renderStatusbar = (editor: Editor, providersBackstage: UiFactoryBackstageProviders): SimpleSpec => {
   const renderResizeHandlerIcon = (resizeType: ResizeTypes): SimpleSpec => {
@@ -116,4 +106,4 @@
   };
 };
 
-export { renderStatusbar };+export { renderStatusbar };
