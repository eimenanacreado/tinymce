--- conflicted
+++ resolved
@@ -11,11 +11,8 @@
   Sketcher,
   SystemEvents,
   UiSketcher,
-<<<<<<< HEAD
   Tabstopping,
-=======
   AlloyComponent,
->>>>>>> 274a1080
 } from '@ephox/alloy';
 import { FieldSchema } from '@ephox/boulder';
 import { Arr, Fun, Option, Result } from '@ephox/katamari';
