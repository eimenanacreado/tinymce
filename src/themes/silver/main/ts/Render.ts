--- conflicted
+++ resolved
@@ -180,14 +180,11 @@
     } as OuterContainerSketchSpec)
   );
 
-<<<<<<< HEAD
+  lazyOuterContainer = Option.some(outerContainer);
+
   editor.shortcuts.add('alt+F9', 'focus menubar', function () {
     OuterContainer.focusMenubar(outerContainer);
   });
-=======
-  lazyOuterContainer = Option.some(outerContainer);
-
->>>>>>> 274a1080
   editor.shortcuts.add('alt+F10', 'focus toolbar', function () {
     OuterContainer.focusToolbar(outerContainer);
   });
