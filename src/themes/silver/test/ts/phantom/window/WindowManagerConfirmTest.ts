--- conflicted
+++ resolved
@@ -87,24 +87,13 @@
                             s.element('div', {
                               classes: [ arr.has('tox-dialog__footer-start') ],
                               attrs: {
-<<<<<<< HEAD
-                                'type': str.is('button'),
-                                'data-alloy-tabstop': str.is('true')
-                              },
-=======
                                 role: str.is('presentation')
                               }
->>>>>>> 50918f3f
                             }),
                             s.element('div', {
                               classes: [ arr.has('tox-dialog__footer-end') ],
                               attrs: {
-<<<<<<< HEAD
-                                'type': str.is('button'),
-                                'data-alloy-tabstop': str.is('true')
-=======
                                 role: str.is('presentation')
->>>>>>> 50918f3f
                               },
                               children: [
                                 s.element('button', {
@@ -114,7 +103,6 @@
                                   ],
                                   attrs: {
                                     'type': str.is('button'),
-                                    'role': str.is('button'),
                                     'data-alloy-tabstop': str.is('true')
                                   },
                                 }),
@@ -125,7 +113,6 @@
                                   ],
                                   attrs: {
                                     'type': str.is('button'),
-                                    'role': str.is('button'),
                                     'data-alloy-tabstop': str.is('true')
                                   },
                                 })
