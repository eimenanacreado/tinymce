--- conflicted
+++ resolved
@@ -1,15 +1,11 @@
-import { Assertions, Pipeline, Step } from '@ephox/agar';
+import { Assertions, Pipeline, Step, TestLogs } from '@ephox/agar';
 import { Merger } from '@ephox/katamari';
 import { DomEvent, Element, Html, Insert, Remove } from '@ephox/sugar';
 import TestStore from './TestStore';
 import * as Attachment from '../../../../../../main/ts/ephox/alloy/api/system/Attachment';
 import * as Gui from '../../../../../../main/ts/ephox/alloy/api/system/Gui';
 import { document, console } from '@ephox/dom-globals';
-<<<<<<< HEAD
-import { AgarLogs } from '@ephox/agar/lib/main/ts/ephox/agar/pipe/Pipe';
-=======
 import { AlloyComponent } from '../../../../../../main/ts/ephox/alloy/api/component/ComponentApi';
->>>>>>> d444b962
 
 const setup = (createComponent, f: (doc: Element, body: Element, gui: Gui.GuiSystem, component: AlloyComponent, store) => Array<Step<any, any>>, success, failure) => {
   const store = TestStore();
@@ -31,7 +27,7 @@
     // tslint:disable-next-line
     // console.error(e);
     failure(e, logs);
-  }, AgarLogs.init());
+  }, TestLogs.init());
 };
 
 const mSetupKeyLogger = (body) => {
