import { Arr, Fun, Merger, Option } from '@ephox/katamari';
import { PlatformDetection } from '@ephox/sand';
import { Css, Width, Height } from '@ephox/sugar';

import * as Behaviour from '../../api/behaviour/Behaviour';
import { Keying } from '../../api/behaviour/Keying';
import { Representing } from '../../api/behaviour/Representing';
import * as SketchBehaviours from '../../api/component/SketchBehaviours';
import * as AlloyEvents from '../../api/events/AlloyEvents';
import * as NativeEvents from '../../api/events/NativeEvents';
import * as AlloyParts from '../../parts/AlloyParts';
import * as GradientActions from '../common/GradientActions';

import { EventFormat, CustomEvent } from '../../events/SimulatedEvent';

const isTouch = PlatformDetection.detect().deviceType.isTouch();

const sketch = function (detail, components, spec, externals) {
  const range = detail.max() - detail.min();

  const getXCentre = function (component) {
    const rect = component.element().dom().getBoundingClientRect();
    return (rect.left + rect.right) / 2;
  };

  const getYCentre = function (component) {
    const rect = component.element().dom().getBoundingClientRect();
    return (rect.top + rect.bottom) / 2;
  };

  const getThumb = function (component) {
    return AlloyParts.getPartOrDie(component, detail, 'thumb');
  };

  const getOffset = function (slider, spectrumBounds, detail, getCentre, edgeProperty, lengthProperty) {
    const v = detail.value().get();
    if (v < detail.min()) {
      return AlloyParts.getPart(slider, detail, 'left-edge').fold(function () {
        return 0;
      }, function (ledge) {
        return getCentre(ledge) - spectrumBounds[edgeProperty];
      });
    } else if (v > detail.max()) {
      // position at right edge
      return AlloyParts.getPart(slider, detail, 'right-edge').fold(function () {
        return spectrumBounds[lengthProperty];
      }, function (redge) {
        return getCentre(redge) - spectrumBounds[edgeProperty];
      });
    } else {
      // position along the slider
      return (detail.value().get() - detail.min()) / range * spectrumBounds[lengthProperty];
    }
  };

  const getXOffset = function (slider, spectrumBounds, detail) {
    return getOffset(slider, spectrumBounds, detail, getXCentre, 'left', 'width');
  }

  const getYOffset = function (slider, spectrumBounds, detail) {
    return getOffset(slider, spectrumBounds, detail, getYCentre, 'top', 'height');
  };

  const getPos = function (slider, getOffset, edgeProperty) {
    const spectrum = AlloyParts.getPartOrDie(slider, detail, 'spectrum');
    const spectrumBounds = spectrum.element().dom().getBoundingClientRect();
    const sliderBounds = slider.element().dom().getBoundingClientRect();

    const offset = getOffset(slider, spectrumBounds, detail);
    return (spectrumBounds[edgeProperty] - sliderBounds[edgeProperty]) + offset;
  };

  const getXPos = function (slider) {
    return getPos(slider, getXOffset, 'left');
  }

  const getYPos = function (slider) {
    return getPos(slider, getYOffset, 'top');
  };

  const refresh = function (component) {
    const thumb = getThumb(component);
    if (detail.orientation() === 'vertical') {
      const pos = getYPos(component);
      const thumbRadius = Height.get(thumb.element()) / 2;
      Css.set(thumb.element(), 'top', (pos - thumbRadius) + 'px');
    } else {
      const pos = getXPos(component);
      const thumbRadius = Width.get(thumb.element()) / 2;
      Css.set(thumb.element(), 'left', (pos - thumbRadius) + 'px');
    }
  };

  const changeValue = function (component, newValue) {
    const oldValue = detail.value().get();
    const thumb = getThumb(component);
    const edgeProp = (detail.orientation() === 'vertical') ? 'top' : 'left';
    // The left check is used so that the first click calls refresh
    if (oldValue !== newValue || Css.getRaw(thumb.element(), edgeProp).isNone()) {
      detail.value().set(newValue);
      refresh(component);
      detail.onChange()(component, thumb, newValue);
      return Option.some(true);
    } else {
      return Option.none();
    }
  };

  const resetToMin = function (slider) {
    changeValue(slider, detail.min());
  };

  const resetToMax = function (slider) {
    changeValue(slider, detail.max());
  };

  const uiEventsArr = isTouch ? [
    AlloyEvents.run(NativeEvents.touchstart(), function (slider, simulatedEvent) {
      detail.onDragStart()(slider, getThumb(slider));
    }),
    AlloyEvents.run(NativeEvents.touchend(), function (slider, simulatedEvent) {
      detail.onDragEnd()(slider, getThumb(slider));
    })
  ] : [
    AlloyEvents.run(NativeEvents.mousedown(), function (slider, simulatedEvent) {
      simulatedEvent.stop();
      detail.onDragStart()(slider, getThumb(slider));
      detail.mouseIsDown().set(true);
    }),
    AlloyEvents.run(NativeEvents.mouseup(), function (slider, simulatedEvent) {
      detail.onDragEnd()(slider, getThumb(slider));
      detail.mouseIsDown().set(false);
    })
  ];

  return {
    uid: detail.uid(),
    dom: detail.dom(),
    components,

    behaviours: Merger.deepMerge(
      Behaviour.derive(
        Arr.flatten([
          !isTouch ? [
            Keying.config({
              mode: 'special',
              focusIn (slider) {
                return AlloyParts.getPart(slider, detail, 'spectrum').map(Keying.focusIn).map(Fun.constant(true));
              }
            })
          ] : [],
          [
            Representing.config({
              store: {
                mode: 'manual',
                getValue (_) {
                  return detail.value().get();
                }
              }
            })
          ]
        ])
      ),
      SketchBehaviours.get(detail.sliderBehaviours())
    ),

    events: AlloyEvents.derive(
      [
<<<<<<< HEAD
        AlloyEvents.run(GradientActions.changeEvent(), function (slider, simulatedEvent) {
=======
        AlloyEvents.run<CustomEvent>(SliderActions.changeEvent(), function (slider, simulatedEvent) {
>>>>>>> 1e711ff8
          changeValue(slider, simulatedEvent.event().value());
        }),
        AlloyEvents.runOnAttached(function (slider, simulatedEvent) {
          detail.value().set(detail.getInitialValue()());
          const thumb = getThumb(slider);
          // Call onInit instead of onChange for the first value.
          refresh(slider);
          detail.onInit()(slider, thumb, detail.value().get());
        })
      ].concat(uiEventsArr)
    ),

    apis: {
      resetToMin,
      resetToMax,
      refresh
    },

    domModification: {
      styles: {
        position: 'relative'
      }
    }
  };
};

export {
  sketch
};<|MERGE_RESOLUTION|>--- conflicted
+++ resolved
@@ -166,11 +166,7 @@
 
     events: AlloyEvents.derive(
       [
-<<<<<<< HEAD
-        AlloyEvents.run(GradientActions.changeEvent(), function (slider, simulatedEvent) {
-=======
-        AlloyEvents.run<CustomEvent>(SliderActions.changeEvent(), function (slider, simulatedEvent) {
->>>>>>> 1e711ff8
+        AlloyEvents.run<CustomEvent>(GradientActions.changeEvent(), function (slider, simulatedEvent) {
           changeValue(slider, simulatedEvent.event().value());
         }),
         AlloyEvents.runOnAttached(function (slider, simulatedEvent) {
