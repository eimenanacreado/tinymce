--- conflicted
+++ resolved
@@ -4,10 +4,7 @@
 
 import * as ObjIndex from '../alien/ObjIndex';
 import * as DomModification from '../dom/DomModification';
-<<<<<<< HEAD
-=======
 import { DomDefinition } from '../dom/DomDefinition';
->>>>>>> c7e92c3c
 
 const behaviourDom = function (name, modification) {
   return {
@@ -80,11 +77,7 @@
   value: onlyOne
 };
 
-<<<<<<< HEAD
-const combine = function (info, baseMod, behaviours, base) {
-=======
 const combine = function (info, baseMod, behaviours, base): Result<DomDefinition, any> {
->>>>>>> c7e92c3c
   // Get the Behaviour DOM modifications
   const behaviourDoms = Merger.deepMerge({ }, baseMod);
   Arr.each(behaviours, function (behaviour) {
