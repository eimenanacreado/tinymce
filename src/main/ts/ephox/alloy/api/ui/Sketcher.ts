<<<<<<< HEAD
import { FieldSchema, ValueSchema, FieldProcessorAdt } from '@ephox/boulder';
import { Fun, Merger, Obj } from '@ephox/katamari';
=======
import { DslType, FieldSchema, ValueSchema } from '@ephox/boulder';
import { Fun, Merger, Obj } from '@ephox/katamari';
import { EventHandlerConfig } from '../../api/events/AlloyEvents';
>>>>>>> c7e92c3c

import * as FunctionAnnotator from '../../debugging/FunctionAnnotator';
import * as AlloyParts from '../../parts/AlloyParts';
import * as GuiTypes from './GuiTypes';
import * as UiSketcher from './UiSketcher';
<<<<<<< HEAD
import { AlloyComponent } from 'ephox/alloy/api/component/ComponentApi';

export interface SingleSketch {
  name: () => string;
  configFields: () => FieldProcessorAdt[];
  partFields: () => FieldProcessorAdt[];
  sketch: (spec) => SketchSpec;
}

export interface CompositeSketch extends SingleSketch {
  parts: () => any;
  [key: string]: Function;
}

export interface SketchSpec {
  behaviours: {};
  domModification: {};
  eventOrder: {};
  events: {};
  components: AlloyComponent[];
  dom: { tag: string };
=======
import { AlloyBehaviourSchema } from '../../api/behaviour/Behaviour';

export interface RawElementSchema {
  tag: string;
  attributes?: Record<string, any>;
  styles?: Record<string, string>;
  innerHtml?: string;
  classes?: string[];
}

export type AlloyComponentsSpec = RawDomSchema[] | SketchSpec[];
export type AlloyMixedSpec = RawDomSchema | SketchSpec;

export interface SingleSketch {
  name: () => string;
  configFields: () => DslType.FieldProcessorAdt[];
  partFields: () => DslType.FieldProcessorAdt[];
  sketch: (spec: Record<string, any>) => SketchSpec;
  factory: UiSketcher.SingleFactory;
}

export interface CompositeSketch  {
  name: () => string;
  configFields: () => DslType.FieldProcessorAdt[];
  partFields: () => DslType.FieldProcessorAdt[];
  sketch: (spec: Record<string, any>) => SketchSpec;

  parts: () => any;
  factory: UiSketcher.CompositeFactory;
  // [key: string]: Function;
}

// TODO: Morgan -> check these
export interface RawDomSchema {
  dom: RawElementSchema;
  components?: AlloyComponentsSpec;
  items?: RawDomSchema[];
  type?: string;
  data?: {};
  markers?: {};
  behaviours?: Record<string, AlloyBehaviourSchema>;
  events?: EventHandlerConfig | {};
}

export interface RawDomSchemaUid extends RawDomSchema {
  uid: string;
}

// TODO: Morgan -> check these, should domModification and eventOrder be part of RawDomSchema too?
export interface SketchSpec extends RawDomSchema {
  domModification: {};
  eventOrder: {};
>>>>>>> c7e92c3c
  uid: string;
  'debug.sketcher': {};
}

<<<<<<< HEAD
=======
export function isSketchSpec(spec: RawDomSchema | SketchSpec): spec is SketchSpec {
  return (<SketchSpec> spec).uid !== undefined;
}

>>>>>>> c7e92c3c
const singleSchema = ValueSchema.objOfOnly([
  FieldSchema.strict('name'),
  FieldSchema.strict('factory'),
  FieldSchema.strict('configFields'),
  FieldSchema.defaulted('apis', { }),
  FieldSchema.defaulted('extraApis', { })
]);

const compositeSchema = ValueSchema.objOfOnly([
  FieldSchema.strict('name'),
  FieldSchema.strict('factory'),
  FieldSchema.strict('configFields'),
  FieldSchema.strict('partFields'),
  FieldSchema.defaulted('apis', { }),
  FieldSchema.defaulted('extraApis', { })
]);

const single = function (rawConfig) {
  const config = ValueSchema.asRawOrDie('Sketcher for ' + rawConfig.name, singleSchema, rawConfig);

  const sketch = function (spec) {
    return UiSketcher.single(config.name, config.configFields, config.factory, spec);
  };

  const apis = Obj.map(config.apis, GuiTypes.makeApi);
  const extraApis = Obj.map(config.extraApis, function (f, k) {
    return FunctionAnnotator.markAsExtraApi(f, k);
  });

  return Merger.deepMerge(
    {
      name: Fun.constant(config.name),
      partFields: Fun.constant([ ]),
      configFields: Fun.constant(config.configFields),

      sketch
    },
    apis,
    extraApis
  ) as SingleSketch;
};

const composite = function (rawConfig) {
  const config = ValueSchema.asRawOrDie('Sketcher for ' + rawConfig.name, compositeSchema, rawConfig);

  const sketch = function (spec) {
    return UiSketcher.composite(config.name, config.configFields, config.partFields, config.factory, spec);
  };

  // These are constructors that will store their configuration.
  const parts = AlloyParts.generate(config.name, config.partFields);

  const apis = Obj.map(config.apis, GuiTypes.makeApi);
  const extraApis = Obj.map(config.extraApis, function (f, k) {
    return FunctionAnnotator.markAsExtraApi(f, k);
  });

  return Merger.deepMerge(
    {
      name: Fun.constant(config.name),
      partFields: Fun.constant(config.partFields),
      configFields: Fun.constant(config.configFields),
      sketch,
      parts: Fun.constant(parts)
    },
    apis,
    extraApis
  ) as CompositeSketch;
};

export {
  single,
  composite
};<|MERGE_RESOLUTION|>--- conflicted
+++ resolved
@@ -1,39 +1,11 @@
-<<<<<<< HEAD
-import { FieldSchema, ValueSchema, FieldProcessorAdt } from '@ephox/boulder';
-import { Fun, Merger, Obj } from '@ephox/katamari';
-=======
 import { DslType, FieldSchema, ValueSchema } from '@ephox/boulder';
 import { Fun, Merger, Obj } from '@ephox/katamari';
 import { EventHandlerConfig } from '../../api/events/AlloyEvents';
->>>>>>> c7e92c3c
 
 import * as FunctionAnnotator from '../../debugging/FunctionAnnotator';
 import * as AlloyParts from '../../parts/AlloyParts';
 import * as GuiTypes from './GuiTypes';
 import * as UiSketcher from './UiSketcher';
-<<<<<<< HEAD
-import { AlloyComponent } from 'ephox/alloy/api/component/ComponentApi';
-
-export interface SingleSketch {
-  name: () => string;
-  configFields: () => FieldProcessorAdt[];
-  partFields: () => FieldProcessorAdt[];
-  sketch: (spec) => SketchSpec;
-}
-
-export interface CompositeSketch extends SingleSketch {
-  parts: () => any;
-  [key: string]: Function;
-}
-
-export interface SketchSpec {
-  behaviours: {};
-  domModification: {};
-  eventOrder: {};
-  events: {};
-  components: AlloyComponent[];
-  dom: { tag: string };
-=======
 import { AlloyBehaviourSchema } from '../../api/behaviour/Behaviour';
 
 export interface RawElementSchema {
@@ -86,18 +58,14 @@
 export interface SketchSpec extends RawDomSchema {
   domModification: {};
   eventOrder: {};
->>>>>>> c7e92c3c
   uid: string;
   'debug.sketcher': {};
 }
 
-<<<<<<< HEAD
-=======
 export function isSketchSpec(spec: RawDomSchema | SketchSpec): spec is SketchSpec {
   return (<SketchSpec> spec).uid !== undefined;
 }
 
->>>>>>> c7e92c3c
 const singleSchema = ValueSchema.objOfOnly([
   FieldSchema.strict('name'),
   FieldSchema.strict('factory'),
