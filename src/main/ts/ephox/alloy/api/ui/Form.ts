--- conflicted
+++ resolved
@@ -1,21 +1,15 @@
-<<<<<<< HEAD
-import { Arr, Merger, Obj } from '@ephox/katamari';
-=======
 import { Arr, Merger, Obj, Option, Result } from '@ephox/katamari';
-import { AlloyComponent } from '../../api/component/ComponentApi';
-import { CompositeSketch } from '../../api/ui/Sketcher';
->>>>>>> d94371f6
 
-import { SketchSpec } from '../../api/component/SpecTypes';
 import * as AlloyParts from '../../parts/AlloyParts';
 import * as PartType from '../../parts/PartType';
-import { FormDetail, FormSketcher, FormSpecBuilder } from '../../ui/types/FormTypes';
 import * as Behaviour from '../behaviour/Behaviour';
 import { Composing } from '../behaviour/Composing';
 import { Representing } from '../behaviour/Representing';
 import * as SketchBehaviours from '../component/SketchBehaviours';
 import * as GuiTypes from './GuiTypes';
 import * as UiSketcher from './UiSketcher';
+import { SketchSpec } from '../../api/component/SpecTypes';
+import { FormSpecBuilder, FormDetail, FormSketcher } from '../../ui/types/FormTypes';
 
 const owner = 'form';
 
@@ -54,7 +48,7 @@
   return UiSketcher.composite(owner, schema, fieldParts, make, spec);
 };
 
-const toResult = <T,E>(o: Option<T>, e: E) => o.fold(() => Result.error(e), Result.value);
+const toResult = <T, E>(o: Option<T>, e: E) => o.fold(() => Result.error(e), Result.value);
 
 const make = (detail: FormDetail, components, spec) => {
   return Merger.deepMerge(
