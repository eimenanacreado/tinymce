--- conflicted
+++ resolved
@@ -3,26 +3,6 @@
 import * as RepresentApis from '../../behaviour/representing/RepresentApis';
 import RepresentSchema from '../../behaviour/representing/RepresentSchema';
 import * as RepresentState from '../../behaviour/representing/RepresentState';
-<<<<<<< HEAD
-import { AlloyBehaviour, AlloyBehaviourConfig } from 'ephox/alloy/alien/TypeDefinitions';
-import { FieldProcessorAdt } from '@ephox/boulder';
-import { AlloyComponent } from 'ephox/alloy/api/component/ComponentApi';
-
-export interface RepresentingBehaviour extends AlloyBehaviour {
-  config: (RepresentingConfig) => { key: string, value: any };
-  setValueFrom?: (component: AlloyComponent, source: AlloyComponent) => void;
-}
-
-export interface RepresentingConfig extends AlloyBehaviourConfig {
-  store: {
-    mode: string,
-    initialValue: string
-  };
-}
-
-// The self-reference is clumsy.
-const Representing: RepresentingBehaviour = Behaviour.create({
-=======
 import { AlloyComponent } from '../../api/component/ComponentApi';
 import { Result } from '@ephox/katamari';
 
@@ -46,17 +26,12 @@
 
 // The self-reference is clumsy.
 const Representing = Behaviour.create({
->>>>>>> c7e92c3c
   fields: RepresentSchema,
   name: 'representing',
   active: ActiveRepresenting,
   apis: RepresentApis,
   extra: {
-<<<<<<< HEAD
-    setValueFrom (component, source) {
-=======
     setValueFrom (component: AlloyComponent, source: AlloyComponent) {
->>>>>>> c7e92c3c
       const value = Representing.getValue(source);
       Representing.setValue(component, value);
     }
