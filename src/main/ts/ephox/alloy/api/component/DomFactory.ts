import { Objects } from '@ephox/boulder';
import { Arr, Merger } from '@ephox/katamari';
import { Element, Html, Node, Traverse } from '@ephox/sugar';
<<<<<<< HEAD
=======
import { EventHandlerConfig } from '../../api/events/AlloyEvents';
import { RawElementSchema } from '../../api/ui/Sketcher';
>>>>>>> c7e92c3c

const getAttrs = function (elem) {
  const attributes = elem.dom().attributes !== undefined ? elem.dom().attributes : [ ];
  return Arr.foldl(attributes, function (b, attr) {
    // Make class go through the class path. Do not list it as an attribute.
    if (attr.name === 'class') { return b; } else { return Merger.deepMerge(b, Objects.wrap(attr.name, attr.value)); }
  }, {});
};

const getClasses = function (elem) {
  return Array.prototype.slice.call(elem.dom().classList, 0);
};

<<<<<<< HEAD
const fromHtml = function (html) {
=======
const fromHtml = function (html: string): RawElementSchema {
>>>>>>> c7e92c3c
  const elem = Element.fromHtml(html);

  const children = Traverse.children(elem);
  const attrs = getAttrs(elem);
  const classes = getClasses(elem);
  const contents = children.length === 0 ? { } : { innerHtml: Html.get(elem) };

  return Merger.deepMerge({
    tag: Node.name(elem),
    classes,
    attributes: attrs
  }, contents);
};

const sketch = function (sketcher, html, config) {
  return sketcher.sketch(
    Merger.deepMerge({
      dom: fromHtml(html)
    }, config)
  );
};

<<<<<<< HEAD
export default <any> {
=======
export {
>>>>>>> c7e92c3c
  fromHtml,
  sketch
};<|MERGE_RESOLUTION|>--- conflicted
+++ resolved
@@ -1,11 +1,8 @@
 import { Objects } from '@ephox/boulder';
 import { Arr, Merger } from '@ephox/katamari';
 import { Element, Html, Node, Traverse } from '@ephox/sugar';
-<<<<<<< HEAD
-=======
 import { EventHandlerConfig } from '../../api/events/AlloyEvents';
 import { RawElementSchema } from '../../api/ui/Sketcher';
->>>>>>> c7e92c3c
 
 const getAttrs = function (elem) {
   const attributes = elem.dom().attributes !== undefined ? elem.dom().attributes : [ ];
@@ -19,11 +16,7 @@
   return Array.prototype.slice.call(elem.dom().classList, 0);
 };
 
-<<<<<<< HEAD
-const fromHtml = function (html) {
-=======
 const fromHtml = function (html: string): RawElementSchema {
->>>>>>> c7e92c3c
   const elem = Element.fromHtml(html);
 
   const children = Traverse.children(elem);
@@ -46,11 +39,7 @@
   );
 };
 
-<<<<<<< HEAD
-export default <any> {
-=======
 export {
->>>>>>> c7e92c3c
   fromHtml,
   sketch
 };