Version 5.0.7 (TBD)
    Added new toolbar button and menu item for inserting tables via dialog #TINY-3636
    Added methods for adding/removing/changing tabs in the Help dialog #TINY-3535
    Changed tabpanel API by adding a `name` field and changing relevant methods to use it #TINY-3535
    Added highlighting of matched text in autocompleter items #TINY-3687
    Added the ability for autocompleters to work with matches that include spaces #TINY-3704
    Added a new imagetools_fetch_image callback to allow custom implementations for cors loading of images. #TINY-3658
    Changed annotations navigation to work the same as inline boundaries #TINY-3396
    Fixed the autocompleter not working with fragmented text #TINY-3459
    Fixed the autosave plugin no longer overwrites window.onbeforeunload #TINY-3688
    Fixed infinite loop in the paste plugin when IE11 takes a long time to process paste events. Patch contributed by lRawd. #GH-4987
    Fixed image handle locations when using `fixed_toolbar_container`. Patch contributed by t00. #GH-4966
    Fixed the autoresize plugin not firing ResizeEditor events #TINY-3587
    Fixed editor in fullscreen mode not extending to the bottom of the screen #TINY-3701
    Fixed list removal when pressing backspace after the start of the list item #TINY-3697
    Fixed autocomplete not triggering from compositionend events #TINY-3711
<<<<<<< HEAD
    Fixed the autocompleter menu showing up after a selection had been made #TINY-3718
=======
    Fixed file_picker_callback could not set the caption field on the insert image dialog #TINY-3172
>>>>>>> 607b8212
Version 5.0.6 (2019-05-22)
    Added `icons_url` editor settings to enable icon packs to be loaded from a custom url #TINY-3585
    Added `image_uploadtab` editor setting to control the visibility of the upload tab in the image dialog #TINY-3606
    Added new api endpoints to the wordcount plugin and improved character count logic #TINY-3578
    Changed plugin, language and icon loading errors to log in the console instead of a notification #TINY-3585
    Fixed the textpattern plugin not working with fragmented text #TINY-3089
    Fixed various toolbar drawer accessibility issues and added an animation #TINY-3554
    Fixed issues with selection and ui components when toggling readonly mode #TINY-3592
    Fixed so readonly mode works with inline editors #TINY-3592
    Fixed docked inline toolbar positioning when scrolled #TINY-3621
    Fixed initial value not being set on bespoke select in quickbars and toolbar drawer #TINY-3591
    Fixed so that nbsp entities aren't trimmed in white-space: pre-line elements #TINY-3642
    Fixed `mceInsertLink` command inserting spaces instead of url encoded characters #GH-4990
    Fixed text content floating on top of dialogs in IE11 #TINY-3640
Version 5.0.5 (2019-05-09)
    Added menu items to match the forecolor/backcolor toolbar buttons #TINY-2878
    Added default directionality based on the configured language #TINY-2621
    Added styles, icons and tests for rtl mode #TINY-2621
    Fixed autoresize not working with floating elements or when media elements finished loading #TINY-3545
    Fixed incorrect vertical caret positioning in IE 11 #TINY-3188
    Fixed submenu anchoring hiding overflowed content #TINY-3564
    Removed unused and hidden validation icons to avoid displaying phantom tooltips #TINY-2329
Version 5.0.4 (2019-04-23)
    Added back URL dialog functionality, which is now available via `editor.windowManager.openUrl()` #TINY-3382
    Added the missing throbber functionality when calling `editor.setProgressState(true)` #TINY-3453
    Added function to reset the editor content and undo/dirty state via `editor.resetContent()` #TINY-3435
    Added the ability to set menu buttons as active #TINY-3274
    Added `editor.mode` API, featuring a custom editor mode API #TINY-3406
    Added better styling to floating toolbar drawer #TINY-3479
    Added the new premium plugins to the Help dialog plugins tab #TINY-3496
    Added the linkchecker context menu items to the default configuration #TINY-3543
    Fixed image context menu items showing on placeholder images #TINY-3280
    Fixed dialog labels and text color contrast within notifications/alert banners to satisfy WCAG 4.5:1 contrast ratio for accessibility #TINY-3351
    Fixed selectbox and colorpicker items not being translated #TINY-3546
    Fixed toolbar drawer sliding mode to correctly focus the editor when tabbing via keyboard navigation #TINY-3533
    Fixed positioning of the styleselect menu in iOS while using the mobile theme #TINY-3505
    Fixed the menubutton `onSetup` callback to be correctly executed when rendering the menu buttons #TINY-3547
    Fixed `default_link_target` setting to be correctly utilized when creating a link #TINY-3508
    Fixed colorpicker floating marginally outside its container #TINY-3026
    Fixed disabled menu items displaying as active when hovered #TINY-3027
    Removed redundant mobile wrapper #TINY-3480
Version 5.0.3 (2019-03-19)
    Changed empty nested-menu items within the style formats menu to be disabled or hidden if the value of `style_formats_autohide` is `true` #TINY-3310
    Changed the entire phrase 'Powered by Tiny' in the status bar to be a link instead of just the word 'Tiny' #TINY-3366
    Changed `formatselect`, `styleselect` and `align` menus to use the `mceToggleFormat` command internally #TINY-3428
    Fixed toolbar keyboard navigation to work as expected when `toolbar_drawer` is configured #TINY-3432
    Fixed text direction buttons to display the correct pressed state in selections that have no explicit `dir` property #TINY-3138
    Fixed the mobile editor to clean up properly when removed #TINY-3445
    Fixed quickbar toolbars to add an empty box to the screen when it is set to `false` #TINY-3439
    Fixed an issue where pressing the **Delete/Backspace** key at the edge of tables was creating incorrect selections #TINY-3371
    Fixed an issue where dialog collection items (emoticon and special character dialogs) couldn't be selected with touch devices #TINY-3444
    Fixed a type error introduced in TinyMCE version 5.0.2 when calling `editor.getContent()` with nested bookmarks #TINY-3400
    Fixed an issue that prevented default icons from being overridden #TINY-3449
    Fixed an issue where **Home/End** keys wouldn't move the caret correctly before or after `contenteditable=false` inline elements #TINY-2995
    Fixed styles to be preserved in IE 11 when editing via the `fullpage` plugin #TINY-3464
    Fixed the `link` plugin context toolbar missing the open link button #TINY-3461
    Fixed inconsistent dialog component spacing #TINY-3436
Version 5.0.2 (2019-03-05)
    Added presentation and document presets to `htmlpanel` dialog component #TINY-2694
    Added missing fixed_toolbar_container setting has been reimplemented in the Silver theme #TINY-2712
    Added a new toolbar setting `toolbar_drawer` that moves toolbar groups which overflow the editor width into either a `sliding` or `floating` toolbar section #TINY-2874
    Updated the build process to include package lock files in the dev distribution archive #TINY-2870
    Fixed inline dialogs did not have aria attributes #TINY-2694
    Fixed default icons are now available in the UI registry, allowing use outside of toolbar buttons #TINY-3307
    Fixed a memory leak related to select toolbar items #TINY-2874
    Fixed a memory leak due to format changed listeners that were never unbound #TINY-3191
    Fixed an issue where content may have been lost when using permanent bookmarks #TINY-3400
    Fixed the quicklink toolbar button not rendering in the quickbars plugin #TINY-3125
    Fixed an issue where menus were generating invalid HTML in some cases #TINY-3323
    Fixed an issue that could cause the mobile theme to show a blank white screen when the editor was inside an `overflow:hidden` element #TINY-3407
    Fixed mobile theme using a transparent background and not taking up the full width on iOS #TINY-3414
    Fixed the template plugin dialog missing the description field #TINY-3337
    Fixed input dialog components using an invalid default type attribute #TINY-3424
    Fixed an issue where backspace/delete keys after/before pagebreak elements wouldn't move the caret #TINY-3097
    Fixed an issue in the table plugin where menu items and toolbar buttons weren't showing correctly based on the selection #TINY-3423
    Fixed inconsistent button focus styles in Firefox #TINY-3377
    Fixed the resize icon floating left when all status bar elements were disabled #TINY-3340
    Fixed the resize handle to not show in fullscreen mode #TINY-3404
Version 5.0.1 (2019-02-21)
    Removed paste as text notification banner and paste_plaintext_inform setting #POW-102
    Fixed an issue where adding links to images would replace the image with text #TINY-3356
    Fixed an issue where the inline editor could use fractional pixels for positioning #TINY-3202
    Fixed an issue where uploading non-image files in the Image Plugin upload tab threw an error. #TINY-3244
    Added H1-H6 toggle button registration to the silver theme #TINY-3070
    Fixed an issue in the media plugin that was causing the source url and height/width to be lost in certain circumstances #TINY-2858
    Fixed an issue with the Context Toolbar not being removed when clicking outside of the editor #TINY-2804
    Fixed an issue where clicking 'Remove link' wouldn't remove the link in certain circumstances #TINY-3199
    Added code sample toolbar button will now toggle on when the cursor is in a code section #TINY-3040
    Fixed an issue where the media plugin would fail when parsing dialog data #TINY-3218
    Fixed an issue where retrieving the selected content as text didn't create newlines #TINY-3197
    Fixed incorrect keyboard shortcuts in the Help dialog for Windows #TINY-3292
    Fixed an issue where JSON serialization could produce invalid JSON #TINY-3281
    Fixed production CSS including references to source maps #TINY-3920
    Fixed development CSS was not included in the development zip #TINY-3920
    Fixed the autocompleter matches predicate not matching on the start of words by default #TINY-3306
    Added new settings to the emoticons plugin to allow additional emoticons to be added #TINY-3088
    Fixed an issue where the page could be scrolled with modal dialogs open #TINY-2252
    Fixed an issue where autocomplete menus would show an icon margin when no items had icons #TINY-3329
    Fixed an issue in the quickbars plugin where images incorrectly showed the text selection toolbar #TINY-3338
    Fixed an issue that caused the inline editor to fail to render when the target element already had focus #TINY-3353
Version 5.0.0 (2019-02-04)
    Full documentation for the version 5 features and changes is available at https://www.tiny.cloud/docs/release-notes/

    Changes since RC2:
    Fixed an issue where tab panel heights weren't sizing properly on smaller screens and weren't updating on resize #TINY-3242
    Added links and registered names with * to denote premium plugins in Plugins tab of Help dialog #TINY-3223
    Changed Tiny 5 mobile skin to look more uniform with desktop #TINY-2650
    Fixed image tools not having any padding between the label and slider #TINY-3220
    Blacklisted table, th and td as inline editor target #TINY-717
    Fixed context toolbar toggle buttons not showing the correct state #TINY-3022
    Fixed missing separators in the spellchecker context menu between the suggestions and actions #TINY-3217
    Fixed notification icon positioning in alert banners #TINY-2196
    Fixed a typo in the word count plugin name #TINY-3062
    Fixed charmap and emoticons dialogs not having a primary button #TINY-3233
    Fixed an issue where resizing wouldn't work correctly depending on the box-sizing model #TINY-3278
Version 5.0.0-rc-2 (2019-01-22)
    Fixed the link dialog such that it will now retain class attributes when updating links #TINY-2825
    Added screen reader accessibility for sidebar and statusbar #TINY-2699
    Updated Emoticons and Charmap dialogs to be screen reader accessible #TINY-2693
    Fixed "Find and replace" not showing in the "Edit" menu by default #TINY-3061
    Updated the textpattern plugin to properly support nested patterns and to allow running a command with a value for a pattern with a start and an end #TINY-2991
    Removed unnecessary 'flex' and unused 'colspan' properties from the new dialog APIs #TINY-2973
    Changed checkboxes to use a boolean for its state, instead of a string #TINY-2848
    Fixed dropdown buttons missing the 'type' attribute, which could cause forms to be incorrectly submitted #TINY-2826
    Fixed emoticon and charmap search not returning expected results in certain cases #TINY-3084
    Changed formatting menus so they are registered and made the align toolbar button use an icon instead of text #TINY-2880
    Fixed blank rel_list values throwing an exception in the link plugin #TINY-3149
Version 5.0.0-rc-1 (2019-01-08)
    Updated the font select dropdown logic to try to detect the system font stack and show "System Font" as the font name #TINY-2710
    Fixed readonly mode not fully disabling editing content #TINY-2287
    Updated the autocompleter to only show when it has matched items #TINY-2350
    Added editor settings functionality to specify title attributes for toolbar groups #TINY-2690
    Added icons instead of button text to improve Search and Replace dialog footer appearance #TINY-2654
    Added `tox-dialog__table` instead of `mce-table-striped` class to enhance Help dialog appearance #TINY-2360
    Added title attribute to iframes so, screen readers can announce iframe labels #TINY-2692
    Updated SizeInput labels to "Height" and "Width" instead of Dimensions #TINY-2833
    Fixed accessibility issues with the font select, font size, style select and format select toolbar dropdowns #TINY-2713
    Fixed accessibility issues with split dropdowns #TINY-2697
    Added a wordcount menu item, that defaults to appearing in the tools menu #TINY-2877
    Fixed the legacyoutput plugin to be compatible with TinyMCE 5.0 #TINY-2301
    Updated the build process to minify and generate ASCII only output for the emoticons database #TINY-2744
    Fixed icons not showing correctly in the autocompleter popup #TINY-3029
    Fixed an issue where preview wouldn't show anything in Edge under certain circumstances #TINY-3035
    Fixed the height being incorrectly calculated for the autoresize plugin #TINY-2807
Version 5.0.0-beta-1 (2018-11-30)
    Changed the name of the "inlite" plugin to "quickbars" #TINY-2831
    Fixed an inline mode issue where the save plugin upon saving can cause content loss #TINY-2659
    Changed the background color icon to highlight background icon #TINY-2258
    Added a new `addNestedMenuItem()` UI registry function and changed all nested menu items to use the new registry functions #TINY-2230
    Changed Help dialog to be accessible to screen readers #TINY-2687
    Changed the color swatch to save selected custom colors to local storage for use across sessions #TINY-2722
    Added title attribute to color swatch colors #TINY-2669
    Added anchorbar component to anchor inline toolbar dialogs to instead of the toolbar #TINY-2040
    Added support for toolbar<n> and toolbar array config options to be squashed into a single toolbar and not create multiple toolbars #TINY-2195
    Added error handling for when forced_root_block config option is set to true #TINY-2261
    Added functionality for the removed_menuitems config option #TINY-2184
    Fixed an issue in IE 11 where calling selection.getContent() would return an empty string when the editor didn't have focus #TINY-2325
    Added the ability to use a string to reference menu items in menu buttons and submenu items #TINY-2253
    Removed compat3x plugin #TINY-2815
    Changed `WindowManager` API - methods `getParams`, `setParams` and `getWindows`, and the legacy `windows` property, have been removed. `alert` and `confirm` dialogs are no longer tracked in the window list. #TINY-2603
Version 5.0.0-preview-4 (2018-11-12)
    Fixed distraction free plugin #AP-470
    Removed the tox-custom-editor class that was added to the wrapping element of codemirror #TINY-2211
    Fixed contents of the input field being selected on focus instead of just recieving an outline highlight #AP-464
    Added width and height placeholder text to image and media dialog dimensions input #AP-296
    Fixed styling issues with dialogs and menus in IE 11 #AP-456
    Fixed custom style format control not honoring custom formats #AP-393
    Fixed context menu not appearing when clicking an image with a caption #AP-382
    Fixed directionality of UI when using an RTL language #AP-423
    Fixed page responsiveness with multiple inline editors #AP-430
    Added the ability to keyboard navigate through menus, toolbars, sidebar and the status bar sequentially #AP-381
    Fixed empty toolbar groups appearing through invalid configuration of the `toolbar` property #AP-450
    Fixed text not being retained when updating links through the link dialog #AP-293
    Added translation capability back to the editor's UI #AP-282
    Fixed edit image context menu, context toolbar and toolbar items being incorrectly enabled when selecting invalid images #AP-323
    Fixed emoji type ahead being shown when typing URLs #AP-366
    Fixed toolbar configuration properties incorrectly expecting string arrays instead of strings #AP-342
    Changed the editor resize handle so that it should be disabled when the autoresize plugin is turned on #AP-424
    Fixed the block formatting toolbar item not showing a "Formatting" title when there is no selection #AP-321
    Fixed clicking disabled toolbar buttons hiding the toolbar in inline mode #AP-380
    Fixed `EditorResize` event not being fired upon editor resize #AP-327
    Fixed tables losing styles when updating through the dialog #AP-368
    Fixed context toolbar positioning to be more consistent near the edges of the editor #AP-318
    Added `label` component type for dialogs to group components under a label
    Fixed table of contents plugin now works with v5 toolbar APIs correctly #AP-347
    Fixed the `link_context_toolbar` configuration not disabling the context toolbar #AP-458
    Fixed the link context toolbar showing incorrect relative links #AP-435
    Fixed the alignment of the icon in alert banner dialog components #TINY-2220
    Changed UI text for microcopy improvements #TINY-2281
    Fixed the visual blocks and visual char menu options not displaying their toggled state #TINY-2238
    Fixed the editor not displaying as fullscreen when toggled #TINY-2237
Version 5.0.0-preview-3 (2018-10-18)
    Changed editor layout to use modern CSS properties over manually calculating dimensions #AP-324
    Changed `autoresize_min_height` and `autoresize_max_height` configurations to `min_height` and `max_height` #AP-324
    Fixed bugs with editor width jumping when resizing and the iframe not resizing to smaller than 150px in height #AP-324
    Fixed mobile theme bug that prevented the editor from loading #AP-404
    Fixed long toolbar groups extending outside of the editor instead of wrapping
    Changed `Whole word` label in Search and Replace dialog to `Find whole words only` #AP-387
    Fixed dialog titles so they are now proper case #AP-384
    Fixed color picker default to be #000000 instead of #ff00ff #AP-216
    Fixed "match case" option on the Find and Replace dialog is no longer selected by default #AP-298
    Fixed vertical alignment of toolbar icons #DES-134
    Fixed toolbar icons not appearing on IE11 #DES-133
Version 5.0.0-preview-2 (2018-10-10)
    Changed configuration of color options has been simplified to `color_map`, `color_cols`, and `custom_colors` #AP-328
    Added swatch is now shown for colorinput fields, instead of the colorpicker directly #AP-328
    Removed `colorpicker` plugin, it is now in the theme #AP-328
    Removed `textcolor` plugin, it is now in the theme #AP-328
    Fixed styleselect not updating the displayed item as the cursor moved #AP-388
    Changed `height` configuration to apply to the editor frame (including menubar, toolbar, status bar) instead of the content area #AP-324
    Added fontformats and fontsizes menu items #AP-390
    Fixed preview iframe not expanding to the dialog size #AP-252
    Fixed 'meta' shortcuts not translated into platform-specific text #AP-270
    Fixed tabbed dialogs (Charmap and Emoticons) shrinking when no search results returned
    Fixed a bug where alert banner icons were not retrieved from icon pack. #AP-330
    Fixed component styles to flex so they fill large dialogs. #AP-252
    Fixed editor flashing unstyled during load (still in progress). #AP-349
Version 5.0.0-preview-1 (2018-10-01)
    Developer preview 1
    Initial list of features and changes is available at https://tiny.cloud/docs-preview/release-notes/new-features/
Version 4.9.3 (2019-01-31)
    Added a visualchars_default_state setting to the Visualchars Plugin. Patch contributed by mat3e.
    Fixed a bug where scrolling on a page with more than one editor would cause a ResizeWindow event to fire. #TINY-3247
    Fixed a bug where if a plugin threw an error during initialisation the whole editor would fail to load. #TINY-3243
    Fixed a bug where getContent would include bogus elements when valid_elements setting was set up in a specific way. #TINY-3213
    Fixed a bug where only a few function key names could be used when creating keyboard shortcuts. #TINY-3146
    Fixed a bug where it wasn't possible to enter spaces into an editor after pressing shift+enter. #TINY-3099
    Fixed a bug where no caret would be rendered after backspacing to a contenteditable false element. #TINY-2998
    Fixed a bug where deletion to/from indented lists would leave list fragments in the editor. #TINY-2981
Version 4.9.2 (2018-12-17)
    Fixed a bug with pressing the space key on IE 11 would result in nbsp characters being inserted between words at the end of a block. #TINY-2996
    Fixed a bug where character composition using quote and space on US International keyboards would produce a space instead of a quote. #TINY-2999
    Fixed a bug where remove format wouldn't remove the inner most inline element in some situations. #TINY-2982
    Fixed a bug where outdenting an list item would affect attributes on other list items within the same list. #TINY-2971
    Fixed a bug where the DomParser filters wouldn't be applied for elements created when parsing invalid html. #TINY-2978
    Fixed a bug where setProgressState wouldn't automatically close floating ui elements like menus. #TINY-2896
    Fixed a bug where it wasn't possible to navigate out of a figcaption element using the arrow keys. #TINY-2894
    Fixed a bug where enter key before an image inside a link would remove the image. #TINY-2780
Version 4.9.1 (2018-12-04)
    Added functionality to insert html to the replacement feature of the Textpattern Plugin. #TINY-2839
    Fixed a bug where `editor.selection.getContent({format: 'text'})` didn't work as expected in IE11 on an unfocused editor. #TINY-2862
    Fixed a bug in the Textpattern Plugin where the editor would get an incorrect selection after inserting a text pattern on Safari. #TINY-2838
    Fixed a bug where the space bar didn't work correctly in editors with the forced_root_block setting set to false. #TINY-2816
Version 4.9.0 (2018-11-27)
    Added a replace feature to the Textpattern Plugin. #TINY-1908
    Added functionality to the Lists Plugin that improves the indentation logic. #TINY-1790
    Fixed a bug where it wasn't possible to delete/backspace when the caret was between a contentEditable=false element and a BR. #TINY-2372
    Fixed a bug where copying table cells without a text selection would fail to copy anything. #TINY-1789
    Implemented missing `autosave_restore_when_empty` functionality in the Autosave Plugin. Patch contributed by gzzo. #GH-4447
    Reduced insertion of unnecessary nonbreaking spaces in the editor. #TINY-1879
Version 4.8.5 (2018-10-30)
    Added a content_css_cors setting to the editor that adds the crossorigin="anonymous" attribute to link tags added by the StyleSheetLoader. #TINY-1909
    Fixed a bug where trying to remove formatting with a collapsed selection range would throw an exception. #GH-4636
    Fixed a bug in the image plugin that caused updating figures to split contenteditable elements. #GH-4563
    Fixed a bug that was causing incorrect viewport calculations for fixed position UI elements. #TINY-1897
    Fixed a bug where inline formatting would cause the delete key to do nothing. #TINY-1900
Version 4.8.4 (2018-10-23)
    Added support for the HTML5 `main` element. #TINY-1877
    Changed the keyboard shortcut to move focus to contextual toolbars to Ctrl+F9. #TINY-1812
    Fixed a bug where content css could not be loaded from another domain. #TINY-1891
    Fixed a bug on FireFox where the cursor would get stuck between two contenteditable false inline elements located inside of the same block element divided by a BR. #TINY-1878
    Fixed a bug with the insertContent method where nonbreaking spaces would be inserted incorrectly. #TINY-1868
    Fixed a bug where the toolbar of the inline editor would not be visible in some scenarios. #TINY-1862
    Fixed a bug where removing the editor while more than one notification was open would throw an error. #TINY-1845
    Fixed a bug where the menubutton would be rendered on top of the menu if the viewport didn't have enough height. #TINY-1678
    Fixed a bug with the annotations api where annotating collapsed selections caused problems. #TBS-2449
    Fixed a bug where wbr elements were being transformed into whitespace when using the Paste Plugin's paste as text setting. #GH-4638
    Fixed a bug where the Search and Replace didn't replace spaces correctly. #GH-4632
    Fixed a bug with sublist items not persisting selection. #GH-4628
    Fixed a bug with mceInsertRawHTML command not working as expected. #GH-4625
Version 4.8.3 (2018-09-13)
    Fixed a bug where the Wordcount Plugin didn't correctly count words within tables on IE11. #TINY-1770
    Fixed a bug where it wasn't possible to move the caret out of a table on IE11 and Firefox. #TINY-1682
    Fixed a bug where merging empty blocks didn't work as expected, sometimes causing content to be deleted. #TINY-1781
    Fixed a bug where the Textcolor Plugin didn't show the correct current color. #TINY-1810
    Fixed a bug where clear formatting with a collapsed selection would sometimes clear formatting from more content than expected. #TINY-1813 #TINY-1821
    Fixed a bug with the Table Plugin where it wasn't possible to keyboard navigate to the caption. #TINY-1818
Version 4.8.2 (2018-08-09)
    Moved annotator from "experimental" to "annotator" object on editor. #TBS-2398
    Improved the multiclick normalization across browsers. #TINY-1788
    Fixed a bug where running getSelectedBlocks with a collapsed selection between block elements would produce incorrect results. #TINY-1787
    Fixed a bug where the ScriptLoaders loadScript method would not work as expected in FireFox when loaded on the same page as a ShadowDOM polyfill. #TINY-1786
    Removed reference to ShadowDOM event.path as Blink based browsers now support event.composedPath. #TINY-1785
    Fixed a bug where a reference to localStorage would throw an "access denied" error in IE11 with strict security settings. #TINY-1782
    Fixed a bug where pasting using the toolbar button on an inline editor in IE11 would cause a looping behaviour. #TINY-1768
Version 4.8.1 (2018-07-26)
    Fixed a bug where the content of inline editors was being cleaned on every call of `editor.save()`. #TINY-1783
    Fixed a bug where the arrow of the Inlite Theme toolbar was being rendered incorrectly in RTL mode. #TINY-1776
    Fixed a bug with the Paste Plugin where pasting after inline contenteditable false elements moved the caret to the end of the line. #TINY-1758
Version 4.8.0 (2018-06-27)
    Added new "experimental" object in editor, with initial Annotator API. #TBS-2374
    Fixed a bug where deleting paragraphs inside of table cells would delete the whole table cell. #TINY-1759
    Fixed a bug in the Table Plugin where removing row height set on the row properties dialog did not update the table. #TINY-1730
    Fixed a bug with the font select toolbar item didn't update correctly. #TINY-1683
    Fixed a bug where all bogus elements would not be deleted when removing an inline editor. #TINY-1669
Version 4.7.13 (2018-05-16)
    Fixed a bug where Edge 17 wouldn't be able to select images or tables. #TINY-1679
    Fixed issue where whitespace wasn't preserved when the editor was initialized on pre elements. #TINY-1649
    Fixed a bug with the fontselect dropdowns throwing an error if the editor was hidden in Firefox. #TINY-1664
    Fixed a bug where it wasn't possible to merge table cells on IE 11. #TINY-1671
    Fixed a bug where textcolor wasn't applying properly on IE 11 in some situations. #TINY-1663
    Fixed a bug where the justifyfull command state wasn't working correctly. #TINY-1677
    Fixed a bug where the styles wasn't updated correctly when resizing some tables. #TINY-1668
    Added missing code menu item from the default menu config. #TINY-1648
    Added new align button for combining the separate align buttons into a menu button. #TINY-1652
Version 4.7.12 (2018-05-03)
    Added an option to filter out image svg data urls.
    Added support for html5 details and summary elements.
    Changed so the mce-abs-layout-item css rule targets html instead of body. Patch contributed by nazar-pc.
    Fixed a bug where the "read" step on the mobile theme was still present on android mobile browsers.
    Fixed a bug where all images in the editor document would reload on any editor change.
    Fixed a bug with the Table Plugin where ObjectResized event wasn't being triggered on column resize.
    Fixed so the selection is set to the first suitable caret position after editor.setContent called.
    Fixed so links with xlink:href attributes are filtered correctly to prevent XSS.
    Fixed a bug on IE11 where pasting content into an inline editor initialized on a heading element would create new editable elements.
    Fixed a bug where readonly mode would not work as expected when the editor contained contentEditable=true elements.
    Fixed a bug where the Link Plugin would throw an error when used together with the webcomponents polyfill. Patch contributed by 4esnog.
    Fixed a bug where the "Powered by TinyMCE" branding link would break on XHTML pages. Patch contributed by tistre.
    Fixed a bug where the same id would be used in the blobcache for all pasted images. Patch contributed by thorn0.
Version 4.7.11 (2018-04-11)
    Added a new imagetools_credentials_hosts option to the Imagetools Plugin.
    Fixed a bug where toggling a list containing empty LIs would throw an error. Patch contributed by bradleyke.
    Fixed a bug where applying block styles to a text with the caret at the end of the paragraph would select all text in the paragraph.
    Fixed a bug where toggling on the Spellchecker Plugin would trigger isDirty on the editor.
    Fixed a bug where it was possible to enter content into selection bookmark spans.
    Fixed a bug where if a non paragraph block was configured in forced_root_block the editor.getContent method would return incorrect values with an empty editor.
    Fixed a bug where dropdown menu panels stayed open and fixed in position when dragging dialog windows.
    Fixed a bug where it wasn't possible to extend table cells with the space button in Safari.
    Fixed a bug where the setupeditor event would thrown an error when using the Compat3x Plugin.
    Fixed a bug where an error was thrown in FontInfo when called on a detached element.
Version 4.7.10 (2018-04-03)
    Removed the "read" step from the mobile theme.
    Added normalization of triple clicks across browsers in the editor.
    Added a `hasFocus` method to the editor that checks if the editor has focus.
    Added correct icon to the Nonbreaking Plugin menu item.
    Fixed so the `getContent`/`setContent` methods work even if the editor is not initialized.
    Fixed a bug with the Media Plugin where query strings were being stripped from youtube links.
    Fixed a bug where image styles were changed/removed when opening and closing the Image Plugin dialog.
    Fixed a bug in the Table Plugin where some table cell styles were not correctly added to the content html.
    Fixed a bug in the Spellchecker Plugin where it wasn't possible to change the spellchecker language.
    Fixed so the the unlink action in the Link Plugin has a menu item and can be added to the contextmenu.
    Fixed a bug where it wasn't possible to keyboard navigate to the start of an inline element on a new line within the same block element.
    Fixed a bug with the Text Color Plugin where if used with an inline editor located at the bottom of the screen the colorpicker could appear off screen.
    Fixed a bug with the UndoManager where undo levels were being added for nbzwsp characters.
    Fixed a bug with the Table Plugin where the caret would sometimes be lost when keyboard navigating up through a table.
    Fixed a bug where FontInfo.getFontFamily would throw an error when called on a removed editor.
    Fixed a bug in Firefox where undo levels were not being added correctly for some specific operations.
    Fixed a bug where initializing an inline editor inside of a table would make the whole table resizeable.
    Fixed a bug where the fake cursor that appears next to tables on Firefox was positioned incorrectly when switching to fullscreen.
    Fixed a bug where zwsp's weren't trimmed from the output from `editor.getContent({ format: 'text' })`.
    Fixed a bug where the fontsizeselect/fontselect toolbar items showed the body info rather than the first possible caret position info on init.
    Fixed a bug where it wasn't possible to select all content if the editor only contained an inline boundary element.
    Fixed a bug where `content_css` urls with query strings wasn't working.
    Fixed a bug in the Table Plugin where some table row styles were removed when changing other styles in the row properties dialog.
Version 4.7.9 (2018-02-27)
    Fixed a bug where the editor target element didn't get the correct style when removing the editor.
Version 4.7.8 (2018-02-26)
    Fixed an issue with the Help Plugin where the menuitem name wasn't lowercase.
    Fixed an issue on MacOS where text and bold text did not have the same line-height in the autocomplete dropdown in the Link Plugin dialog.
    Fixed a bug where the "paste as text" option in the Paste Plugin didn't work.
    Fixed a bug where dialog list boxes didn't get positioned correctly in documents with scroll.
    Fixed a bug where the Inlite Theme didn't use the Table Plugin api to insert correct tables.
    Fixed a bug where the Inlite Theme panel didn't hide on blur in a correct way.
    Fixed a bug where placing the cursor before a table in Firefox would scroll to the bottom of the table.
    Fixed a bug where selecting partial text in table cells with rowspans and deleting would produce faulty tables.
    Fixed a bug where the Preview Plugin didn't work on Safari due to sandbox security.
    Fixed a bug where table cell selection using the keyboard threw an error.
    Fixed so the font size and font family doesn't toggle the text but only sets the selected format on the selected text.
    Fixed so the built-in spellchecking on Chrome and Safari creates an undo level when replacing words.
Version 4.7.7 (2018-02-19)
    Added a border style selector to the advanced tab of the Image Plugin.
    Added better controls for default table inserted by the Table Plugin.
    Added new `table_responsive_width` option to the Table Plugin that controls whether to use pixel or percentage widths.
    Fixed a bug where the Link Plugin text didn't update when a URL was pasted using the context menu.
    Fixed a bug with the Spellchecker Plugin where using "Add to dictionary" in the context menu threw an error.
    Fixed a bug in the Media Plugin where the preview node for iframes got default width and height attributes that interfered with width/height styles.
    Fixed a bug where backslashes were being added to some font family names in Firefox in the fontselect toolbar item.
    Fixed a bug where errors would be thrown when trying to remove an editor that had not yet been fully initialized.
    Fixed a bug where the Imagetools Plugin didn't update the images atomically.
    Fixed a bug where the Fullscreen Plugin was throwing errors when being used on an inline editor.
    Fixed a bug where drop down menus weren't positioned correctly in inline editors on scroll.
    Fixed a bug with a semicolon missing at the end of the bundled javascript files.
    Fixed a bug in the Table Plugin with cursor navigation inside of tables where the cursor would sometimes jump into an incorrect table cells.
    Fixed a bug where indenting a table that is a list item using the "Increase indent" button would create a nested table.
    Fixed a bug where text nodes containing only whitespace were being wrapped by paragraph elements.
    Fixed a bug where whitespace was being inserted after br tags inside of paragraph tags.
    Fixed a bug where converting an indented paragraph to a list item would cause the list item to have extra padding.
    Fixed a bug where Copy/Paste in an editor with a lot of content would cause the editor to scroll to the top of the content in IE11.
    Fixed a bug with a memory leak in the DragHelper. Path contributed by ben-mckernan.
    Fixed a bug where the advanced tab in the Media Plugin was being shown even if it didn't contain anything. Patch contributed by gabrieeel.
    Fixed an outdated eventname in the EventUtils. Patch contributed by nazar-pc.
    Fixed an issue where the Json.parse function would throw an error when being used on a page with strict CSP settings.
    Fixed so you can place the curser before and after table elements within the editor in Firefox and Edge/IE.
Version 4.7.6 (2018-01-29)
    Fixed a bug in the jquery integration where it threw an error saying that "global is not defined".
    Fixed a bug where deleting a table cell whose previous sibling was set to contenteditable false would create a corrupted table.
    Fixed a bug where highlighting text in an unfocused editor did not work correctly in IE11/Edge.
    Fixed a bug where the table resize handles were not being repositioned when activating the Fullscreen Plugin.
    Fixed a bug where the Imagetools Plugin dialog didn't honor editor RTL settings.
    Fixed a bug where block elements weren't being merged correctly if you deleted from after a contenteditable false element to the beginning of another block element.
    Fixed a bug where TinyMCE didn't work with module loaders like webpack.
Version 4.7.5 (2018-01-22)
    Fixed bug with the Codesample Plugin where it wasn't possible to edit codesamples when the editor was in inline mode.
    Fixed bug where focusing on the status bar broke the keyboard navigation functionality.
    Fixed bug where an error would be thrown on Edge by the Table Plugin when pasting using the PowerPaste Plugin.
    Fixed bug in the Table Plugin where selecting row border style from the dropdown menu in advanced row properties would throw an error.
    Fixed bug with icons being rendered incorrectly on Chrome on Mac OS.
    Fixed bug in the Textcolor Plugin where the font color and background color buttons wouldn't trigger an ExecCommand event.
    Fixed bug in the Link Plugin where the url field wasn't forced LTR.
    Fixed bug where the Nonbreaking Plugin incorrectly inserted spaces into tables.
    Fixed bug with the inline theme where the toolbar wasn't repositioned on window resize.
Version 4.7.4 (2017-12-05)
    Fixed bug in the Nonbreaking Plugin where the nonbreaking_force_tab setting was being ignored.
    Fixed bug in the Table Plugin where changing row height incorrectly converted column widths to pixels.
    Fixed bug in the Table Plugin on Edge and IE11 where resizing the last column after resizing the table would cause invalid column heights.
    Fixed bug in the Table Plugin where keyboard navigation was not normalized between browsers.
    Fixed bug in the Table Plugin where the colorpicker button would show even without defining the colorpicker_callback.
    Fixed bug in the Table Plugin where it wasn't possible to set the cell background color.
    Fixed bug where Firefox would throw an error when intialising an editor on an element that is hidden or not yet added to the DOM.
    Fixed bug where Firefox would throw an error when intialising an editor inside of a hidden iframe.
Version 4.7.3 (2017-11-23)
    Added functionality to open the Codesample Plugin dialog when double clicking on a codesample. Patch contributed by dakuzen.
    Fixed bug where undo/redo didn't work correctly with some formats and caret positions.
    Fixed bug where the color picker didn't show up in Table Plugin dialogs.
    Fixed bug where it wasn't possible to change the width of a table through the Table Plugin dialog.
    Fixed bug where the Charmap Plugin couldn't insert some special characters.
    Fixed bug where editing a newly inserted link would not actually edit the link but insert a new link next to it.
    Fixed bug where deleting all content in a table cell made it impossible to place the caret into it.
    Fixed bug where the vertical alignment field in the Table Plugin cell properties dialog didn't do anything.
    Fixed bug where an image with a caption showed two sets of resize handles in IE11.
    Fixed bug where pressing the enter button inside of an h1 with contenteditable set to true would sometimes produce a p tag.
    Fixed bug with backspace not working as expected before a noneditable element.
    Fixed bug where operating on tables with invalid rowspans would cause an error to be thrown.
    Fixed so a real base64 representation of the image is available on the blobInfo that the images_upload_handler gets called with.
    Fixed so the image upload tab is available when the images_upload_handler is defined (and not only when the images_upload_url is defined).
Version 4.7.2 (2017-11-07)
    Added newly rewritten Table Plugin.
    Added support for attributes with colon in valid_elements and addValidElements.
    Added support for dailymotion short url in the Media Plugin. Patch contributed by maat8.
    Added support for converting to half pt when converting font size from px to pt. Patch contributed by danny6514.
    Added support for location hash to the Autosave plugin to make it work better with SPAs using hash routing.
    Added support for merging table cells when pasting a table into another table.
    Changed so the language packs are only loaded once. Patch contributed by 0xor1.
    Simplified the css for inline boundaries selection by switching to an attribute selector.
    Fixed bug where an error would be thrown on editor initialization if the window.getSelection() returned null.
    Fixed bug where holding down control or alt keys made the keyboard navigation inside an inline boundary not work as expected.
    Fixed bug where applying formats in IE11 produced extra, empty paragraphs in the editor.
    Fixed bug where the Word Count Plugin didn't count some mathematical operators correctly.
    Fixed bug where removing an inline editor removed the element that the editor had been initialized on.
    Fixed bug where setting the selection to the end of an editable container caused some formatting problems.
    Fixed bug where an error would be thrown sometimes when an editor was removed because of the selection bookmark was being stored asynchronously.
    Fixed a bug where an editor initialized on an empty list did not contain any valid cursor positions.
    Fixed a bug with the Context Menu Plugin and webkit browsers on Mac where right-clicking inside a table would produce an incorrect selection.
    Fixed bug where the Image Plugin constrain proportions setting wasn't working as expected.
    Fixed bug where deleting the last character in a span with decorations produced an incorrect element when typing.
    Fixed bug where focusing on inline editors made the toolbar flicker when moving between elements quickly.
    Fixed bug where the selection would be stored incorrectly in inline editors when the mouseup event was fired outside the editor body.
    Fixed bug where toggling bold at the end of an inline boundary would toggle off the whole word.
    Fixed bug where setting the skin to false would not stop the loading of some skin css files.
    Fixed bug in mobile theme where pinch-to-zoom would break after exiting the editor.
    Fixed bug where sublists of a fully selected list would not be switched correctly when changing list style.
    Fixed bug where inserting media by source would break the UndoManager.
    Fixed bug where inserting some content into the editor with a specific selection would replace some content incorrectly.
    Fixed bug where selecting all content with ctrl+a in IE11 caused problems with untoggling some formatting.
    Fixed bug where the Search and Replace Plugin left some marker spans in the editor when undoing and redoing after replacing some content.
    Fixed bug where the editor would not get a scrollbar when using the Fullscreen and Autoresize plugins together.
    Fixed bug where the font selector would stop working correctly after selecting fonts three times.
    Fixed so pressing the enter key inside of an inline boundary inserts a br after the inline boundary element.
    Fixed a bug where it wasn't possible to use tab navigation inside of a table that was inside of a list.
    Fixed bug where end_container_on_empty_block would incorrectly remove elements.
    Fixed bug where content_styles weren't added to the Preview Plugin iframe.
    Fixed so the beforeSetContent/beforeGetContent events are preventable.
    Fixed bug where changing height value in Table Plugin advanced tab didn't do anything.
    Fixed bug where it wasn't possible to remove formatting from content in beginning of table cell.
Version 4.7.1 (2017-10-09)
    Fixed bug where theme set to false on an inline editor produced an extra div element after the target element.
    Fixed bug where the editor drag icon was misaligned with the branding set to false.
    Fixed bug where doubled menu items were not being removed as expected with the removed_menuitems setting.
    Fixed bug where the Table of contents plugin threw an error when initialized.
    Fixed bug where it wasn't possible to add inline formats to text selected right to left.
    Fixed bug where the paste from plain text mode did not work as expected.
    Fixed so the style previews do not set color and background color when selected.
    Fixed bug where the Autolink plugin didn't work as expected with some formats applied on an empty editor.
    Fixed bug where the Textpattern plugin were throwing errors on some patterns.
    Fixed bug where the Save plugin saved all editors instead of only the active editor. Patch contributed by dannoe.
Version 4.7.0 (2017-10-03)
    Added new mobile ui that is specifically designed for mobile devices.
    Updated the default skin to be more modern and white since white is preferred by most implementations.
    Restructured the default menus to be more similar to common office suites like Google Docs.
    Fixed so theme can be set to false on both inline and iframe editor modes.
    Fixed bug where inline editor would add/remove the visualblocks css multiple times.
    Fixed bug where selection wouldn't be properly restored when editor lost focus and commands where invoked.
    Fixed bug where toc plugin would generate id:s for headers even though a toc wasn't inserted into the content.
    Fixed bug where is wasn't possible to drag/drop contents within the editor if paste_data_images where set to true.
    Fixed bug where getParam and close in WindowManager would get the first opened window instead of the last opened window.
    Fixed bug where delete would delete between cells inside a table in Firefox.
Version 4.6.7 (2017-09-18)
    Fixed bug where paste wasn't working in IOS.
    Fixed bug where the Word Count Plugin didn't count some mathematical operators correctly.
    Fixed bug where inserting a list in a table caused the cell to expand in height.
    Fixed bug where pressing enter in a list located inside of a table deleted list items instead of inserting new list item.
    Fixed bug where copy and pasting table cells produced inconsistent results.
    Fixed bug where initializing an editor with an ID of 'length' would throw an exception.
    Fixed bug where it was possible to split a non merged table cell.
    Fixed bug where copy and pasting a list with a very specific selection into another list would produce a nested list.
    Fixed bug where copy and pasting ordered lists sometimes produced unordered lists.
    Fixed bug where padded elements inside other elements would be treated as empty.
    Added some missing translations to Image, Link and Help plugins.
    Fixed so you can resize images inside a figure element.
    Fixed bug where an inline TinyMCE editor initialized on a table did not set selection on load in Chrome.
    Fixed the positioning of the inlite toolbar when the target element wasn't big enough to fit the toolbar.
Version 4.6.6 (2017-08-30)
    Fixed so that notifications wrap long text content instead of bleeding outside the notification element.
    Fixed so the content_style css is added after the skin and custom stylesheets.
    Fixed bug where it wasn't possible to remove a table with the Cut button.
    Fixed bug where the center format wasn't getting the same font size as the other formats in the format preview.
    Fixed bug where the wordcount plugin wasn't counting hyphenated words correctly.
    Fixed bug where all content pasted into the editor was added to the end of the editor.
    Fixed bug where enter keydown on list item selection only deleted content and didn't create a new line.
    Fixed bug where destroying the editor while the content css was still loading caused error notifications on Firefox.
    Fixed bug where undoing cut operation in IE11 left some unwanted html in the editor content.
    Fixed bug where enter keydown would throw an error in IE11.
    Fixed bug where duplicate instances of an editor were added to the editors array when using the createEditor API.
    Fixed bug where the formatter applied formats on the wrong content when spellchecker was activated.
    Fixed bug where switching formats would reset font size on child nodes.
    Fixed bug where the table caption element weren't always the first descendant to the table tag.
    Fixed bug where pasting some content into the editor on chrome some newlines were removed.
    Fixed bug where it wasn't possible to remove a list if a list item was a table element.
    Fixed bug where copy/pasting partial selections of tables wouldn't produce a proper table.
    Fixed bug where the searchreplace plugin could not find consecutive spaces.
    Fixed bug where background color wasn't applied correctly on some partially selected contents.
Version 4.6.5 (2017-08-02)
    Added new inline_boundaries_selector that allows you to specify the elements that should have boundaries.
    Added new local upload feature this allows the user to upload images directly from the image dialog.
    Added a new api for providing meta data for plugins. It will show up in the help dialog if it's provided.
    Fixed so that the notifications created by the notification manager are more screen reader accessible.
    Fixed bug where changing the list format on multiple selected lists didn't change all of the lists.
    Fixed bug where the nonbreaking plugin would insert multiple undo levels when pressing the tab key.
    Fixed bug where delete/backspace wouldn't render a caret when all editor contents where deleted.
    Fixed bug where delete/backspace wouldn't render a caret if the deleted element was a single contentEditable false element.
    Fixed bug where the wordcount plugin wouldn't count words correctly if word where typed after applying a style format.
    Fixed bug where the wordcount plugin would count mathematical formulas as multiple words for example 1+1=2.
    Fixed bug where formatting of triple clicked blocks on Chrome/Safari would result in styles being added outside the visual selection.
    Fixed bug where paste would add the contents to the end of the editor area when inline mode was used.
    Fixed bug where toggling off bold formatting on text entered in a new paragraph would add an extra line break.
    Fixed bug where autolink plugin would only produce a link on every other consecutive link on Firefox.
    Fixed bug where it wasn't possible to select all contents if the content only had one pre element.
    Fixed bug where sizzle would produce lagging behavior on some sites due to repaints caused by feature detection.
    Fixed bug where toggling off inline formats wouldn't include the space on selected contents with leading or trailing spaces.
    Fixed bug where the cut operation in UI wouldn't work in Chrome.
    Fixed bug where some legacy editor initialization logic would throw exceptions about editor settings not being defined.
    Fixed bug where it wasn't possible to apply text color to links if they where part of a non collapsed selection.
    Fixed bug where an exception would be thrown if the user selected a video element and then moved the focus outside the editor.
    Fixed bug where list operations didn't work if there where block elements inside the list items.
    Fixed bug where applying block formats to lists wrapped in block elements would apply to all elements in that wrapped block.
Version 4.6.4 (2017-06-13)
    Fixed bug where the editor would move the caret when clicking on the scrollbar next to a content editable false block.
    Fixed bug where the text color select dropdowns wasn't placed correctly when they didn't fit the width of the screen.
    Fixed bug where the default editor line height wasn't working for mixed font size contents.
    Fixed bug where the content css files for inline editors were loaded multiple times for multiple editor instances.
    Fixed bug where the initial value of the font size/font family dropdowns wasn't displayed.
    Fixed bug where the I18n api was not supporting arrays as the translation replacement values.
    Fixed bug where chrome would display "The given range isn't in document." errors for invalid ranges passed to setRng.
    Fixed bug where the compat3x plugin wasn't working since the global tinymce references wasn't resolved correctly.
    Fixed bug where the preview plugin wasn't encoding the base url passed into the iframe contents producing a xss bug.
    Fixed bug where the dom parser/serializer wasn't handling some special elements like noframes, title and xmp.
    Fixed bug where the dom parser/serializer wasn't handling cdata sections with comments inside.
    Fixed bug where the editor would scroll to the top of the editable area if a dialog was closed in inline mode.
    Fixed bug where the link dialog would not display the right rel value if rel_list was configured.
    Fixed bug where the context menu would select images on some platforms but not others.
    Fixed bug where the filenames of images were not retained on dragged and drop into the editor from the desktop.
    Fixed bug where the paste plugin would misrepresent newlines when pasting plain text and having forced_root_block configured.
    Fixed so that the error messages for the imagetools plugin is more human readable.
    Fixed so the internal validate setting for the parser/serializer can't be set from editor initialization settings.
Version 4.6.3 (2017-05-30)
    Fixed bug where the arrow keys didn't work correctly when navigating on nested inline boundary elements.
    Fixed bug where delete/backspace didn't work correctly on nested inline boundary elements.
    Fixed bug where image editing didn't work on subsequent edits of the same image.
    Fixed bug where charmap descriptions wouldn't properly wrap if they exceeded the width of the box.
    Fixed bug where the default image upload handler only accepted 200 as a valid http status code.
    Fixed so rel on target=_blank links gets forced with only noopener instead of both noopener and noreferrer.
Version 4.6.2 (2017-05-23)
    Fixed bug where the SaxParser would run out of memory on very large documents.
    Fixed bug with formatting like font size wasn't applied to del elements.
    Fixed bug where various api calls would be throwing exceptions if they where invoked on a removed editor instance.
    Fixed bug where the branding position would be incorrect if the editor was inside a hidden tab and then later showed.
    Fixed bug where the color levels feature in the imagetools dialog wasn't working properly.
    Fixed bug where imagetools dialog wouldn't pre-load images from CORS domains, before trying to prepare them for editing.
    Fixed bug where the tab key would move the caret to the next table cell if being pressed inside a list inside a table.
    Fixed bug where the cut/copy operations would loose parent context like the current format etc.
    Fixed bug with format preview not working on invalid elements excluded by valid_elements.
    Fixed bug where blocks would be merged in incorrect order on backspace/delete.
    Fixed bug where zero length text nodes would cause issues with the undo logic if there where iframes present.
    Fixed bug where the font size/family select lists would throw errors if the first node was a comment.
    Fixed bug with csp having to allow local script evaluation since it was used to detect global scope.
    Fixed bug where CSP required a relaxed option for javascript: URLs in unsupported legacy browsers.
    Fixed bug where a fake caret would be rendered for td with the contenteditable=false.
    Fixed bug where typing would be blocked on IE 11 when within a nested contenteditable=true/false structure.
Version 4.6.1 (2017-05-10)
    Added configuration option to list plugin to disable tab indentation.
    Fixed bug where format change on very specific content could cause the selection to change.
    Fixed bug where TinyMCE could not be lazyloaded through jquery integration.
    Fixed bug where entities in style attributes weren't decoded correctly on paste in webkit.
    Fixed bug where fontsize_formats option had been renamed incorrectly.
    Fixed bug with broken backspace/delete behaviour between contenteditable=false blocks.
    Fixed bug where it wasn't possible to backspace to the previous line with the inline boundaries functionality turned on.
    Fixed bug where is wasn't possible to move caret left and right around a linked image with the inline boundaries functionality turned on.
    Fixed bug where pressing enter after/before hr element threw exception. Patch contributed bradleyke.
    Fixed so the CSS in the visualblocks plugin doesn't overwrite background color. Patch contributed by Christian Rank.
    Fixed bug where multibyte characters weren't encoded correctly. Patch contributed by James Tarkenton.
    Fixed bug where shift-click to select within contenteditable=true fields wasn't working.
Version 4.6.0 (2017-05-04)
    Dropped support for IE 8-10 due to market share and lack of support from Microsoft. See tinymce docs for details.
    Added an inline boundary caret position feature that makes it easier to type at the beginning/end of links/code elements.
    Added a help plugin that adds a button and a dialog showing the editor shortcuts and loaded plugins.
    Added an inline_boundaries option that allows you to disable the inline boundary feature if it's not desired.
    Added a new ScrollIntoView event that allows you to override the default scroll to element behavior.
    Added role and aria- attributes as valid elements in the default valid elements config.
    Added new internal flag for PastePreProcess/PastePostProcess this is useful to know if the paste was coming from an external source.
    Added new ignore function to UndoManager this works similar to transact except that it doesn't add an undo level by default.
    Fixed so that urls gets retained for images when being edited. This url is then passed on to the upload handler.
    Fixed so that the editors would be initialized on readyState interactive instead of complete.
    Fixed so that the init event of the editor gets fired once all contentCSS files have been properly loaded.
    Fixed so that width/height of the editor gets taken from the textarea element if it's explicitly specified in styles.
    Fixed so that keep_styles set to false no longer clones class/style from the previous paragraph on enter.
    Fixed so that the default line-height is 1.2em to avoid zwnbsp characters from producing text rendering glitches on Windows.
    Fixed so that loading errors of content css gets presented by a notification message.
    Fixed so figure image elements can be linked when selected this wraps the figure image in a anchor element.
    Fixed bug where it wasn't possible to copy/paste rows with colspans by using the table copy/paste feature.
    Fixed bug where the protect setting wasn't properly applied to header/footer parts when using the fullpage plugin.
    Fixed bug where custom formats that specified upper case element names where not applied correctly.
    Fixed bug where some screen readers weren't reading buttons due to an aria specific fix for IE 8.
    Fixed bug where cut wasn't working correctly on iOS due to it's clipboard API not working correctly.
    Fixed bug where Edge would paste div elements instead of paragraphs when pasting plain text.
    Fixed bug where the textpattern plugin wasn't dealing with trailing punctuations correctly.
    Fixed bug where image editing would some times change the image format from jpg to png.
    Fixed bug where some UI elements could be inserted into the toolbar even if they where not registered.
    Fixed bug where it was possible to click the TD instead of the character in the character map and that caused an exception.
    Fixed bug where the font size/font family dropdowns would sometimes show an incorrect value due to css not being loaded in time.
    Fixed bug with the media plugin inserting undefined instead of retaining size when media_dimensions was set to false.
    Fixed bug with deleting images when forced_root_blocks where set to false.
    Fixed bug where input focus wasn't properly handled on nested content editable elements.
    Fixed bug where Chrome/Firefox would throw an exception when selecting images due to recent change of setBaseAndExtent support.
    Fixed bug where malformed blobs would throw exceptions now they are simply ignored.
    Fixed bug where backspace/delete wouldn't work properly in some cases where all contents was selected in WebKit.
    Fixed bug with Angular producing errors since it was expecting events objects to be patched with their custom properties.
    Fixed bug where the formatter would apply formatting to spellchecker errors now all bogus elements are excluded.
    Fixed bug with backspace/delete inside table caption elements wouldn't behave properly on IE 11.
    Fixed bug where typing after a contenteditable false inline element could move the caret to the end of that element.
    Fixed bug where backspace before/after contenteditable false blocks wouldn't properly remove the right element.
    Fixed bug where backspace before/after contenteditable false inline elements wouldn't properly empty the current block element.
    Fixed bug where vertical caret navigation with a custom line-height would sometimes match incorrect positions.
    Fixed bug with paste on Edge where character encoding wasn't handled properly due to a browser bug.
    Fixed bug with paste on Edge where extra fragment data was inserted into the contents when pasting.
    Fixed bug with pasting contents when having a whole block element selected on WebKit could cause WebKit spans to appear.
    Fixed bug where the visualchars plugin wasn't working correctly showing invisible nbsp characters.
    Fixed bug where browsers would hang if you tried to load some malformed html contents.
    Fixed bug where the init call promise wouldn't resolve if the specified selector didn't find any matching elements.
    Fixed bug where the Schema isValidChild function was case sensitive.
Version 4.5.3 (2017-02-01)
    Added keyboard navigation for menu buttons when the menu is in focus.
    Added api to the list plugin for setting custom classes/attributes on lists.
    Added validation for the anchor plugin input field according to W3C id naming specifications.
    Fixed bug where media placeholders were removed after resize with the forced_root_block setting set to false.
    Fixed bug where deleting selections with similar sibling nodes sometimes deleted the whole document.
    Fixed bug with inlite theme where several toolbars would appear scrolling when more than one instance of the editor was in use.
    Fixed bug where the editor would throw error with the fontselect plugin on hidden editor instances in Firefox.
    Fixed bug where the background color would not stretch to the font size.
    Fixed bug where font size would be removed when changing background color.
    Fixed bug where the undomanager trimmed away whitespace between nodes on undo/redo.
    Fixed bug where media_dimensions=false in media plugin caused the editor to throw an error.
    Fixed bug where IE was producing font/u elements within links on paste.
    Fixed bug where some button tooltips were broken when compat3x was in use.
    Fixed bug where backspace/delete/typeover would remove the caption element.
    Fixed bug where powerspell failed to function when compat3x was enabled.
    Fixed bug where it wasn't possible to apply sub/sup on text with large font size.
    Fixed bug where pre tags with spaces weren't treated as content.
    Fixed bug where Meta+A would select the entire document instead of all contents in nested ce=true elements.
Version 4.5.2 (2017-01-04)
    Added missing keyboard shortcut description for the underline menu item in the format menu.
    Fixed bug where external blob urls wasn't properly handled by editor upload logic. Patch contributed by David Oviedo.
    Fixed bug where urls wasn't treated as a single word by the wordcount plugin.
    Fixed bug where nbsp characters wasn't treated as word delimiters by the wordcount plugin.
    Fixed bug where editor instance wasn't properly passed to the format preview logic. Patch contributed by NullQuery.
    Fixed bug where the fake caret wasn't hidden when you moved selection to a cE=false element.
    Fixed bug where it wasn't possible to edit existing code sample blocks.
    Fixed bug where it wasn't possible to delete editor contents if the selection included an empty block.
    Fixed bug where the formatter wasn't expanding words on some international characters. Patch contributed by Martin Larochelle.
    Fixed bug where the open link feature wasn't working correctly on IE 11.
    Fixed bug where enter before/after a cE=false block wouldn't properly padd the paragraph with an br element.
    Fixed so font size and font family select boxes always displays a value by using the runtime style as a fallback.
    Fixed so missing plugins will be logged to console as warnings rather than halting the initialization of the editor.
    Fixed so splitbuttons become normal buttons in advlist plugin if styles are empty. Patch contributed by René Schleusner.
    Fixed so you can multi insert rows/cols by selecting table cells and using insert rows/columns.
Version 4.5.1 (2016-12-07)
    Fixed bug where the lists plugin wouldn't initialize without the advlist plugins if served from cdn.
    Fixed bug where selectors with "*" would cause the style format preview to throw an error.
    Fixed bug with toggling lists off on lists with empty list items would throw an error.
    Fixed bug where editing images would produce non existing blob uris.
    Fixed bug where the offscreen toc selection would be treated as the real toc element.
    Fixed bug where the aria level attribute for element path would have an incorrect start index.
    Fixed bug where the offscreen selection of cE=false that where very wide would be shown onscreen. Patch contributed by Steven Bufton.
    Fixed so the default_link_target gets applied to links created by the autolink plugin.
    Fixed so that the name attribute gets removed by the anchor plugin if editing anchors.
Version 4.5.0 (2016-11-23)
    Added new toc plugin allows you to insert table of contents based on editor headings.
    Added new auto complete menu to all url fields. Adds history, link to anchors etc.
    Added new sidebar api that allows you to add custom sidebar panels and buttons to toggle these.
    Added new insert menu button that allows you to have multiple insert functions under the same menu button.
    Added new open link feature to ctrl+click, alt+enter and context menu.
    Added new media_embed_handler option to allow the media plugin to be populated with custom embeds.
    Added new support for editing transparent images using the image tools dialog.
    Added new images_reuse_filename option to allow filenames of images to be retained for upload.
    Added new security feature where links with target="_blank" will by default get rel="noopener noreferrer".
    Added new allow_unsafe_link_target to allow you to opt-out of the target="_blank" security feature.
    Added new style_formats_autohide option to automatically hide styles based on context.
    Added new codesample_content_css option to specify where the code sample prism css is loaded from.
    Added new support for Japanese/Chinese word count following the unicode standards on this.
    Added new fragmented undo levels this dramatically reduces flicker on contents with iframes.
    Added new live previews for complex elements like table or lists.
    Fixed bug where it wasn't possible to properly tab between controls in a dialog with a disabled form item control.
    Fixed bug where firefox would generate a rectangle on elements produced after/before a cE=false elements.
    Fixed bug with advlist plugin not switching list element format properly in some edge cases.
    Fixed bug where col/rowspans wasn't correctly computed by the table plugin in some cases.
    Fixed bug where the table plugin would thrown an error if object_resizing was disabled.
    Fixed bug where some invalid markup would cause issues when running in XHTML mode. Patch contributed by Charles Bourasseau.
    Fixed bug where the fullscreen class wouldn't be removed properly when closing dialogs.
    Fixed bug where the PastePlainTextToggle event wasn't fired by the paste plugin when the state changed.
    Fixed bug where table the row type wasn't properly updated in table row dialog. Patch contributed by Matthias Balmer.
    Fixed bug where select all and cut wouldn't place caret focus back to the editor in WebKit. Patch contributed by Daniel Jalkut.
    Fixed bug where applying cell/row properties to multiple cells/rows would reset other unchanged properties.
    Fixed bug where some elements in the schema would have redundant/incorrect children.
    Fixed bug where selector and target options would cause issues if used together.
    Fixed bug where drag/drop of images from desktop on chrome would thrown an error.
    Fixed bug where cut on WebKit/Blink wouldn't add an undo level.
    Fixed bug where IE 11 would scroll to the cE=false elements when they where selected.
    Fixed bug where keys like F5 wouldn't work when a cE=false element was selected.
    Fixed bug where the undo manager wouldn't stop the typing state when commands where executed.
    Fixed bug where unlink on wrapped links wouldn't work properly.
    Fixed bug with drag/drop of images on WebKit where the image would be deleted form the source editor.
    Fixed bug where the visual characters mode would be disabled when contents was extracted from the editor.
    Fixed bug where some browsers would toggle of formats applied to the caret when clicking in the editor toolbar.
    Fixed bug where the custom theme function wasn't working correctly.
    Fixed bug where image option for custom buttons required you to have icon specified as well.
    Fixed bug where the context menu and contextual toolbars would be visible at the same time and sometimes overlapping.
    Fixed bug where the noneditable plugin would double wrap elements when using the noneditable_regexp option.
    Fixed bug where tables would get padding instead of margin when you used the indent button.
    Fixed bug where the charmap plugin wouldn't properly insert non breaking spaces.
    Fixed bug where the color previews in color input boxes wasn't properly updated.
    Fixed bug where the list items of previous lists wasn't merged in the right order.
    Fixed bug where it wasn't possible to drag/drop inline-block cE=false elements on IE 11.
    Fixed bug where some table cell merges would produce incorrect rowspan/colspan.
    Fixed so the font size of the editor defaults to 14px instead of 11px this can be overridden by custom css.
    Fixed so wordcount is debounced to reduce cpu hogging on larger texts.
    Fixed so tinymce global gets properly exported as a module when used with some module bundlers.
    Fixed so it's possible to specify what css properties you want to preview on specific formats.
    Fixed so anchors are contentEditable=false while within the editor.
    Fixed so selected contents gets wrapped in a inline code element by the codesample plugin.
    Fixed so conditional comments gets properly stripped independent of case. Patch contributed by Georgii Dolzhykov.
    Fixed so some escaped css sequences gets properly handled. Patch contributed by Georgii Dolzhykov.
    Fixed so notifications with the same message doesn't get displayed at the same time.
    Fixed so F10 can be used as an alternative key to focus to the toolbar.
    Fixed various api documentation issues and typos.
    Removed layer plugin since it wasn't really ported from 3.x and there doesn't seem to be much use for it.
    Removed moxieplayer.swf from the media plugin since it wasn't used by the media plugin.
    Removed format state from the advlist plugin to be more consistent with common word processors.
Version 4.4.3 (2016-09-01)
    Fixed bug where copy would produce an exception on Chrome.
    Fixed bug where deleting lists on IE 11 would merge in correct text nodes.
    Fixed bug where deleting partial lists with indentation wouldn't cause proper normalization.
Version 4.4.2 (2016-08-25)
    Added new importcss_exclusive option to disable unique selectors per group.
    Added new group specific selector_converter option to importcss plugin.
    Added new codesample_languages option to apply custom languages to codesample plugin.
    Added new codesample_dialog_width/codesample_dialog_height options.
    Fixed bug where fullscreen button had an incorrect keyboard shortcut.
    Fixed bug where backspace/delete wouldn't work correctly from a block to a cE=false element.
    Fixed bug where smartpaste wasn't detecting links with special characters in them like tilde.
    Fixed bug where the editor wouldn't get proper focus if you clicked on a cE=false element.
    Fixed bug where it wasn't possible to copy/paste table rows that had merged cells.
    Fixed bug where merging cells could some times produce invalid col/rowspan attibute values.
    Fixed bug where getBody would sometimes thrown an exception now it just returns null if the iframe is clobbered.
    Fixed bug where drag/drop of cE=false element wasn't properly constrained to viewport.
    Fixed bug where contextmenu on Mac would collapse any selection to a caret.
    Fixed bug where rtl mode wasn't rendered properly when loading a language pack with the rtl flag.
    Fixed bug where Kamer word bounderies would be stripped from contents.
    Fixed bug where lists would sometimes render two dots or numbers on the same line.
    Fixed bug where the skin_url wasn't used by the inlite theme.
    Fixed so data attributes are ignored when comparing formats in the formatter.
    Fixed so it's possible to disable inline toolbars in the inlite theme.
    Fixed so template dialog gets resized if it doesn't fit the window viewport.
Version 4.4.1 (2016-07-26)
    Added smart_paste option to paste plugin to allow disabling the paste behavior if needed.
    Fixed bug where png urls wasn't properly detected by the smart paste logic.
    Fixed bug where the element path wasn't working properly when multiple editor instances where used.
    Fixed bug with creating lists out of multiple paragraphs would just create one list item instead of multiple.
    Fixed bug where scroll position wasn't properly handled by the inlite theme to place the toolbar properly.
    Fixed bug where multiple instances of the editor using the inlite theme didn't render the toolbar properly.
    Fixed bug where the shortcut label for fullscreen mode didn't match the actual shortcut key.
    Fixed bug where it wasn't possible to select cE=false blocks using touch devices on for example iOS.
    Fixed bug where it was possible to select the child image within a cE=false on IE 11.
    Fixed so inserts of html containing lists doesn't merge with any existing lists unless it's a paste operation.
Version 4.4.0 (2016-06-30)
    Added new inlite theme this is a more lightweight inline UI.
    Added smarter paste logic that auto detects urls in the clipboard and inserts images/links based on that.
    Added a better image resize algorithm for better image quality in the imagetools plugin.
    Fixed bug where it wasn't possible to drag/dropping cE=false elements on FF.
    Fixed bug where backspace/delete before/after a cE=false block would produce a new paragraph.
    Fixed bug where list style type css property wasn't preserved when indenting lists.
    Fixed bug where merging of lists where done even if the list style type was different.
    Fixed bug where the image_dataimg_filter function wasn't used when pasting images.
    Fixed bug where nested editable within a non editable element would cause scroll on focus in Chrome.
    Fixed so invalid targets for inline mode is blocked on initialization. We only support elements that can have children.
Version 4.3.13 (2016-06-08)
    Added characters with a diacritical mark to charmap plugin. Patch contributed by Dominik Schilling.
    Added better error handling if the image proxy service would produce errors.
    Fixed issue with pasting list items into list items would produce nested list rather than a merged list.
    Fixed bug where table selection could get stuck in selection mode for inline editors.
    Fixed bug where it was possible to place the caret inside the resize grid elements.
    Fixed bug where it wasn't possible to place in elements horizontally adjacent cE=false blocks.
    Fixed bug where multiple notifications wouldn't be properly placed on screen.
    Fixed bug where multiple editor instance of the same id could be produces in some specific integrations.
Version 4.3.12 (2016-05-10)
    Fixed bug where focus calls couldn't be made inside the editors PostRender event handler.
    Fixed bug where some translations wouldn't work as expected due to a bug in editor.translate.
    Fixed bug where the node change event could fire with a node out side the root of the editor.
    Fixed bug where Chrome wouldn't properly present the keyboard paste clipboard details when paste was clicked.
    Fixed bug where merged cells in tables couldn't be selected from right to left.
    Fixed bug where insert row wouldn't properly update a merged cells rowspan property.
    Fixed bug where the color input boxes preview field wasn't properly set on initialization.
    Fixed bug where IME composition inside table cells wouldn't work as expected on IE 11.
    Fixed so all shadow dom support is under and experimental flag due to flaky browser support.
Version 4.3.11 (2016-04-25)
    Fixed bug where it wasn't possible to insert empty blocks though the API unless they where padded.
    Fixed bug where you couldn't type the Euro character on Windows.
    Fixed bug where backspace/delete from a cE=false element to a text block didn't work properly.
    Fixed bug where the text color default grid would render incorrectly.
    Fixed bug where the codesample plugin wouldn't load the css in the editor for multiple editors.
    Fixed so the codesample plugin textarea gets focused by default.
Version 4.3.10 (2016-04-12)
    Fixed bug where the key "y" on WebKit couldn't be entered due to conflict with keycode for F10 on keypress.
Version 4.3.9 (2016-04-12)
    Added support for focusing the contextual toolbars using keyboard.
    Added keyboard support for slider UI controls. You can no increase/decrease using arrow keys.
    Added url pattern matching for Dailymotion to media plugin. Patch contributed by Bertrand Darbon.
    Added body_class to template plugin preview. Patch contributed by Milen Petrinski.
    Added options to better override textcolor pickers with custom colors. Patch contributed by Xavier Boubert.
    Added visual arrows to inline contextual toolbars so that they point to the element being active.
    Fixed so toolbars for tables or other larger elements get better positioned below the scrollable viewport.
    Fixed bug where it was possible to click links inside cE=false blocks.
    Fixed bug where event targets wasn't properly handled in Safari Technical Preview.
    Fixed bug where drag/drop text in FF 45 would make the editor caret invisible.
    Fixed bug where the remove state wasn't properly set on editor instances when detected as clobbered.
    Fixed bug where offscreen selection of some cE=false elements would render onscreen. Patch contributed by Steven Bufton
    Fixed bug where enter would clone styles out side the root on editors inside a span. Patch contributed by ChristophKaser.
    Fixed bug where drag/drop of images into the editor didn't work correctly in FF.
    Fixed so the first item in panels for the imagetools dialog gets proper keyboard focus.
    Changed the Meta+Shift+F shortcut to Ctrl+Shift+F since Czech, Slovak, Polish languages used the first one for input.
Version 4.3.8 (2016-03-15)
    Fixed bug where inserting HR at the end of a block element would produce an extra empty block.
    Fixed bug where links would be clickable when readonly mode was enabled.
    Fixed bug where the formatter would normalize to the wrong node on very specific content.
    Fixed bug where some nested list items couldn't be indented properly.
    Fixed bug where links where clickable in the preview dialog.
    Fixed so the alt attribute doesn't get padded with an empty value by default.
    Fixed so nested alignment works more correctly. You will now alter the alignment to the closest block parent.
Version 4.3.7 (2016-03-02)
    Fixed bug where incorrect icons would be rendered for imagetools edit and color levels.
    Fixed bug where navigation using arrow keys inside a SelectBox didn't move up/down.
    Fixed bug where the visualblocks plugin would render borders round internal UI elements.
Version 4.3.6 (2016-03-01)
    Added new paste_remember_plaintext_info option to allow a global disable of the plain text mode notification.
    Added new PastePlainTextToggle event that fires when plain text mode toggles on/off.
    Fixed bug where it wasn't possible to select media elements since the drag logic would snap it to mouse cursor.
    Fixed bug where it was hard to place the caret inside nested cE=true elements when the outer cE=false element was focused.
    Fixed bug where editors wouldn't properly initialize if both selector and mode where used.
    Fixed bug where IME input inside table cells would switch the IME off.
    Fixed bug where selection inside the first table cell would cause the whole table cell to get selected.
    Fixed bug where error handling of images being uploaded wouldn't properly handle faulty statuses.
    Fixed bug where inserting contents before a HR would cause an exception to be thrown.
    Fixed bug where copy/paste of Excel data would be inserted as an image.
    Fixed caret position issues with copy/paste of inline block cE=false elements.
    Fixed issues with various menu item focus bugs in Chrome. Where the focused menu bar item wasn't properly blurred.
    Fixed so the notifications have a solid background since it would be hard to read if there where text under it.
    Fixed so notifications gets animated similar to the ones used by dialogs.
    Fixed so larger images that gets pasted is handled better.
    Fixed so the window close button is more uniform on various platform and also increased it's hit area.
Version 4.3.5 (2016-02-11)
    Npm version bump due to package not being fully updated.
Version 4.3.4 (2016-02-11)
    Added new OpenWindow/CloseWindow events that gets fired when windows open/close.
    Added new NewCell/NewRow events that gets fired when table cells/rows are created.
    Added new Promise return value to tinymce.init makes it easier to handle initialization.
    Removed the jQuery version the jQuery plugin is now moved into the main package.
    Removed jscs from build process since eslint can now handle code style checking.
    Fixed various bugs with drag/drop of contentEditable:false elements.
    Fixed bug where deleting of very specific nested list items would result in an odd list.
    Fixed bug where lists would get merged with adjacent lists outside the editable inline root.
    Fixed bug where MS Edge would crash when closing a dialog then clicking a menu item.
    Fixed bug where table cell selection would add undo levels.
    Fixed bug where table cell selection wasn't removed when inline editor where removed.
    Fixed bug where table cell selection wouldn't work properly on nested tables.
    Fixed bug where table merge menu would be available when merging between thead and tbody.
    Fixed bug where table row/column resize wouldn't get properly removed when the editor was removed.
    Fixed bug where Chrome would scroll to the editor if there where a empty hash value in document url.
    Fixed bug where the cache suffix wouldn't work correctly with the importcss plugin.
    Fixed bug where selection wouldn't work properly on MS Edge on Windows Phone 10.
    Fixed so adjacent pre blocks gets joined into one pre block since that seems like the user intent.
    Fixed so events gets properly dispatched in shadow dom. Patch provided by Nazar Mokrynskyi.
Version 4.3.3 (2016-01-14)
    Added new table_resize_bars configuration setting.  This setting allows you to disable the table resize bars.
    Added new beforeInitialize event to tinymce.util.XHR lets you modify XHR properties before open. Patch contributed by Brent Clintel.
    Added new autolink_pattern setting to autolink plugin. Enables you to override the default autolink formats. Patch contributed by Ben Tiedt.
    Added new charmap option that lets you override the default charmap of the charmap plugin.
    Added new charmap_append option that lets you add new characters to the default charmap of the charmap plugin.
    Added new insertCustomChar event that gets fired when a character is inserted by the charmap plugin.
    Fixed bug where table cells started with a superfluous &nbsp; in IE10+.
    Fixed bug where table plugin would retain all BR tags when cells were merged.
    Fixed bug where media plugin would strip underscores from youtube urls.
    Fixed bug where IME input would fail on IE 11 if you typed within a table.
    Fixed bug where double click selection of a word would remove the space before the word on insert contents.
    Fixed bug where table plugin would produce exceptions when hovering tables with invalid structure.
    Fixed bug where fullscreen wouldn't scroll back to it's original position when untoggled.
    Fixed so the template plugins templates setting can be a function that gets a callback that can provide templates.
Version 4.3.2 (2015-12-14)
    Fixed bug where the resize bars for table cells were not affected by the object_resizing property.
    Fixed bug where the contextual table toolbar would appear incorrectly if TinyMCE was initialized inline inside a table.
    Fixed bug where resizing table cells did not fire a node change event or add an undo level.
    Fixed bug where double click selection of text on IE 11 wouldn't work properly.
    Fixed bug where codesample plugin would incorrectly produce br elements inside code elements.
    Fixed bug where media plugin would strip dashes from youtube urls.
    Fixed bug where it was possible to move the caret into the table resize bars.
    Fixed bug where drag/drop into a cE=false element was possible on IE.
Version 4.3.1 (2015-11-30)
    Fixed so it's possible to disable the table inline toolbar by setting it to false or an empty string.
    Fixed bug where it wasn't possible to resize some tables using the drag handles.
    Fixed bug where unique id:s would clash for multiple editor instances and cE=false selections.
    Fixed bug where the same plugin could be initialized multiple times.
    Fixed bug where the table inline toolbars would be displayed at the same time as the image toolbars.
    Fixed bug where the table selection rect wouldn't be removed when selecting another control element.
Version 4.3.0 (2015-11-23)
    Added new table column/row resize support. Makes it a lot more easy to resize the columns/rows in a table.
    Added new table inline toolbar. Makes it easier to for example add new rows or columns to a table.
    Added new notification API. Lets you display floating notifications to the end user.
    Added new codesample plugin that lets you insert syntax highlighted pre elements into the editor.
    Added new image_caption to images. Lets you create images with captions using a HTML5 figure/figcaption elements.
    Added new live previews of embeded videos. Lets you play the video right inside the editor.
    Added new setDirty method and "dirty" event to the editor. Makes it easier to track the dirty state change.
    Added new setMode method to Editor instances that lets you dynamically switch between design/readonly.
    Added new core support for contentEditable=false elements within the editor overrides the browsers broken behavior.
    Rewrote the noneditable plugin to use the new contentEditable false core logic.
    Fixed so the dirty state doesn't set to false automatically when the undo index is set to 0.
    Fixed the Selection.placeCaretAt so it works better on IE when the coordinate is between paragraphs.
    Fixed bug where data-mce-bogus="all" element contents where counted by the word count plugin.
    Fixed bug where contentEditable=false elements would be indented by the indent buttons.
    Fixed bug where images within contentEditable=false would be selected in WebKit on mouse click.
    Fixed bug in DOMUntils split method where the replacement parameter wouldn't work on specific cases.
    Fixed bug where the importcss plugin would import classes from the skin content css file.
    Fixed so all button variants have a wrapping span for it's text to make it easier to skin.
    Fixed so it's easier to exit pre block using the arrow keys.
    Fixed bug where listboxes with fix widths didn't render correctly.
Version 4.2.8 (2015-11-13)
    Fixed bug where it was possible to delete tables as the inline root element if all columns where selected.
    Fixed bug where the UI buttons active state wasn't properly updated due to recent refactoring of that logic.
Version 4.2.7 (2015-10-27)
    Fixed bug where backspace/delete would remove all formats on the last paragraph character in WebKit/Blink.
    Fixed bug where backspace within a inline format element with a bogus caret container would move the caret.
    Fixed bug where backspace/delete on selected table cells wouldn't add an undo level.
    Fixed bug where script tags embedded within the editor could sometimes get a mce- prefix prepended to them
    Fixed bug where validate: false option could produce an error to be thrown from the Serialization step.
    Fixed bug where inline editing of a table as the root element could let the user delete that table.
    Fixed bug where inline editing of a table as the root element wouldn't properly handle enter key.
    Fixed bug where inline editing of a table as the root element would normalize the selection incorrectly.
    Fixed bug where inline editing of a list as the root element could let the user delete that list.
    Fixed bug where inline editing of a list as the root element could let the user split that list.
    Fixed bug where resize handles would be rendered on editable root elements such as table.
Version 4.2.6 (2015-09-28)
    Added capability to set request headers when using XHRs.
    Added capability to upload local images automatically default delay is set to 30 seconds after editing images.
    Added commands ids mceEditImage, mceAchor and mceMedia to be avaiable from execCommand.
    Added Edge browser to saucelabs grunt task. Patch contributed by John-David Dalton.
    Fixed bug where blob uris not produced by tinymce would produce HTML invalid markup.
    Fixed bug where selection of contents of a nearly empty editor in Edge would sometimes fail.
    Fixed bug where color styles woudln't be retained on copy/paste in Blink/Webkit.
    Fixed bug where the table plugin would throw an error when inserting rows after a child table.
    Fixed bug where the template plugin wouldn't handle functions as variable replacements.
    Fixed bug where undo/redo sometimes wouldn't work properly when applying formatting collapsed ranges.
    Fixed bug where shift+delete wouldn't do a cut operation on Blink/WebKit.
    Fixed bug where cut action wouldn't properly store the before selection bookmark for the undo level.
    Fixed bug where backspace in side an empty list element on IE would loose editor focus.
    Fixed bug where the save plugin wouldn't enable the buttons when a change occurred.
    Fixed bug where Edge wouldn't initialize the editor if a document.domain was specified.
    Fixed bug where enter key before nested images would sometimes not properly expand the previous block.
    Fixed bug where the inline toolbars wouldn't get properly hidden when blurring the editor instance.
    Fixed bug where Edge would paste Chinese characters on some Windows 10 installations.
    Fixed bug where IME would loose focus on IE 11 due to the double trailing br bug fix.
    Fixed bug where the proxy url in imagetools was incorrect. Patch contributed by Wong Ho Wang.
Version 4.2.5 (2015-08-31)
    Added fullscreen capability to embedded youtube and vimeo videos.
    Fixed bug where the uploadImages call didn't work on IE 10.
    Fixed bug where image place holders would be uploaded by uploadImages call.
    Fixed bug where images marked with bogus would be uploaded by the uploadImages call.
    Fixed bug where multiple calls to uploadImages would result in decreased performance.
    Fixed bug where pagebreaks were editable to imagetools patch contributed by Rasmus Wallin.
    Fixed bug where the element path could cause too much recursion exception.
    Fixed bug for domains containing ".min". Patch contributed by Loïc Février.
    Fixed so validation of external links to accept a number after www. Patch contributed by Victor Carvalho.
    Fixed so the charmap is exposed though execCommand. Patch contributed by Matthew Will.
    Fixed so that the image uploads are concurrent for improved performance.
    Fixed various grammar problems in inline documentation. Patches provided by nikolas.
Version 4.2.4 (2015-08-17)
    Added picture as a valid element to the HTML 5 schema. Patch contributed by Adam Taylor.
    Fixed bug where contents would be duplicated on drag/drop within the same editor.
    Fixed bug where floating/alignment of images on Edge wouldn't work properly.
    Fixed bug where it wasn't possible to drag images on IE 11.
    Fixed bug where image selection on Edge would sometimes fail.
    Fixed bug where contextual toolbars icons wasn't rendered properly when using the toolbar_items_size.
    Fixed bug where searchreplace dialog doesn't get prefilled with the selected text.
    Fixed bug where fragmented matches wouldn't get properly replaced by the searchreplace plugin.
    Fixed bug where enter key wouldn't place the caret if was after a trailing space within an inline element.
    Fixed bug where the autolink plugin could produce multiple links for the same text on Gecko.
    Fixed bug where EditorUpload could sometimes throw an exception if the blob wasn't found.
    Fixed xss issues with media plugin not properly filtering out some script attributes.
Version 4.2.3 (2015-07-30)
    Fixed bug where image selection wasn't possible on Edge due to incompatible setBaseAndExtend API.
    Fixed bug where image blobs urls where not properly destroyed by the imagetools plugin.
    Fixed bug where keyboard shortcuts wasn't working correctly on IE 8.
    Fixed skin issue where the borders of panels where not visible on IE 8.
Version 4.2.2 (2015-07-22)
    Fixed bug where float panels were not being hidden on inline editor blur when fixed_toolbar_container config option was in use.
    Fixed bug where combobox states wasn't properly updated if contents where updated without keyboard.
    Fixed bug where pasting into textbox or combobox would move the caret to the end of text.
    Fixed bug where removal of bogus span elements before block elements would remove whitespace between nodes.
    Fixed bug where repositioning of inline toolbars where async and producing errors if the editor was removed from DOM to early. Patch by iseulde.
    Fixed bug where element path wasn't working correctly. Patch contributed by iseulde.
    Fixed bug where menus wasn't rendered correctly when custom images where added to a menu. Patch contributed by Naim Hammadi.
Version 4.2.1 (2015-06-29)
    Fixed bug where back/forward buttons in the browser would render blob images as broken images.
    Fixed bug where Firefox would throw regexp to big error when replacing huge base64 chunks.
    Fixed bug rendering issues with resize and context toolbars not being placed properly until next animation frame.
    Fixed bug where the rendering of the image while cropping would some times not be centered correctly.
    Fixed bug where listbox items with submenus would me selected as active.
    Fixed bug where context menu where throwing an error when rendering.
    Fixed bug where resize both option wasn't working due to resent addClass API change. Patch contributed by Jogai.
    Fixed bug where a hideAll call for container rendered inline toolbars would throw an error.
    Fixed bug where onclick event handler on combobox could cause issues if element.id was a function by some polluting libraries.
    Fixed bug where listboxes wouldn't get proper selected sub menu item when using link_list or image_list.
    Fixed so the UI controls are as wide as 4.1.x to avoid wrapping controls in toolbars.
    Fixed so the imagetools dialog is adaptive for smaller screen sizes.
Version 4.2.0 (2015-06-25)
    Added new flat default skin to make the UI more modern.
    Added new imagetools plugin, lets you crop/resize and apply filters to images.
    Added new contextual toolbars support to the API lets you add floating toolbars for specific CSS selectors.
    Added new promise feature fill as tinymce.util.Promise.
    Added new built in image upload feature lets you upload any base64 encoded image within the editor as files.
    Fixed bug where resize handles would appear in the right position in the wrong editor when switching between resizable content in different inline editors.
    Fixed bug where tables would not be inserted in inline mode due to previous float panel fix.
    Fixed bug where floating panels would remain open when focus was lost on inline editors.
    Fixed bug where cut command on Chrome would thrown a browser security exception.
    Fixed bug where IE 11 sometimes would report an incorrect size for images in the image dialog.
    Fixed bug where it wasn't possible to remove inline formatting at the end of block elements.
    Fixed bug where it wasn't possible to delete table cell contents when cell selection was vertical.
    Fixed bug where table cell wasn't emptied from block elements if delete/backspace where pressed in empty cell.
    Fixed bug where cmd+shift+arrow didn't work correctly on Firefox mac when selecting to start/end of line.
    Fixed bug where removal of bogus elements would sometimes remove whitespace between nodes.
    Fixed bug where the resize handles wasn't updated when the main window was resized.
    Fixed so script elements gets removed by default to prevent possible XSS issues in default config implementations.
    Fixed so the UI doesn't need manual reflows when using non native layout managers.
    Fixed so base64 encoded images doesn't slow down the editor on modern browsers while editing.
    Fixed so all UI elements uses touch events to improve mobile device support.
    Removed the touch click quirks patch for iOS since it did more harm than good.
    Removed the non proportional resize handles since. Unproportional resize can still be done by holding the shift key.
Version 4.1.10 (2015-05-05)
    Fixed bug where plugins loaded with compat3x would sometimes throw errors when loading using the jQuery version.
    Fixed bug where extra empty paragraphs would get deleted in WebKit/Blink due to recent Quriks fix.
    Fixed bug where the editor wouldn't work properly on IE 12 due to some required browser sniffing.
    Fixed bug where formatting shortcut keys where interfering with Mac OS X screenshot keys.
    Fixed bug where the caret wouldn't move to the next/previous line boundary on Cmd+Left/Right on Gecko.
    Fixed bug where it wasn't possible to remove formats from very specific nested contents.
    Fixed bug where undo levels wasn't produced when typing letters using the shift or alt+ctrl modifiers.
    Fixed bug where the dirty state wasn't properly updated when typing using the shift or alt+ctrl modifiers.
    Fixed bug where an error would be thrown if an autofocused editor was destroyed quickly after its initialization. Patch provided by thorn0.
    Fixed issue with dirty state not being properly updated on redo operation.
    Fixed issue with entity decoder not handling incorrectly written numeric entities.
    Fixed issue where some PI element values wouldn't be properly encoded.
Version 4.1.9 (2015-03-10)
    Fixed bug where indentation wouldn't work properly for non list elements.
    Fixed bug with image plugin not pulling the image dimensions out correctly if a custom document_base_url was used.
    Fixed bug where ctrl+alt+[1-9] would conflict with the AltGr+[1-9] on Windows. New shortcuts is ctrl+shift+[1-9].
    Fixed bug with removing formatting on nodes in inline mode would sometimes include nodes outside the editor body.
    Fixed bug where extra nbsp:s would be inserted when you replaced a word surrounded by spaces using insertContent.
    Fixed bug with pasting from Google Docs would produce extra strong elements and line feeds.
Version 4.1.8 (2015-03-05)
    Added new html5 sizes attribute to img elements used together with srcset.
    Added new elementpath option that makes it possible to disable the element path but keep the statusbar.
    Added new option table_style_by_css for the table plugin to set table styling with css rather than table attributes.
    Added new link_assume_external_targets option to prompt the user to prepend http:// prefix if the supplied link does not contain a protocol prefix.
    Added new image_prepend_url option to allow a custom base path/url to be added to images.
    Added new table_appearance_options option to make it possible to disable some options.
    Added new image_title option to make it possible to alter the title of the image, disabled by default.
    Fixed bug where selection starting from out side of the body wouldn't produce a proper selection range on IE 11.
    Fixed bug where pressing enter twice before a table moves the cursor in the table and causes a javascript error.
    Fixed bug where advanced image styles were not respected.
    Fixed bug where the less common Shift+Delete didn't produce a proper cut operation on WebKit browsers.
    Fixed bug where image/media size constrain logic would produce NaN when handling non number values.
    Fixed bug where internal classes where removed by the removeformat command.
    Fixed bug with creating links table cell contents with a specific selection would throw a exceptions on WebKit/Blink.
    Fixed bug where valid_classes option didn't work as expected according to docs. Patch provided by thorn0.
    Fixed bug where jQuery plugin would patch the internal methods multiple times. Patch provided by Drew Martin.
    Fixed bug where backspace key wouldn't delete the current selection of newly formatted content.
    Fixed bug where type over of inline formatting elements wouldn't properly keep the format on WebKit/Blink.
    Fixed bug where selection needed to be properly normalized on modern IE versions.
    Fixed bug where Command+Backspace didn't properly delete the whole line of text but the previous word.
    Fixed bug where UI active states wheren't properly updated on IE if you placed caret within the current range.
    Fixed bug where delete/backspace on WebKit/Blink would remove span elements created by the user.
    Fixed bug where delete/backspace would produce incorrect results when deleting between two text blocks with br elements.
    Fixed bug where captions where removed when pasting from MS Office.
    Fixed bug where lists plugin wouldn't properly remove fully selected nested lists.
    Fixed bug where the ttf font used for icons would throw an warning message on Gecko on Mac OS X.
    Fixed a bug where applying a color to text did not update the undo/redo history.
    Fixed so shy entities gets displayed when using the visualchars plugin.
    Fixed so removeformat removes ins/del by default since these might be used for strikethough.
    Fixed so multiple language packs can be loaded and added to the global I18n data structure.
    Fixed so transparent color selection gets treated as a normal color selection. Patch contributed by Alexander Hofbauer.
    Fixed so it's possible to disable autoresize_overflow_padding, autoresize_bottom_margin options by setting them to false.
    Fixed so the charmap plugin shows the description of the character in the dialog. Patch contributed by Jelle Hissink.
    Removed address from the default list of block formats since it tends to be missused.
    Fixed so the pre block format is called preformatted to make it more verbose.
    Fixed so it's possible to context scope translation strings this isn't needed most of the time.
    Fixed so the max length of the width/height input fields of the media dialog is 5 instead of 3.
    Fixed so drag/dropped contents gets properly processed by paste plugin since it's basically a paste. Patch contributed by Greg Fairbanks.
    Fixed so shortcut keys for headers is ctrl+alt+[1-9] instead of ctrl+[1-9] since these are for switching tabs in the browsers.
    Fixed so "u" doesn't get converted into a span element by the legacy input filter. Since this is now a valid HTML5 element.
    Fixed font families in order to provide appropriate web-safe fonts.
Version 4.1.7 (2014-11-27)
    Added HTML5 schema support for srcset, source and picture. Patch contributed by mattheu.
    Added new cache_suffix setting to enable cache busting by producing unique urls.
    Added new paste_convert_word_fake_lists option to enable users to disable the fake lists convert logic.
    Fixed so advlist style changes adds undo levels for each change.
    Fixed bug where WebKit would sometimes produce an exception when the autolink plugin where looking for URLs.
    Fixed bug where IE 7 wouldn't be rendered properly due to aggressive css compression.
    Fixed bug where DomQuery wouldn't accept window as constructor element.
    Fixed bug where the color picker in 3.x dialogs wouldn't work properly. Patch contributed by Callidior.
    Fixed bug where the image plugin wouldn't respect the document_base_url.
    Fixed bug where the jQuery plugin would fail to append to elements named array prototype names.
Version 4.1.6 (2014-10-08)
    Fixed bug with clicking on the scrollbar of the iframe would cause a JS error to be thrown.
    Fixed bug where null would produce an exception if you passed it to selection.setRng.
    Fixed bug where Ctrl/Cmd+Tab would indent the current list item if you switched tabs in the browser.
    Fixed bug where pasting empty cells from Excel would result in a broken table.
    Fixed bug where it wasn't possible to switch back to default list style type.
    Fixed issue where the select all quirk fix would fire for other modifiers than Ctrl/Cmd combinations.
    Replaced jake with grunt since it is more mainstream and has better plugin support.
Version 4.1.5 (2014-09-09)
    Fixed bug where sometimes the resize rectangles wouldn't properly render on images on WebKit/Blink.
    Fixed bug in list plugin where delete/backspace would merge empty LI elements in lists incorrectly.
    Fixed bug where empty list elements would result in empty LI elements without it's parent container.
    Fixed bug where backspace in empty caret formatted element could produce an type error exception of Gecko.
    Fixed bug where lists pasted from word with a custom start index above 9 wouldn't be properly handled.
    Fixed bug where tabfocus plugin would tab out of the editor instance even if the default action was prevented.
    Fixed bug where tabfocus wouldn't tab properly to other adjacent editor instances.
    Fixed bug where the DOMUtils setStyles wouldn't properly removed or update the data-mce-style attribute.
    Fixed bug where dialog select boxes would be placed incorrectly if document.body wasn't statically positioned.
    Fixed bug where pasting would sometimes scroll to the top of page if the user was using the autoresize plugin.
    Fixed bug where caret wouldn't be properly rendered by Chrome when clicking on the iframes documentElement.
    Fixed so custom images for menubutton/splitbutton can be provided. Patch contributed by Naim Hammadi.
    Fixed so the default action of windows closing can be prevented by blocking the default action of the close event.
    Fixed so nodeChange and focus of the editor isn't automatically performed when opening sub dialogs.
Version 4.1.4 (2014-08-21)
    Added new media_filter_html option to media plugin that blocks any conditional comments, scripts etc within a video element.
    Added new content_security_policy option allows you to set custom policy for iframe contents. Patch contributed by Francois Chagnon.
    Fixed bug where activate/deactivate events wasn't firing properly when switching between editors.
    Fixed bug where placing the caret on iOS was difficult due to a WebKit bug with touch events.
    Fixed bug where the resize helper wouldn't render properly on older IE versions.
    Fixed bug where resizing images inside tables on older IE versions would sometimes fail depending mouse position.
    Fixed bug where editor.insertContent would produce an exception when inserting select/option elements.
    Fixed bug where extra empty paragraphs would be produced if block elements where inserted inside span elements.
    Fixed bug where the spellchecker menu item wouldn't be properly checked if spell checking was started before it was rendered.
    Fixed bug where the DomQuery filter function wouldn't remove non elements from collection.
    Fixed bug where document with custom document.domain wouldn't properly render the editor.
    Fixed bug where IE 8 would throw exception when trying to enter invalid color values into colorboxes.
    Fixed bug where undo manager could incorrectly add an extra undo level when custom resize handles was removed.
    Fixed bug where it wouldn't be possible to alter cell properties properly on table cells on IE 8.
    Fixed so the color picker button in table dialog isn't shown unless you include the colorpicker plugin or add your own custom color picker.
    Fixed so activate/deactivate events fire when windowManager opens a window since.
    Fixed so the table advtab options isn't separated by an underscore to normalize naming with image_advtab option.
    Fixed so the table cell dialog has proper padding when the advanced tab in disabled.
Version 4.1.3 (2014-07-29)
    Added event binding logic to tinymce.util.XHR making it possible to override headers and settings before any request is made.
    Fixed bug where drag events wasn't fireing properly on older IE versions since the event handlers where bound to document.
    Fixed bug where drag/dropping contents within the editor on IE would force the contents into plain text mode even if it was internal content.
    Fixed bug where IE 7 wouldn't open menus properly due to a resize bug in the browser auto closing them immediately.
    Fixed bug where the DOMUtils getPos logic wouldn't produce a valid coordinate inside the body if the body was positioned non static.
    Fixed bug where the element path and format state wasn't properly updated if you had the wordcount plugin enabled.
    Fixed bug where a comment at the beginning of source would produce an exception in the formatter logic.
    Fixed bug where setAttrib/getAttrib on null would throw exception together with any hooked attributes like style.
    Fixed bug where table sizes wasn't properly retained when copy/pasting on WebKit/Blink.
    Fixed bug where WebKit/Blink would produce colors in RGB format instead of the forced HEX format when deleting contents.
    Fixed bug where the width attribute wasn't updated on tables if you changed the size inside the table dialog.
    Fixed bug where control selection wasn't properly handled when the caret was placed directly after an image.
    Fixed bug where selecting the contents of table cells using the selection.select method wouldn't place the caret properly.
    Fixed bug where the selection state for images wasn't removed when placing the caret right after an image on WebKit/Blink.
    Fixed bug where all events wasn't properly unbound when and editor instance was removed or destroyed by some external innerHTML call.
    Fixed bug where it wasn't possible or very hard to select images on iOS when the onscreen keyboard was visible.
    Fixed so auto_focus can take a boolean argument this will auto focus the last initialized editor might be useful for single inits.
    Fixed so word auto detect lists logic works better for faked lists that doesn't have specific markup.
    Fixed so nodeChange gets fired on mouseup as it used to before 4.1.1 we optimized that event to fire less often.
    Removed the finish menu item from spellchecker menu since it's redundant you can stop spellchecking by toggling menu item or button.
Version 4.1.2 (2014-07-15)
    Added offset/grep to DomQuery class works basically the same as it's jQuery equivalent.
    Fixed bug where backspace/delete or setContent with an empty string would remove header data when using the fullpage plugin.
    Fixed bug where tinymce.remove with a selector not matching any editors would remove all editors.
    Fixed bug where resizing of the editor didn't work since the theme was calling setStyles instead of setStyle.
    Fixed bug where IE 7 would fail to append html fragments to iframe document when using DomQuery.
    Fixed bug where the getStyle DOMUtils method would produce an exception if it was called with null as it's element.
    Fixed bug where the paste plugin would remove the element if the none of the paste_webkit_styles rules matched the current style.
    Fixed bug where contextmenu table items wouldn't work properly on IE since it would some times fire an incorrect selection change.
    Fixed bug where the padding/border values wasn't used in the size calculation for the body size when using autoresize. Patch contributed by Matt Whelan.
    Fixed bug where conditional word comments wouldn't be properly removed when pasting plain text.
    Fixed bug where resizing would sometime fail on IE 11 when the mouseup occurred inside the resizable element.
    Fixed so the iframe gets initialized without any inline event handlers for better CSP support. Patch contributed by Matt Whelan.
    Fixed so the tinymce.dom.Sizzle is the latest version of sizzle this resolves the document context bug.
Version 4.1.1 (2014-07-08)
    Fixed bug where pasting plain text on some WebKit versions would result in an empty line.
    Fixed bug where resizing images inside tables on IE 11 wouldn't work properly.
    Fixed bug where IE 11 would sometimes throw "Invalid argument" exception when editor contents was set to an empty string.
    Fixed bug where document.activeElement would throw exceptions on IE 9 when that element was hidden or removed from dom.
    Fixed bug where WebKit/Blink sometimes produced br elements with the Apple-interchange-newline class.
    Fixed bug where table cell selection wasn't properly removed when copy/pasting table cells.
    Fixed bug where pasting nested list items from Word wouldn't produce proper semantic nested lists.
    Fixed bug where right clicking using the contextmenu plugin on WebKit/Blink on Mac OS X would select the target current word or line.
    Fixed bug where it wasn't possible to alter table cell properties on IE 8 using the context menu.
    Fixed bug where the resize helper wouldn't be correctly positioned on older IE versions.
    Fixed bug where fullpage plugin would produce an error if you didn't specify a doctype encoding.
    Fixed bug where anchor plugin would get the name/id of the current element even if it wasn't anchor element.
    Fixed bug where visual aids for tables wouldn't be properly disabled when changing the border size.
    Fixed bug where some control selection events wasn't properly fired on older IE versions.
    Fixed bug where table cell selection on older IE versions would prevent resizing of images.
    Fixed bug with paste_data_images paste option not working properly on modern IE versions.
    Fixed bug where custom elements with underscores in the name wasn't properly parsed/serialized.
    Fixed bug where applying inline formats to nested list elements would produce an incorrect formatting result.
    Fixed so it's possible to hide items from elements path by using preventDefault/stopPropagation.
    Fixed so inline mode toolbar gets rendered right aligned if the editable element positioned to the documents right edge.
    Fixed so empty inline elements inside empty block elements doesn't get removed if configured to be kept intact.
    Fixed so DomQuery parentsUntil/prevUntil/nextUntil supports selectors/elements/filters etc.
    Fixed so legacyoutput plugin overrides fontselect and fontsizeselect controls and handles font elements properly.
Version 4.1.0 (2014-06-18)
    Added new file_picker_callback option to replace the old file_browser_callback the latter will still work though.
    Added new custom colors to textcolor plugin will be displayed if a color picker is provided also shows the latest colors.
    Added new color_picker_callback option to enable you to add custom color pickers to the editor.
    Added new advanced tabs to table/cell/row dialogs to enable you to select colors for border/background.
    Added new colorpicker plugin that lets you select colors from a hsv color picker.
    Added new tinymce.util.Color class to handle color parsing and converting.
    Added new colorpicker UI widget element lets you add a hsv color picker to any form/window.
    Added new textpattern plugin that allows you to use markdown like text patterns to format contents.
    Added new resize helper element that shows the current width & height while resizing.
    Added new "once" method to Editor and EventDispatcher enables since callback execution events.
    Added new jQuery like class under tinymce.dom.DomQuery it's exposed on editor instances (editor.$) and globally under (tinymce.$).
    Fixed so the default resize method for images are proportional shift/ctrl can be used to make an unproportional size.
    Fixed bug where the image_dimensions option of the image plugin would cause exceptions when it tried to update the size.
    Fixed bug where table cell dialog class field wasn't properly updated when editing an a table cell with an existing class.
    Fixed bug where Safari on Mac would produce webkit-fake-url for pasted images so these are now removed.
    Fixed bug where the nodeChange event would get fired before the selection was changed when clicking inside the current selection range.
    Fixed bug where valid_classes option would cause exception when it removed internal prefixed classes like mce-item-.
    Fixed bug where backspace would cause navigation in IE 8 on an inline element and after a caret formatting was applied.
    Fixed so placeholder images produced by the media plugin gets selected when inserted/edited.
    Fixed so it's possible to drag in images when the paste_data_images option is enabled. Might be useful for mail clients.
    Fixed so images doesn't get a width/height applied if the image_dimensions option is set to false useful for responsive contents.
    Fixed so it's possible to pass in an optional arguments object for the nodeChanged function to be passed to all nodechange event listeners.
    Fixed bug where media plugin embed code didn't update correctly.<|MERGE_RESOLUTION|>--- conflicted
+++ resolved
@@ -14,11 +14,8 @@
     Fixed editor in fullscreen mode not extending to the bottom of the screen #TINY-3701
     Fixed list removal when pressing backspace after the start of the list item #TINY-3697
     Fixed autocomplete not triggering from compositionend events #TINY-3711
-<<<<<<< HEAD
+    Fixed file_picker_callback could not set the caption field on the insert image dialog #TINY-3172
     Fixed the autocompleter menu showing up after a selection had been made #TINY-3718
-=======
-    Fixed file_picker_callback could not set the caption field on the insert image dialog #TINY-3172
->>>>>>> 607b8212
 Version 5.0.6 (2019-05-22)
     Added `icons_url` editor settings to enable icon packs to be loaded from a custom url #TINY-3585
     Added `image_uploadtab` editor setting to control the visibility of the upload tab in the image dialog #TINY-3606
