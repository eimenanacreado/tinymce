Version 5.0.5 (TBD)
    Fixed submenus anchoring #TINY-3564
    Fixed autoresize not working with floating elements #TINY-3545
Version 5.0.4 (2019-04-23)
    Added back URL dialog functionality, which is now available via `editor.windowManager.openUrl()` #TINY-3382
    Added the missing throbber functionality when calling `editor.setProgressState(true)` #TINY-3453
    Added function to reset the editor content and undo/dirty state via `editor.resetContent()` #TINY-3435
    Added the ability to set menu buttons as active #TINY-3274
    Added `editor.mode` API, featuring a custom editor mode API #TINY-3406
    Added better styling to floating toolbar drawer #TINY-3479
    Added the new premium plugins to the Help dialog plugins tab #TINY-3496
    Added the linkchecker context menu items to the default configuration #TINY-3543
    Fixed image context menu items showing on placeholder images #TINY-3280
    Fixed dialog labels and text color contrast within notifications/alert banners to satisfy WCAG 4.5:1 contrast ratio for accessibility #TINY-3351
    Fixed selectbox and colorpicker items not being translated #TINY-3546
    Fixed toolbar drawer sliding mode to correctly focus the editor when tabbing via keyboard navigation #TINY-3533
    Fixed positioning of the styleselect menu in iOS while using the mobile theme #TINY-3505
    Fixed the menubutton `onSetup` callback to be correctly executed when rendering the menu buttons #TINY-3547
    Fixed `default_link_target` setting to be correctly utilized when creating a link #TINY-3508
    Fixed colorpicker floating marginally outside its container #TINY-3026
    Fixed disabled menu items displaying as active when hovered #TINY-3027
    Removed redundant mobile wrapper #TINY-3480
<<<<<<< HEAD
    Added missing throbber functionality when calling editor.setProgressState(true) #TINY-3453
    Fixed the menubutton onSetup callback not executing when menubuttons were rendered #TINY-3547
    Added back url dialog functionality, which is now available via `editor.windowManager.openUrl()` #TINY-3382
    Added the ability to set menu buttons as active #TINY-3274
    Added function to reset the editor content and undo/dirty state via `editor.resetContent()` #TINY-3435
    Fixed `default_link_target` setting not being utilized correctly when creating a link #TINY-3508
    Added `editor.mode` API, featuring a custom editor mode API #TINY-3406
    Removed unused and hidden validation icons to avoid displaying phantom tooltips #TINY-2329
=======
>>>>>>> 652d69be
Version 5.0.3 (2019-03-19)
    Changed empty nested-menu items within the style formats menu to be disabled or hidden if the value of `style_formats_autohide` is `true` #TINY-3310
    Changed the entire phrase 'Powered by Tiny' in the status bar to be a link instead of just the word 'Tiny' #TINY-3366
    Changed `formatselect`, `styleselect` and `align` menus to use the `mceToggleFormat` command internally #TINY-3428
    Fixed toolbar keyboard navigation to work as expected when `toolbar_drawer` is configured #TINY-3432
    Fixed text direction buttons to display the correct pressed state in selections that have no explicit `dir` property #TINY-3138
    Fixed the mobile editor to clean up properly when removed #TINY-3445
    Fixed quickbar toolbars to add an empty box to the screen when it is set to `false` #TINY-3439
    Fixed an issue where pressing the **Delete/Backspace** key at the edge of tables was creating incorrect selections #TINY-3371
    Fixed an issue where dialog collection items (emoticon and special character dialogs) couldn't be selected with touch devices #TINY-3444
    Fixed a type error introduced in TinyMCE version 5.0.2 when calling `editor.getContent()` with nested bookmarks #TINY-3400
    Fixed an issue that prevented default icons from being overridden #TINY-3449
    Fixed an issue where **Home/End** keys wouldn't move the caret correctly before or after `contenteditable=false` inline elements #TINY-2995
    Fixed styles to be preserved in IE 11 when editing via the `fullpage` plugin #TINY-3464
    Fixed the `link` plugin context toolbar missing the open link button #TINY-3461
    Fixed inconsistent dialog component spacing #TINY-3436
Version 5.0.2 (2019-03-05)
    Added presentation and document presets to `htmlpanel` dialog component #TINY-2694
    Added missing fixed_toolbar_container setting has been reimplemented in the Silver theme #TINY-2712
    Added a new toolbar setting `toolbar_drawer` that moves toolbar groups which overflow the editor width into either a `sliding` or `floating` toolbar section #TINY-2874
    Updated the build process to include package lock files in the dev distribution archive #TINY-2870
    Fixed inline dialogs did not have aria attributes #TINY-2694
    Fixed default icons are now available in the UI registry, allowing use outside of toolbar buttons #TINY-3307
    Fixed a memory leak related to select toolbar items #TINY-2874
    Fixed a memory leak due to format changed listeners that were never unbound #TINY-3191
    Fixed an issue where content may have been lost when using permanent bookmarks #TINY-3400
    Fixed the quicklink toolbar button not rendering in the quickbars plugin #TINY-3125
    Fixed an issue where menus were generating invalid HTML in some cases #TINY-3323
    Fixed an issue that could cause the mobile theme to show a blank white screen when the editor was inside an `overflow:hidden` element #TINY-3407
    Fixed mobile theme using a transparent background and not taking up the full width on iOS #TINY-3414
    Fixed the template plugin dialog missing the description field #TINY-3337
    Fixed input dialog components using an invalid default type attribute #TINY-3424
    Fixed an issue where backspace/delete keys after/before pagebreak elements wouldn't move the caret #TINY-3097
    Fixed an issue in the table plugin where menu items and toolbar buttons weren't showing correctly based on the selection #TINY-3423
    Fixed inconsistent button focus styles in Firefox #TINY-3377
    Fixed the resize icon floating left when all status bar elements were disabled #TINY-3340
    Fixed the resize handle to not show in fullscreen mode #TINY-3404
Version 5.0.1 (2019-02-21)
    Removed paste as text notification banner and paste_plaintext_inform setting #POW-102
    Fixed an issue where adding links to images would replace the image with text #TINY-3356
    Fixed an issue where the inline editor could use fractional pixels for positioning #TINY-3202
    Fixed an issue where uploading non-image files in the Image Plugin upload tab threw an error. #TINY-3244
    Added H1-H6 toggle button registration to the silver theme #TINY-3070
    Fixed an issue in the media plugin that was causing the source url and height/width to be lost in certain circumstances #TINY-2858
    Fixed an issue with the Context Toolbar not being removed when clicking outside of the editor #TINY-2804
    Fixed an issue where clicking 'Remove link' wouldn't remove the link in certain circumstances #TINY-3199
    Added code sample toolbar button will now toggle on when the cursor is in a code section #TINY-3040
    Fixed an issue where the media plugin would fail when parsing dialog data #TINY-3218
    Fixed an issue where retrieving the selected content as text didn't create newlines #TINY-3197
    Fixed incorrect keyboard shortcuts in the Help dialog for Windows #TINY-3292
    Fixed an issue where JSON serialization could produce invalid JSON #TINY-3281
    Fixed production CSS including references to source maps #TINY-3920
    Fixed development CSS was not included in the development zip #TINY-3920
    Fixed the autocompleter matches predicate not matching on the start of words by default #TINY-3306
    Added new settings to the emoticons plugin to allow additional emoticons to be added #TINY-3088
    Fixed an issue where the page could be scrolled with modal dialogs open #TINY-2252
    Fixed an issue where autocomplete menus would show an icon margin when no items had icons #TINY-3329
    Fixed an issue in the quickbars plugin where images incorrectly showed the text selection toolbar #TINY-3338
    Fixed an issue that caused the inline editor to fail to render when the target element already had focus #TINY-3353
Version 5.0.0 (2019-02-04)
    Full documentation for the version 5 features and changes is available at https://www.tiny.cloud/docs/release-notes/

    Changes since RC2:
    Fixed an issue where tab panel heights weren't sizing properly on smaller screens and weren't updating on resize #TINY-3242
    Added links and registered names with * to denote premium plugins in Plugins tab of Help dialog #TINY-3223
    Changed Tiny 5 mobile skin to look more uniform with desktop #TINY-2650
    Fixed image tools not having any padding between the label and slider #TINY-3220
    Blacklisted table, th and td as inline editor target #TINY-717
    Fixed context toolbar toggle buttons not showing the correct state #TINY-3022
    Fixed missing separators in the spellchecker context menu between the suggestions and actions #TINY-3217
    Fixed notification icon positioning in alert banners #TINY-2196
    Fixed a typo in the word count plugin name #TINY-3062
    Fixed charmap and emoticons dialogs not having a primary button #TINY-3233
    Fixed an issue where resizing wouldn't work correctly depending on the box-sizing model #TINY-3278
Version 5.0.0-rc-2 (2019-01-22)
    Fixed the link dialog such that it will now retain class attributes when updating links #TINY-2825
    Added screen reader accessibility for sidebar and statusbar #TINY-2699
    Updated Emoticons and Charmap dialogs to be screen reader accessible #TINY-2693
    Fixed "Find and replace" not showing in the "Edit" menu by default #TINY-3061
    Updated the textpattern plugin to properly support nested patterns and to allow running a command with a value for a pattern with a start and an end #TINY-2991
    Removed unnecessary 'flex' and unused 'colspan' properties from the new dialog APIs #TINY-2973
    Changed checkboxes to use a boolean for its state, instead of a string #TINY-2848
    Fixed dropdown buttons missing the 'type' attribute, which could cause forms to be incorrectly submitted #TINY-2826
    Fixed emoticon and charmap search not returning expected results in certain cases #TINY-3084
    Changed formatting menus so they are registered and made the align toolbar button use an icon instead of text #TINY-2880
    Fixed blank rel_list values throwing an exception in the link plugin #TINY-3149
Version 5.0.0-rc-1 (2019-01-08)
    Updated the font select dropdown logic to try to detect the system font stack and show "System Font" as the font name #TINY-2710
    Fixed readonly mode not fully disabling editing content #TINY-2287
    Updated the autocompleter to only show when it has matched items #TINY-2350
    Added editor settings functionality to specify title attributes for toolbar groups #TINY-2690
    Added icons instead of button text to improve Search and Replace dialog footer appearance #TINY-2654
    Added `tox-dialog__table` instead of `mce-table-striped` class to enhance Help dialog appearance #TINY-2360
    Added title attribute to iframes so, screen readers can announce iframe labels #TINY-2692
    Updated SizeInput labels to "Height" and "Width" instead of Dimensions #TINY-2833
    Fixed accessibility issues with the font select, font size, style select and format select toolbar dropdowns #TINY-2713
    Fixed accessibility issues with split dropdowns #TINY-2697
    Added a wordcount menu item, that defaults to appearing in the tools menu #TINY-2877
    Fixed the legacyoutput plugin to be compatible with TinyMCE 5.0 #TINY-2301
    Updated the build process to minify and generate ASCII only output for the emoticons database #TINY-2744
    Fixed icons not showing correctly in the autocompleter popup #TINY-3029
    Fixed an issue where preview wouldn't show anything in Edge under certain circumstances #TINY-3035
    Fixed the height being incorrectly calculated for the autoresize plugin #TINY-2807
Version 5.0.0-beta-1 (2018-11-30)
    Changed the name of the "inlite" plugin to "quickbars" #TINY-2831
    Fixed an inline mode issue where the save plugin upon saving can cause content loss #TINY-2659
    Changed the background color icon to highlight background icon #TINY-2258
    Added a new `addNestedMenuItem()` UI registry function and changed all nested menu items to use the new registry functions #TINY-2230
    Changed Help dialog to be accessible to screen readers #TINY-2687
    Changed the color swatch to save selected custom colors to local storage for use across sessions #TINY-2722
    Added title attribute to color swatch colors #TINY-2669
    Added anchorbar component to anchor inline toolbar dialogs to instead of the toolbar #TINY-2040
    Added support for toolbar<n> and toolbar array config options to be squashed into a single toolbar and not create multiple toolbars #TINY-2195
    Added error handling for when forced_root_block config option is set to true #TINY-2261
    Added functionality for the removed_menuitems config option #TINY-2184
    Fixed an issue in IE 11 where calling selection.getContent() would return an empty string when the editor didn't have focus #TINY-2325
    Added the ability to use a string to reference menu items in menu buttons and submenu items #TINY-2253
    Removed compat3x plugin #TINY-2815
    Changed `WindowManager` API - methods `getParams`, `setParams` and `getWindows`, and the legacy `windows` property, have been removed. `alert` and `confirm` dialogs are no longer tracked in the window list. #TINY-2603
Version 5.0.0-preview-4 (2018-11-12)
    Fixed distraction free plugin #AP-470
    Removed the tox-custom-editor class that was added to the wrapping element of codemirror #TINY-2211
    Fixed contents of the input field being selected on focus instead of just recieving an outline highlight #AP-464
    Added width and height placeholder text to image and media dialog dimensions input #AP-296
    Fixed styling issues with dialogs and menus in IE 11 #AP-456
    Fixed custom style format control not honoring custom formats #AP-393
    Fixed context menu not appearing when clicking an image with a caption #AP-382
    Fixed directionality of UI when using an RTL language #AP-423
    Fixed page responsiveness with multiple inline editors #AP-430
    Added the ability to keyboard navigate through menus, toolbars, sidebar and the status bar sequentially #AP-381
    Fixed empty toolbar groups appearing through invalid configuration of the `toolbar` property #AP-450
    Fixed text not being retained when updating links through the link dialog #AP-293
    Added translation capability back to the editor's UI #AP-282
    Fixed edit image context menu, context toolbar and toolbar items being incorrectly enabled when selecting invalid images #AP-323
    Fixed emoji type ahead being shown when typing URLs #AP-366
    Fixed toolbar configuration properties incorrectly expecting string arrays instead of strings #AP-342
    Changed the editor resize handle so that it should be disabled when the autoresize plugin is turned on #AP-424
    Fixed the block formatting toolbar item not showing a "Formatting" title when there is no selection #AP-321
    Fixed clicking disabled toolbar buttons hiding the toolbar in inline mode #AP-380
    Fixed `EditorResize` event not being fired upon editor resize #AP-327
    Fixed tables losing styles when updating through the dialog #AP-368
    Fixed context toolbar positioning to be more consistent near the edges of the editor #AP-318
    Added `label` component type for dialogs to group components under a label
    Fixed table of contents plugin now works with v5 toolbar APIs correctly #AP-347
    Fixed the `link_context_toolbar` configuration not disabling the context toolbar #AP-458
    Fixed the link context toolbar showing incorrect relative links #AP-435
    Fixed the alignment of the icon in alert banner dialog components #TINY-2220
    Changed UI text for microcopy improvements #TINY-2281
    Fixed the visual blocks and visual char menu options not displaying their toggled state #TINY-2238
    Fixed the editor not displaying as fullscreen when toggled #TINY-2237
Version 5.0.0-preview-3 (2018-10-18)
    Changed editor layout to use modern CSS properties over manually calculating dimensions #AP-324
    Changed `autoresize_min_height` and `autoresize_max_height` configurations to `min_height` and `max_height` #AP-324
    Fixed bugs with editor width jumping when resizing and the iframe not resizing to smaller than 150px in height #AP-324
    Fixed mobile theme bug that prevented the editor from loading #AP-404
    Fixed long toolbar groups extending outside of the editor instead of wrapping
    Changed `Whole word` label in Search and Replace dialog to `Find whole words only` #AP-387
    Fixed dialog titles so they are now proper case #AP-384
    Fixed color picker default to be #000000 instead of #ff00ff #AP-216
    Fixed "match case" option on the Find and Replace dialog is no longer selected by default #AP-298
    Fixed vertical alignment of toolbar icons #DES-134
    Fixed toolbar icons not appearing on IE11 #DES-133
Version 5.0.0-preview-2 (2018-10-10)
    Changed configuration of color options has been simplified to `color_map`, `color_cols`, and `custom_colors` #AP-328
    Added swatch is now shown for colorinput fields, instead of the colorpicker directly #AP-328
    Removed `colorpicker` plugin, it is now in the theme #AP-328
    Removed `textcolor` plugin, it is now in the theme #AP-328
    Fixed styleselect not updating the displayed item as the cursor moved #AP-388
    Changed `height` configuration to apply to the editor frame (including menubar, toolbar, status bar) instead of the content area #AP-324
    Added fontformats and fontsizes menu items #AP-390
    Fixed preview iframe not expanding to the dialog size #AP-252
    Fixed 'meta' shortcuts not translated into platform-specific text #AP-270
    Fixed tabbed dialogs (Charmap and Emoticons) shrinking when no search results returned
    Fixed a bug where alert banner icons were not retrieved from icon pack. #AP-330
    Fixed component styles to flex so they fill large dialogs. #AP-252
    Fixed editor flashing unstyled during load (still in progress). #AP-349
Version 5.0.0-preview-1 (2018-10-01)
    Developer preview 1
    Initial list of features and changes is available at https://tiny.cloud/docs-preview/release-notes/new-features/
Version 4.9.3 (2019-01-31)
    Added a visualchars_default_state setting to the Visualchars Plugin. Patch contributed by mat3e.
    Fixed a bug where scrolling on a page with more than one editor would cause a ResizeWindow event to fire. #TINY-3247
    Fixed a bug where if a plugin threw an error during initialisation the whole editor would fail to load. #TINY-3243
    Fixed a bug where getContent would include bogus elements when valid_elements setting was set up in a specific way. #TINY-3213
    Fixed a bug where only a few function key names could be used when creating keyboard shortcuts. #TINY-3146
    Fixed a bug where it wasn't possible to enter spaces into an editor after pressing shift+enter. #TINY-3099
    Fixed a bug where no caret would be rendered after backspacing to a contenteditable false element. #TINY-2998
    Fixed a bug where deletion to/from indented lists would leave list fragments in the editor. #TINY-2981
Version 4.9.2 (2018-12-17)
    Fixed a bug with pressing the space key on IE 11 would result in nbsp characters being inserted between words at the end of a block. #TINY-2996
    Fixed a bug where character composition using quote and space on US International keyboards would produce a space instead of a quote. #TINY-2999
    Fixed a bug where remove format wouldn't remove the inner most inline element in some situations. #TINY-2982
    Fixed a bug where outdenting an list item would affect attributes on other list items within the same list. #TINY-2971
    Fixed a bug where the DomParser filters wouldn't be applied for elements created when parsing invalid html. #TINY-2978
    Fixed a bug where setProgressState wouldn't automatically close floating ui elements like menus. #TINY-2896
    Fixed a bug where it wasn't possible to navigate out of a figcaption element using the arrow keys. #TINY-2894
    Fixed a bug where enter key before an image inside a link would remove the image. #TINY-2780
Version 4.9.1 (2018-12-04)
    Added functionality to insert html to the replacement feature of the Textpattern Plugin. #TINY-2839
    Fixed a bug where `editor.selection.getContent({format: 'text'})` didn't work as expected in IE11 on an unfocused editor. #TINY-2862
    Fixed a bug in the Textpattern Plugin where the editor would get an incorrect selection after inserting a text pattern on Safari. #TINY-2838
    Fixed a bug where the space bar didn't work correctly in editors with the forced_root_block setting set to false. #TINY-2816
Version 4.9.0 (2018-11-27)
    Added a replace feature to the Textpattern Plugin. #TINY-1908
    Added functionality to the Lists Plugin that improves the indentation logic. #TINY-1790
    Fixed a bug where it wasn't possible to delete/backspace when the caret was between a contentEditable=false element and a BR. #TINY-2372
    Fixed a bug where copying table cells without a text selection would fail to copy anything. #TINY-1789
    Implemented missing `autosave_restore_when_empty` functionality in the Autosave Plugin. Patch contributed by gzzo. #GH-4447
    Reduced insertion of unnecessary nonbreaking spaces in the editor. #TINY-1879
Version 4.8.5 (2018-10-30)
    Added a content_css_cors setting to the editor that adds the crossorigin="anonymous" attribute to link tags added by the StyleSheetLoader. #TINY-1909
    Fixed a bug where trying to remove formatting with a collapsed selection range would throw an exception. #GH-4636
    Fixed a bug in the image plugin that caused updating figures to split contenteditable elements. #GH-4563
    Fixed a bug that was causing incorrect viewport calculations for fixed position UI elements. #TINY-1897
    Fixed a bug where inline formatting would cause the delete key to do nothing. #TINY-1900
Version 4.8.4 (2018-10-23)
    Added support for the HTML5 `main` element. #TINY-1877
    Changed the keyboard shortcut to move focus to contextual toolbars to Ctrl+F9. #TINY-1812
    Fixed a bug where content css could not be loaded from another domain. #TINY-1891
    Fixed a bug on FireFox where the cursor would get stuck between two contenteditable false inline elements located inside of the same block element divided by a BR. #TINY-1878
    Fixed a bug with the insertContent method where nonbreaking spaces would be inserted incorrectly. #TINY-1868
    Fixed a bug where the toolbar of the inline editor would not be visible in some scenarios. #TINY-1862
    Fixed a bug where removing the editor while more than one notification was open would throw an error. #TINY-1845
    Fixed a bug where the menubutton would be rendered on top of the menu if the viewport didn't have enough height. #TINY-1678
    Fixed a bug with the annotations api where annotating collapsed selections caused problems. #TBS-2449
    Fixed a bug where wbr elements were being transformed into whitespace when using the Paste Plugin's paste as text setting. #GH-4638
    Fixed a bug where the Search and Replace didn't replace spaces correctly. #GH-4632
    Fixed a bug with sublist items not persisting selection. #GH-4628
    Fixed a bug with mceInsertRawHTML command not working as expected. #GH-4625
Version 4.8.3 (2018-09-13)
    Fixed a bug where the Wordcount Plugin didn't correctly count words within tables on IE11. #TINY-1770
    Fixed a bug where it wasn't possible to move the caret out of a table on IE11 and Firefox. #TINY-1682
    Fixed a bug where merging empty blocks didn't work as expected, sometimes causing content to be deleted. #TINY-1781
    Fixed a bug where the Textcolor Plugin didn't show the correct current color. #TINY-1810
    Fixed a bug where clear formatting with a collapsed selection would sometimes clear formatting from more content than expected. #TINY-1813 #TINY-1821
    Fixed a bug with the Table Plugin where it wasn't possible to keyboard navigate to the caption. #TINY-1818
Version 4.8.2 (2018-08-09)
    Moved annotator from "experimental" to "annotator" object on editor. #TBS-2398
    Improved the multiclick normalization across browsers. #TINY-1788
    Fixed a bug where running getSelectedBlocks with a collapsed selection between block elements would produce incorrect results. #TINY-1787
    Fixed a bug where the ScriptLoaders loadScript method would not work as expected in FireFox when loaded on the same page as a ShadowDOM polyfill. #TINY-1786
    Removed reference to ShadowDOM event.path as Blink based browsers now support event.composedPath. #TINY-1785
    Fixed a bug where a reference to localStorage would throw an "access denied" error in IE11 with strict security settings. #TINY-1782
    Fixed a bug where pasting using the toolbar button on an inline editor in IE11 would cause a looping behaviour. #TINY-1768
Version 4.8.1 (2018-07-26)
    Fixed a bug where the content of inline editors was being cleaned on every call of `editor.save()`. #TINY-1783
    Fixed a bug where the arrow of the Inlite Theme toolbar was being rendered incorrectly in RTL mode. #TINY-1776
    Fixed a bug with the Paste Plugin where pasting after inline contenteditable false elements moved the caret to the end of the line. #TINY-1758
Version 4.8.0 (2018-06-27)
    Added new "experimental" object in editor, with initial Annotator API. #TBS-2374
    Fixed a bug where deleting paragraphs inside of table cells would delete the whole table cell. #TINY-1759
    Fixed a bug in the Table Plugin where removing row height set on the row properties dialog did not update the table. #TINY-1730
    Fixed a bug with the font select toolbar item didn't update correctly. #TINY-1683
    Fixed a bug where all bogus elements would not be deleted when removing an inline editor. #TINY-1669
Version 4.7.13 (2018-05-16)
    Fixed a bug where Edge 17 wouldn't be able to select images or tables. #TINY-1679
    Fixed issue where whitespace wasn't preserved when the editor was initialized on pre elements. #TINY-1649
    Fixed a bug with the fontselect dropdowns throwing an error if the editor was hidden in Firefox. #TINY-1664
    Fixed a bug where it wasn't possible to merge table cells on IE 11. #TINY-1671
    Fixed a bug where textcolor wasn't applying properly on IE 11 in some situations. #TINY-1663
    Fixed a bug where the justifyfull command state wasn't working correctly. #TINY-1677
    Fixed a bug where the styles wasn't updated correctly when resizing some tables. #TINY-1668
    Added missing code menu item from the default menu config. #TINY-1648
    Added new align button for combining the separate align buttons into a menu button. #TINY-1652
Version 4.7.12 (2018-05-03)
    Added an option to filter out image svg data urls.
    Added support for html5 details and summary elements.
    Changed so the mce-abs-layout-item css rule targets html instead of body. Patch contributed by nazar-pc.
    Fixed a bug where the "read" step on the mobile theme was still present on android mobile browsers.
    Fixed a bug where all images in the editor document would reload on any editor change.
    Fixed a bug with the Table Plugin where ObjectResized event wasn't being triggered on column resize.
    Fixed so the selection is set to the first suitable caret position after editor.setContent called.
    Fixed so links with xlink:href attributes are filtered correctly to prevent XSS.
    Fixed a bug on IE11 where pasting content into an inline editor initialized on a heading element would create new editable elements.
    Fixed a bug where readonly mode would not work as expected when the editor contained contentEditable=true elements.
    Fixed a bug where the Link Plugin would throw an error when used together with the webcomponents polyfill. Patch contributed by 4esnog.
    Fixed a bug where the "Powered by TinyMCE" branding link would break on XHTML pages. Patch contributed by tistre.
    Fixed a bug where the same id would be used in the blobcache for all pasted images. Patch contributed by thorn0.
Version 4.7.11 (2018-04-11)
    Added a new imagetools_credentials_hosts option to the Imagetools Plugin.
    Fixed a bug where toggling a list containing empty LIs would throw an error. Patch contributed by bradleyke.
    Fixed a bug where applying block styles to a text with the caret at the end of the paragraph would select all text in the paragraph.
    Fixed a bug where toggling on the Spellchecker Plugin would trigger isDirty on the editor.
    Fixed a bug where it was possible to enter content into selection bookmark spans.
    Fixed a bug where if a non paragraph block was configured in forced_root_block the editor.getContent method would return incorrect values with an empty editor.
    Fixed a bug where dropdown menu panels stayed open and fixed in position when dragging dialog windows.
    Fixed a bug where it wasn't possible to extend table cells with the space button in Safari.
    Fixed a bug where the setupeditor event would thrown an error when using the Compat3x Plugin.
    Fixed a bug where an error was thrown in FontInfo when called on a detached element.
Version 4.7.10 (2018-04-03)
    Removed the "read" step from the mobile theme.
    Added normalization of triple clicks across browsers in the editor.
    Added a `hasFocus` method to the editor that checks if the editor has focus.
    Added correct icon to the Nonbreaking Plugin menu item.
    Fixed so the `getContent`/`setContent` methods work even if the editor is not initialized.
    Fixed a bug with the Media Plugin where query strings were being stripped from youtube links.
    Fixed a bug where image styles were changed/removed when opening and closing the Image Plugin dialog.
    Fixed a bug in the Table Plugin where some table cell styles were not correctly added to the content html.
    Fixed a bug in the Spellchecker Plugin where it wasn't possible to change the spellchecker language.
    Fixed so the the unlink action in the Link Plugin has a menu item and can be added to the contextmenu.
    Fixed a bug where it wasn't possible to keyboard navigate to the start of an inline element on a new line within the same block element.
    Fixed a bug with the Text Color Plugin where if used with an inline editor located at the bottom of the screen the colorpicker could appear off screen.
    Fixed a bug with the UndoManager where undo levels were being added for nbzwsp characters.
    Fixed a bug with the Table Plugin where the caret would sometimes be lost when keyboard navigating up through a table.
    Fixed a bug where FontInfo.getFontFamily would throw an error when called on a removed editor.
    Fixed a bug in Firefox where undo levels were not being added correctly for some specific operations.
    Fixed a bug where initializing an inline editor inside of a table would make the whole table resizeable.
    Fixed a bug where the fake cursor that appears next to tables on Firefox was positioned incorrectly when switching to fullscreen.
    Fixed a bug where zwsp's weren't trimmed from the output from `editor.getContent({ format: 'text' })`.
    Fixed a bug where the fontsizeselect/fontselect toolbar items showed the body info rather than the first possible caret position info on init.
    Fixed a bug where it wasn't possible to select all content if the editor only contained an inline boundary element.
    Fixed a bug where `content_css` urls with query strings wasn't working.
    Fixed a bug in the Table Plugin where some table row styles were removed when changing other styles in the row properties dialog.
Version 4.7.9 (2018-02-27)
    Fixed a bug where the editor target element didn't get the correct style when removing the editor.
Version 4.7.8 (2018-02-26)
    Fixed an issue with the Help Plugin where the menuitem name wasn't lowercase.
    Fixed an issue on MacOS where text and bold text did not have the same line-height in the autocomplete dropdown in the Link Plugin dialog.
    Fixed a bug where the "paste as text" option in the Paste Plugin didn't work.
    Fixed a bug where dialog list boxes didn't get positioned correctly in documents with scroll.
    Fixed a bug where the Inlite Theme didn't use the Table Plugin api to insert correct tables.
    Fixed a bug where the Inlite Theme panel didn't hide on blur in a correct way.
    Fixed a bug where placing the cursor before a table in Firefox would scroll to the bottom of the table.
    Fixed a bug where selecting partial text in table cells with rowspans and deleting would produce faulty tables.
    Fixed a bug where the Preview Plugin didn't work on Safari due to sandbox security.
    Fixed a bug where table cell selection using the keyboard threw an error.
    Fixed so the font size and font family doesn't toggle the text but only sets the selected format on the selected text.
    Fixed so the built-in spellchecking on Chrome and Safari creates an undo level when replacing words.
Version 4.7.7 (2018-02-19)
    Added a border style selector to the advanced tab of the Image Plugin.
    Added better controls for default table inserted by the Table Plugin.
    Added new `table_responsive_width` option to the Table Plugin that controls whether to use pixel or percentage widths.
    Fixed a bug where the Link Plugin text didn't update when a URL was pasted using the context menu.
    Fixed a bug with the Spellchecker Plugin where using "Add to dictionary" in the context menu threw an error.
    Fixed a bug in the Media Plugin where the preview node for iframes got default width and height attributes that interfered with width/height styles.
    Fixed a bug where backslashes were being added to some font family names in Firefox in the fontselect toolbar item.
    Fixed a bug where errors would be thrown when trying to remove an editor that had not yet been fully initialized.
    Fixed a bug where the Imagetools Plugin didn't update the images atomically.
    Fixed a bug where the Fullscreen Plugin was throwing errors when being used on an inline editor.
    Fixed a bug where drop down menus weren't positioned correctly in inline editors on scroll.
    Fixed a bug with a semicolon missing at the end of the bundled javascript files.
    Fixed a bug in the Table Plugin with cursor navigation inside of tables where the cursor would sometimes jump into an incorrect table cells.
    Fixed a bug where indenting a table that is a list item using the "Increase indent" button would create a nested table.
    Fixed a bug where text nodes containing only whitespace were being wrapped by paragraph elements.
    Fixed a bug where whitespace was being inserted after br tags inside of paragraph tags.
    Fixed a bug where converting an indented paragraph to a list item would cause the list item to have extra padding.
    Fixed a bug where Copy/Paste in an editor with a lot of content would cause the editor to scroll to the top of the content in IE11.
    Fixed a bug with a memory leak in the DragHelper. Path contributed by ben-mckernan.
    Fixed a bug where the advanced tab in the Media Plugin was being shown even if it didn't contain anything. Patch contributed by gabrieeel.
    Fixed an outdated eventname in the EventUtils. Patch contributed by nazar-pc.
    Fixed an issue where the Json.parse function would throw an error when being used on a page with strict CSP settings.
    Fixed so you can place the curser before and after table elements within the editor in Firefox and Edge/IE.
Version 4.7.6 (2018-01-29)
    Fixed a bug in the jquery integration where it threw an error saying that "global is not defined".
    Fixed a bug where deleting a table cell whose previous sibling was set to contenteditable false would create a corrupted table.
    Fixed a bug where highlighting text in an unfocused editor did not work correctly in IE11/Edge.
    Fixed a bug where the table resize handles were not being repositioned when activating the Fullscreen Plugin.
    Fixed a bug where the Imagetools Plugin dialog didn't honor editor RTL settings.
    Fixed a bug where block elements weren't being merged correctly if you deleted from after a contenteditable false element to the beginning of another block element.
    Fixed a bug where TinyMCE didn't work with module loaders like webpack.
Version 4.7.5 (2018-01-22)
    Fixed bug with the Codesample Plugin where it wasn't possible to edit codesamples when the editor was in inline mode.
    Fixed bug where focusing on the status bar broke the keyboard navigation functionality.
    Fixed bug where an error would be thrown on Edge by the Table Plugin when pasting using the PowerPaste Plugin.
    Fixed bug in the Table Plugin where selecting row border style from the dropdown menu in advanced row properties would throw an error.
    Fixed bug with icons being rendered incorrectly on Chrome on Mac OS.
    Fixed bug in the Textcolor Plugin where the font color and background color buttons wouldn't trigger an ExecCommand event.
    Fixed bug in the Link Plugin where the url field wasn't forced LTR.
    Fixed bug where the Nonbreaking Plugin incorrectly inserted spaces into tables.
    Fixed bug with the inline theme where the toolbar wasn't repositioned on window resize.
Version 4.7.4 (2017-12-05)
    Fixed bug in the Nonbreaking Plugin where the nonbreaking_force_tab setting was being ignored.
    Fixed bug in the Table Plugin where changing row height incorrectly converted column widths to pixels.
    Fixed bug in the Table Plugin on Edge and IE11 where resizing the last column after resizing the table would cause invalid column heights.
    Fixed bug in the Table Plugin where keyboard navigation was not normalized between browsers.
    Fixed bug in the Table Plugin where the colorpicker button would show even without defining the colorpicker_callback.
    Fixed bug in the Table Plugin where it wasn't possible to set the cell background color.
    Fixed bug where Firefox would throw an error when intialising an editor on an element that is hidden or not yet added to the DOM.
    Fixed bug where Firefox would throw an error when intialising an editor inside of a hidden iframe.
Version 4.7.3 (2017-11-23)
    Added functionality to open the Codesample Plugin dialog when double clicking on a codesample. Patch contributed by dakuzen.
    Fixed bug where undo/redo didn't work correctly with some formats and caret positions.
    Fixed bug where the color picker didn't show up in Table Plugin dialogs.
    Fixed bug where it wasn't possible to change the width of a table through the Table Plugin dialog.
    Fixed bug where the Charmap Plugin couldn't insert some special characters.
    Fixed bug where editing a newly inserted link would not actually edit the link but insert a new link next to it.
    Fixed bug where deleting all content in a table cell made it impossible to place the caret into it.
    Fixed bug where the vertical alignment field in the Table Plugin cell properties dialog didn't do anything.
    Fixed bug where an image with a caption showed two sets of resize handles in IE11.
    Fixed bug where pressing the enter button inside of an h1 with contenteditable set to true would sometimes produce a p tag.
    Fixed bug with backspace not working as expected before a noneditable element.
    Fixed bug where operating on tables with invalid rowspans would cause an error to be thrown.
    Fixed so a real base64 representation of the image is available on the blobInfo that the images_upload_handler gets called with.
    Fixed so the image upload tab is available when the images_upload_handler is defined (and not only when the images_upload_url is defined).
Version 4.7.2 (2017-11-07)
    Added newly rewritten Table Plugin.
    Added support for attributes with colon in valid_elements and addValidElements.
    Added support for dailymotion short url in the Media Plugin. Patch contributed by maat8.
    Added support for converting to half pt when converting font size from px to pt. Patch contributed by danny6514.
    Added support for location hash to the Autosave plugin to make it work better with SPAs using hash routing.
    Added support for merging table cells when pasting a table into another table.
    Changed so the language packs are only loaded once. Patch contributed by 0xor1.
    Simplified the css for inline boundaries selection by switching to an attribute selector.
    Fixed bug where an error would be thrown on editor initialization if the window.getSelection() returned null.
    Fixed bug where holding down control or alt keys made the keyboard navigation inside an inline boundary not work as expected.
    Fixed bug where applying formats in IE11 produced extra, empty paragraphs in the editor.
    Fixed bug where the Word Count Plugin didn't count some mathematical operators correctly.
    Fixed bug where removing an inline editor removed the element that the editor had been initialized on.
    Fixed bug where setting the selection to the end of an editable container caused some formatting problems.
    Fixed bug where an error would be thrown sometimes when an editor was removed because of the selection bookmark was being stored asynchronously.
    Fixed a bug where an editor initialized on an empty list did not contain any valid cursor positions.
    Fixed a bug with the Context Menu Plugin and webkit browsers on Mac where right-clicking inside a table would produce an incorrect selection.
    Fixed bug where the Image Plugin constrain proportions setting wasn't working as expected.
    Fixed bug where deleting the last character in a span with decorations produced an incorrect element when typing.
    Fixed bug where focusing on inline editors made the toolbar flicker when moving between elements quickly.
    Fixed bug where the selection would be stored incorrectly in inline editors when the mouseup event was fired outside the editor body.
    Fixed bug where toggling bold at the end of an inline boundary would toggle off the whole word.
    Fixed bug where setting the skin to false would not stop the loading of some skin css files.
    Fixed bug in mobile theme where pinch-to-zoom would break after exiting the editor.
    Fixed bug where sublists of a fully selected list would not be switched correctly when changing list style.
    Fixed bug where inserting media by source would break the UndoManager.
    Fixed bug where inserting some content into the editor with a specific selection would replace some content incorrectly.
    Fixed bug where selecting all content with ctrl+a in IE11 caused problems with untoggling some formatting.
    Fixed bug where the Search and Replace Plugin left some marker spans in the editor when undoing and redoing after replacing some content.
    Fixed bug where the editor would not get a scrollbar when using the Fullscreen and Autoresize plugins together.
    Fixed bug where the font selector would stop working correctly after selecting fonts three times.
    Fixed so pressing the enter key inside of an inline boundary inserts a br after the inline boundary element.
    Fixed a bug where it wasn't possible to use tab navigation inside of a table that was inside of a list.
    Fixed bug where end_container_on_empty_block would incorrectly remove elements.
    Fixed bug where content_styles weren't added to the Preview Plugin iframe.
    Fixed so the beforeSetContent/beforeGetContent events are preventable.
    Fixed bug where changing height value in Table Plugin advanced tab didn't do anything.
    Fixed bug where it wasn't possible to remove formatting from content in beginning of table cell.
Version 4.7.1 (2017-10-09)
    Fixed bug where theme set to false on an inline editor produced an extra div element after the target element.
    Fixed bug where the editor drag icon was misaligned with the branding set to false.
    Fixed bug where doubled menu items were not being removed as expected with the removed_menuitems setting.
    Fixed bug where the Table of contents plugin threw an error when initialized.
    Fixed bug where it wasn't possible to add inline formats to text selected right to left.
    Fixed bug where the paste from plain text mode did not work as expected.
    Fixed so the style previews do not set color and background color when selected.
    Fixed bug where the Autolink plugin didn't work as expected with some formats applied on an empty editor.
    Fixed bug where the Textpattern plugin were throwing errors on some patterns.
    Fixed bug where the Save plugin saved all editors instead of only the active editor. Patch contributed by dannoe.
Version 4.7.0 (2017-10-03)
    Added new mobile ui that is specifically designed for mobile devices.
    Updated the default skin to be more modern and white since white is preferred by most implementations.
    Restructured the default menus to be more similar to common office suites like Google Docs.
    Fixed so theme can be set to false on both inline and iframe editor modes.
    Fixed bug where inline editor would add/remove the visualblocks css multiple times.
    Fixed bug where selection wouldn't be properly restored when editor lost focus and commands where invoked.
    Fixed bug where toc plugin would generate id:s for headers even though a toc wasn't inserted into the content.
    Fixed bug where is wasn't possible to drag/drop contents within the editor if paste_data_images where set to true.
    Fixed bug where getParam and close in WindowManager would get the first opened window instead of the last opened window.
    Fixed bug where delete would delete between cells inside a table in Firefox.
Version 4.6.7 (2017-09-18)
    Fixed bug where paste wasn't working in IOS.
    Fixed bug where the Word Count Plugin didn't count some mathematical operators correctly.
    Fixed bug where inserting a list in a table caused the cell to expand in height.
    Fixed bug where pressing enter in a list located inside of a table deleted list items instead of inserting new list item.
    Fixed bug where copy and pasting table cells produced inconsistent results.
    Fixed bug where initializing an editor with an ID of 'length' would throw an exception.
    Fixed bug where it was possible to split a non merged table cell.
    Fixed bug where copy and pasting a list with a very specific selection into another list would produce a nested list.
    Fixed bug where copy and pasting ordered lists sometimes produced unordered lists.
    Fixed bug where padded elements inside other elements would be treated as empty.
    Added some missing translations to Image, Link and Help plugins.
    Fixed so you can resize images inside a figure element.
    Fixed bug where an inline TinyMCE editor initialized on a table did not set selection on load in Chrome.
    Fixed the positioning of the inlite toolbar when the target element wasn't big enough to fit the toolbar.
Version 4.6.6 (2017-08-30)
    Fixed so that notifications wrap long text content instead of bleeding outside the notification element.
    Fixed so the content_style css is added after the skin and custom stylesheets.
    Fixed bug where it wasn't possible to remove a table with the Cut button.
    Fixed bug where the center format wasn't getting the same font size as the other formats in the format preview.
    Fixed bug where the wordcount plugin wasn't counting hyphenated words correctly.
    Fixed bug where all content pasted into the editor was added to the end of the editor.
    Fixed bug where enter keydown on list item selection only deleted content and didn't create a new line.
    Fixed bug where destroying the editor while the content css was still loading caused error notifications on Firefox.
    Fixed bug where undoing cut operation in IE11 left some unwanted html in the editor content.
    Fixed bug where enter keydown would throw an error in IE11.
    Fixed bug where duplicate instances of an editor were added to the editors array when using the createEditor API.
    Fixed bug where the formatter applied formats on the wrong content when spellchecker was activated.
    Fixed bug where switching formats would reset font size on child nodes.
    Fixed bug where the table caption element weren't always the first descendant to the table tag.
    Fixed bug where pasting some content into the editor on chrome some newlines were removed.
    Fixed bug where it wasn't possible to remove a list if a list item was a table element.
    Fixed bug where copy/pasting partial selections of tables wouldn't produce a proper table.
    Fixed bug where the searchreplace plugin could not find consecutive spaces.
    Fixed bug where background color wasn't applied correctly on some partially selected contents.
Version 4.6.5 (2017-08-02)
    Added new inline_boundaries_selector that allows you to specify the elements that should have boundaries.
    Added new local upload feature this allows the user to upload images directly from the image dialog.
    Added a new api for providing meta data for plugins. It will show up in the help dialog if it's provided.
    Fixed so that the notifications created by the notification manager are more screen reader accessible.
    Fixed bug where changing the list format on multiple selected lists didn't change all of the lists.
    Fixed bug where the nonbreaking plugin would insert multiple undo levels when pressing the tab key.
    Fixed bug where delete/backspace wouldn't render a caret when all editor contents where deleted.
    Fixed bug where delete/backspace wouldn't render a caret if the deleted element was a single contentEditable false element.
    Fixed bug where the wordcount plugin wouldn't count words correctly if word where typed after applying a style format.
    Fixed bug where the wordcount plugin would count mathematical formulas as multiple words for example 1+1=2.
    Fixed bug where formatting of triple clicked blocks on Chrome/Safari would result in styles being added outside the visual selection.
    Fixed bug where paste would add the contents to the end of the editor area when inline mode was used.
    Fixed bug where toggling off bold formatting on text entered in a new paragraph would add an extra line break.
    Fixed bug where autolink plugin would only produce a link on every other consecutive link on Firefox.
    Fixed bug where it wasn't possible to select all contents if the content only had one pre element.
    Fixed bug where sizzle would produce lagging behavior on some sites due to repaints caused by feature detection.
    Fixed bug where toggling off inline formats wouldn't include the space on selected contents with leading or trailing spaces.
    Fixed bug where the cut operation in UI wouldn't work in Chrome.
    Fixed bug where some legacy editor initialization logic would throw exceptions about editor settings not being defined.
    Fixed bug where it wasn't possible to apply text color to links if they where part of a non collapsed selection.
    Fixed bug where an exception would be thrown if the user selected a video element and then moved the focus outside the editor.
    Fixed bug where list operations didn't work if there where block elements inside the list items.
    Fixed bug where applying block formats to lists wrapped in block elements would apply to all elements in that wrapped block.
Version 4.6.4 (2017-06-13)
    Fixed bug where the editor would move the caret when clicking on the scrollbar next to a content editable false block.
    Fixed bug where the text color select dropdowns wasn't placed correctly when they didn't fit the width of the screen.
    Fixed bug where the default editor line height wasn't working for mixed font size contents.
    Fixed bug where the content css files for inline editors were loaded multiple times for multiple editor instances.
    Fixed bug where the initial value of the font size/font family dropdowns wasn't displayed.
    Fixed bug where the I18n api was not supporting arrays as the translation replacement values.
    Fixed bug where chrome would display "The given range isn't in document." errors for invalid ranges passed to setRng.
    Fixed bug where the compat3x plugin wasn't working since the global tinymce references wasn't resolved correctly.
    Fixed bug where the preview plugin wasn't encoding the base url passed into the iframe contents producing a xss bug.
    Fixed bug where the dom parser/serializer wasn't handling some special elements like noframes, title and xmp.
    Fixed bug where the dom parser/serializer wasn't handling cdata sections with comments inside.
    Fixed bug where the editor would scroll to the top of the editable area if a dialog was closed in inline mode.
    Fixed bug where the link dialog would not display the right rel value if rel_list was configured.
    Fixed bug where the context menu would select images on some platforms but not others.
    Fixed bug where the filenames of images were not retained on dragged and drop into the editor from the desktop.
    Fixed bug where the paste plugin would misrepresent newlines when pasting plain text and having forced_root_block configured.
    Fixed so that the error messages for the imagetools plugin is more human readable.
    Fixed so the internal validate setting for the parser/serializer can't be set from editor initialization settings.
Version 4.6.3 (2017-05-30)
    Fixed bug where the arrow keys didn't work correctly when navigating on nested inline boundary elements.
    Fixed bug where delete/backspace didn't work correctly on nested inline boundary elements.
    Fixed bug where image editing didn't work on subsequent edits of the same image.
    Fixed bug where charmap descriptions wouldn't properly wrap if they exceeded the width of the box.
    Fixed bug where the default image upload handler only accepted 200 as a valid http status code.
    Fixed so rel on target=_blank links gets forced with only noopener instead of both noopener and noreferrer.
Version 4.6.2 (2017-05-23)
    Fixed bug where the SaxParser would run out of memory on very large documents.
    Fixed bug with formatting like font size wasn't applied to del elements.
    Fixed bug where various api calls would be throwing exceptions if they where invoked on a removed editor instance.
    Fixed bug where the branding position would be incorrect if the editor was inside a hidden tab and then later showed.
    Fixed bug where the color levels feature in the imagetools dialog wasn't working properly.
    Fixed bug where imagetools dialog wouldn't pre-load images from CORS domains, before trying to prepare them for editing.
    Fixed bug where the tab key would move the caret to the next table cell if being pressed inside a list inside a table.
    Fixed bug where the cut/copy operations would loose parent context like the current format etc.
    Fixed bug with format preview not working on invalid elements excluded by valid_elements.
    Fixed bug where blocks would be merged in incorrect order on backspace/delete.
    Fixed bug where zero length text nodes would cause issues with the undo logic if there where iframes present.
    Fixed bug where the font size/family select lists would throw errors if the first node was a comment.
    Fixed bug with csp having to allow local script evaluation since it was used to detect global scope.
    Fixed bug where CSP required a relaxed option for javascript: URLs in unsupported legacy browsers.
    Fixed bug where a fake caret would be rendered for td with the contenteditable=false.
    Fixed bug where typing would be blocked on IE 11 when within a nested contenteditable=true/false structure.
Version 4.6.1 (2017-05-10)
    Added configuration option to list plugin to disable tab indentation.
    Fixed bug where format change on very specific content could cause the selection to change.
    Fixed bug where TinyMCE could not be lazyloaded through jquery integration.
    Fixed bug where entities in style attributes weren't decoded correctly on paste in webkit.
    Fixed bug where fontsize_formats option had been renamed incorrectly.
    Fixed bug with broken backspace/delete behaviour between contenteditable=false blocks.
    Fixed bug where it wasn't possible to backspace to the previous line with the inline boundaries functionality turned on.
    Fixed bug where is wasn't possible to move caret left and right around a linked image with the inline boundaries functionality turned on.
    Fixed bug where pressing enter after/before hr element threw exception. Patch contributed bradleyke.
    Fixed so the CSS in the visualblocks plugin doesn't overwrite background color. Patch contributed by Christian Rank.
    Fixed bug where multibyte characters weren't encoded correctly. Patch contributed by James Tarkenton.
    Fixed bug where shift-click to select within contenteditable=true fields wasn't working.
Version 4.6.0 (2017-05-04)
    Dropped support for IE 8-10 due to market share and lack of support from Microsoft. See tinymce docs for details.
    Added an inline boundary caret position feature that makes it easier to type at the beginning/end of links/code elements.
    Added a help plugin that adds a button and a dialog showing the editor shortcuts and loaded plugins.
    Added an inline_boundaries option that allows you to disable the inline boundary feature if it's not desired.
    Added a new ScrollIntoView event that allows you to override the default scroll to element behavior.
    Added role and aria- attributes as valid elements in the default valid elements config.
    Added new internal flag for PastePreProcess/PastePostProcess this is useful to know if the paste was coming from an external source.
    Added new ignore function to UndoManager this works similar to transact except that it doesn't add an undo level by default.
    Fixed so that urls gets retained for images when being edited. This url is then passed on to the upload handler.
    Fixed so that the editors would be initialized on readyState interactive instead of complete.
    Fixed so that the init event of the editor gets fired once all contentCSS files have been properly loaded.
    Fixed so that width/height of the editor gets taken from the textarea element if it's explicitly specified in styles.
    Fixed so that keep_styles set to false no longer clones class/style from the previous paragraph on enter.
    Fixed so that the default line-height is 1.2em to avoid zwnbsp characters from producing text rendering glitches on Windows.
    Fixed so that loading errors of content css gets presented by a notification message.
    Fixed so figure image elements can be linked when selected this wraps the figure image in a anchor element.
    Fixed bug where it wasn't possible to copy/paste rows with colspans by using the table copy/paste feature.
    Fixed bug where the protect setting wasn't properly applied to header/footer parts when using the fullpage plugin.
    Fixed bug where custom formats that specified upper case element names where not applied correctly.
    Fixed bug where some screen readers weren't reading buttons due to an aria specific fix for IE 8.
    Fixed bug where cut wasn't working correctly on iOS due to it's clipboard API not working correctly.
    Fixed bug where Edge would paste div elements instead of paragraphs when pasting plain text.
    Fixed bug where the textpattern plugin wasn't dealing with trailing punctuations correctly.
    Fixed bug where image editing would some times change the image format from jpg to png.
    Fixed bug where some UI elements could be inserted into the toolbar even if they where not registered.
    Fixed bug where it was possible to click the TD instead of the character in the character map and that caused an exception.
    Fixed bug where the font size/font family dropdowns would sometimes show an incorrect value due to css not being loaded in time.
    Fixed bug with the media plugin inserting undefined instead of retaining size when media_dimensions was set to false.
    Fixed bug with deleting images when forced_root_blocks where set to false.
    Fixed bug where input focus wasn't properly handled on nested content editable elements.
    Fixed bug where Chrome/Firefox would throw an exception when selecting images due to recent change of setBaseAndExtent support.
    Fixed bug where malformed blobs would throw exceptions now they are simply ignored.
    Fixed bug where backspace/delete wouldn't work properly in some cases where all contents was selected in WebKit.
    Fixed bug with Angular producing errors since it was expecting events objects to be patched with their custom properties.
    Fixed bug where the formatter would apply formatting to spellchecker errors now all bogus elements are excluded.
    Fixed bug with backspace/delete inside table caption elements wouldn't behave properly on IE 11.
    Fixed bug where typing after a contenteditable false inline element could move the caret to the end of that element.
    Fixed bug where backspace before/after contenteditable false blocks wouldn't properly remove the right element.
    Fixed bug where backspace before/after contenteditable false inline elements wouldn't properly empty the current block element.
    Fixed bug where vertical caret navigation with a custom line-height would sometimes match incorrect positions.
    Fixed bug with paste on Edge where character encoding wasn't handled properly due to a browser bug.
    Fixed bug with paste on Edge where extra fragment data was inserted into the contents when pasting.
    Fixed bug with pasting contents when having a whole block element selected on WebKit could cause WebKit spans to appear.
    Fixed bug where the visualchars plugin wasn't working correctly showing invisible nbsp characters.
    Fixed bug where browsers would hang if you tried to load some malformed html contents.
    Fixed bug where the init call promise wouldn't resolve if the specified selector didn't find any matching elements.
    Fixed bug where the Schema isValidChild function was case sensitive.
Version 4.5.3 (2017-02-01)
    Added keyboard navigation for menu buttons when the menu is in focus.
    Added api to the list plugin for setting custom classes/attributes on lists.
    Added validation for the anchor plugin input field according to W3C id naming specifications.
    Fixed bug where media placeholders were removed after resize with the forced_root_block setting set to false.
    Fixed bug where deleting selections with similar sibling nodes sometimes deleted the whole document.
    Fixed bug with inlite theme where several toolbars would appear scrolling when more than one instance of the editor was in use.
    Fixed bug where the editor would throw error with the fontselect plugin on hidden editor instances in Firefox.
    Fixed bug where the background color would not stretch to the font size.
    Fixed bug where font size would be removed when changing background color.
    Fixed bug where the undomanager trimmed away whitespace between nodes on undo/redo.
    Fixed bug where media_dimensions=false in media plugin caused the editor to throw an error.
    Fixed bug where IE was producing font/u elements within links on paste.
    Fixed bug where some button tooltips were broken when compat3x was in use.
    Fixed bug where backspace/delete/typeover would remove the caption element.
    Fixed bug where powerspell failed to function when compat3x was enabled.
    Fixed bug where it wasn't possible to apply sub/sup on text with large font size.
    Fixed bug where pre tags with spaces weren't treated as content.
    Fixed bug where Meta+A would select the entire document instead of all contents in nested ce=true elements.
Version 4.5.2 (2017-01-04)
    Added missing keyboard shortcut description for the underline menu item in the format menu.
    Fixed bug where external blob urls wasn't properly handled by editor upload logic. Patch contributed by David Oviedo.
    Fixed bug where urls wasn't treated as a single word by the wordcount plugin.
    Fixed bug where nbsp characters wasn't treated as word delimiters by the wordcount plugin.
    Fixed bug where editor instance wasn't properly passed to the format preview logic. Patch contributed by NullQuery.
    Fixed bug where the fake caret wasn't hidden when you moved selection to a cE=false element.
    Fixed bug where it wasn't possible to edit existing code sample blocks.
    Fixed bug where it wasn't possible to delete editor contents if the selection included an empty block.
    Fixed bug where the formatter wasn't expanding words on some international characters. Patch contributed by Martin Larochelle.
    Fixed bug where the open link feature wasn't working correctly on IE 11.
    Fixed bug where enter before/after a cE=false block wouldn't properly padd the paragraph with an br element.
    Fixed so font size and font family select boxes always displays a value by using the runtime style as a fallback.
    Fixed so missing plugins will be logged to console as warnings rather than halting the initialization of the editor.
    Fixed so splitbuttons become normal buttons in advlist plugin if styles are empty. Patch contributed by René Schleusner.
    Fixed so you can multi insert rows/cols by selecting table cells and using insert rows/columns.
Version 4.5.1 (2016-12-07)
    Fixed bug where the lists plugin wouldn't initialize without the advlist plugins if served from cdn.
    Fixed bug where selectors with "*" would cause the style format preview to throw an error.
    Fixed bug with toggling lists off on lists with empty list items would throw an error.
    Fixed bug where editing images would produce non existing blob uris.
    Fixed bug where the offscreen toc selection would be treated as the real toc element.
    Fixed bug where the aria level attribute for element path would have an incorrect start index.
    Fixed bug where the offscreen selection of cE=false that where very wide would be shown onscreen. Patch contributed by Steven Bufton.
    Fixed so the default_link_target gets applied to links created by the autolink plugin.
    Fixed so that the name attribute gets removed by the anchor plugin if editing anchors.
Version 4.5.0 (2016-11-23)
    Added new toc plugin allows you to insert table of contents based on editor headings.
    Added new auto complete menu to all url fields. Adds history, link to anchors etc.
    Added new sidebar api that allows you to add custom sidebar panels and buttons to toggle these.
    Added new insert menu button that allows you to have multiple insert functions under the same menu button.
    Added new open link feature to ctrl+click, alt+enter and context menu.
    Added new media_embed_handler option to allow the media plugin to be populated with custom embeds.
    Added new support for editing transparent images using the image tools dialog.
    Added new images_reuse_filename option to allow filenames of images to be retained for upload.
    Added new security feature where links with target="_blank" will by default get rel="noopener noreferrer".
    Added new allow_unsafe_link_target to allow you to opt-out of the target="_blank" security feature.
    Added new style_formats_autohide option to automatically hide styles based on context.
    Added new codesample_content_css option to specify where the code sample prism css is loaded from.
    Added new support for Japanese/Chinese word count following the unicode standards on this.
    Added new fragmented undo levels this dramatically reduces flicker on contents with iframes.
    Added new live previews for complex elements like table or lists.
    Fixed bug where it wasn't possible to properly tab between controls in a dialog with a disabled form item control.
    Fixed bug where firefox would generate a rectangle on elements produced after/before a cE=false elements.
    Fixed bug with advlist plugin not switching list element format properly in some edge cases.
    Fixed bug where col/rowspans wasn't correctly computed by the table plugin in some cases.
    Fixed bug where the table plugin would thrown an error if object_resizing was disabled.
    Fixed bug where some invalid markup would cause issues when running in XHTML mode. Patch contributed by Charles Bourasseau.
    Fixed bug where the fullscreen class wouldn't be removed properly when closing dialogs.
    Fixed bug where the PastePlainTextToggle event wasn't fired by the paste plugin when the state changed.
    Fixed bug where table the row type wasn't properly updated in table row dialog. Patch contributed by Matthias Balmer.
    Fixed bug where select all and cut wouldn't place caret focus back to the editor in WebKit. Patch contributed by Daniel Jalkut.
    Fixed bug where applying cell/row properties to multiple cells/rows would reset other unchanged properties.
    Fixed bug where some elements in the schema would have redundant/incorrect children.
    Fixed bug where selector and target options would cause issues if used together.
    Fixed bug where drag/drop of images from desktop on chrome would thrown an error.
    Fixed bug where cut on WebKit/Blink wouldn't add an undo level.
    Fixed bug where IE 11 would scroll to the cE=false elements when they where selected.
    Fixed bug where keys like F5 wouldn't work when a cE=false element was selected.
    Fixed bug where the undo manager wouldn't stop the typing state when commands where executed.
    Fixed bug where unlink on wrapped links wouldn't work properly.
    Fixed bug with drag/drop of images on WebKit where the image would be deleted form the source editor.
    Fixed bug where the visual characters mode would be disabled when contents was extracted from the editor.
    Fixed bug where some browsers would toggle of formats applied to the caret when clicking in the editor toolbar.
    Fixed bug where the custom theme function wasn't working correctly.
    Fixed bug where image option for custom buttons required you to have icon specified as well.
    Fixed bug where the context menu and contextual toolbars would be visible at the same time and sometimes overlapping.
    Fixed bug where the noneditable plugin would double wrap elements when using the noneditable_regexp option.
    Fixed bug where tables would get padding instead of margin when you used the indent button.
    Fixed bug where the charmap plugin wouldn't properly insert non breaking spaces.
    Fixed bug where the color previews in color input boxes wasn't properly updated.
    Fixed bug where the list items of previous lists wasn't merged in the right order.
    Fixed bug where it wasn't possible to drag/drop inline-block cE=false elements on IE 11.
    Fixed bug where some table cell merges would produce incorrect rowspan/colspan.
    Fixed so the font size of the editor defaults to 14px instead of 11px this can be overridden by custom css.
    Fixed so wordcount is debounced to reduce cpu hogging on larger texts.
    Fixed so tinymce global gets properly exported as a module when used with some module bundlers.
    Fixed so it's possible to specify what css properties you want to preview on specific formats.
    Fixed so anchors are contentEditable=false while within the editor.
    Fixed so selected contents gets wrapped in a inline code element by the codesample plugin.
    Fixed so conditional comments gets properly stripped independent of case. Patch contributed by Georgii Dolzhykov.
    Fixed so some escaped css sequences gets properly handled. Patch contributed by Georgii Dolzhykov.
    Fixed so notifications with the same message doesn't get displayed at the same time.
    Fixed so F10 can be used as an alternative key to focus to the toolbar.
    Fixed various api documentation issues and typos.
    Removed layer plugin since it wasn't really ported from 3.x and there doesn't seem to be much use for it.
    Removed moxieplayer.swf from the media plugin since it wasn't used by the media plugin.
    Removed format state from the advlist plugin to be more consistent with common word processors.
Version 4.4.3 (2016-09-01)
    Fixed bug where copy would produce an exception on Chrome.
    Fixed bug where deleting lists on IE 11 would merge in correct text nodes.
    Fixed bug where deleting partial lists with indentation wouldn't cause proper normalization.
Version 4.4.2 (2016-08-25)
    Added new importcss_exclusive option to disable unique selectors per group.
    Added new group specific selector_converter option to importcss plugin.
    Added new codesample_languages option to apply custom languages to codesample plugin.
    Added new codesample_dialog_width/codesample_dialog_height options.
    Fixed bug where fullscreen button had an incorrect keyboard shortcut.
    Fixed bug where backspace/delete wouldn't work correctly from a block to a cE=false element.
    Fixed bug where smartpaste wasn't detecting links with special characters in them like tilde.
    Fixed bug where the editor wouldn't get proper focus if you clicked on a cE=false element.
    Fixed bug where it wasn't possible to copy/paste table rows that had merged cells.
    Fixed bug where merging cells could some times produce invalid col/rowspan attibute values.
    Fixed bug where getBody would sometimes thrown an exception now it just returns null if the iframe is clobbered.
    Fixed bug where drag/drop of cE=false element wasn't properly constrained to viewport.
    Fixed bug where contextmenu on Mac would collapse any selection to a caret.
    Fixed bug where rtl mode wasn't rendered properly when loading a language pack with the rtl flag.
    Fixed bug where Kamer word bounderies would be stripped from contents.
    Fixed bug where lists would sometimes render two dots or numbers on the same line.
    Fixed bug where the skin_url wasn't used by the inlite theme.
    Fixed so data attributes are ignored when comparing formats in the formatter.
    Fixed so it's possible to disable inline toolbars in the inlite theme.
    Fixed so template dialog gets resized if it doesn't fit the window viewport.
Version 4.4.1 (2016-07-26)
    Added smart_paste option to paste plugin to allow disabling the paste behavior if needed.
    Fixed bug where png urls wasn't properly detected by the smart paste logic.
    Fixed bug where the element path wasn't working properly when multiple editor instances where used.
    Fixed bug with creating lists out of multiple paragraphs would just create one list item instead of multiple.
    Fixed bug where scroll position wasn't properly handled by the inlite theme to place the toolbar properly.
    Fixed bug where multiple instances of the editor using the inlite theme didn't render the toolbar properly.
    Fixed bug where the shortcut label for fullscreen mode didn't match the actual shortcut key.
    Fixed bug where it wasn't possible to select cE=false blocks using touch devices on for example iOS.
    Fixed bug where it was possible to select the child image within a cE=false on IE 11.
    Fixed so inserts of html containing lists doesn't merge with any existing lists unless it's a paste operation.
Version 4.4.0 (2016-06-30)
    Added new inlite theme this is a more lightweight inline UI.
    Added smarter paste logic that auto detects urls in the clipboard and inserts images/links based on that.
    Added a better image resize algorithm for better image quality in the imagetools plugin.
    Fixed bug where it wasn't possible to drag/dropping cE=false elements on FF.
    Fixed bug where backspace/delete before/after a cE=false block would produce a new paragraph.
    Fixed bug where list style type css property wasn't preserved when indenting lists.
    Fixed bug where merging of lists where done even if the list style type was different.
    Fixed bug where the image_dataimg_filter function wasn't used when pasting images.
    Fixed bug where nested editable within a non editable element would cause scroll on focus in Chrome.
    Fixed so invalid targets for inline mode is blocked on initialization. We only support elements that can have children.
Version 4.3.13 (2016-06-08)
    Added characters with a diacritical mark to charmap plugin. Patch contributed by Dominik Schilling.
    Added better error handling if the image proxy service would produce errors.
    Fixed issue with pasting list items into list items would produce nested list rather than a merged list.
    Fixed bug where table selection could get stuck in selection mode for inline editors.
    Fixed bug where it was possible to place the caret inside the resize grid elements.
    Fixed bug where it wasn't possible to place in elements horizontally adjacent cE=false blocks.
    Fixed bug where multiple notifications wouldn't be properly placed on screen.
    Fixed bug where multiple editor instance of the same id could be produces in some specific integrations.
Version 4.3.12 (2016-05-10)
    Fixed bug where focus calls couldn't be made inside the editors PostRender event handler.
    Fixed bug where some translations wouldn't work as expected due to a bug in editor.translate.
    Fixed bug where the node change event could fire with a node out side the root of the editor.
    Fixed bug where Chrome wouldn't properly present the keyboard paste clipboard details when paste was clicked.
    Fixed bug where merged cells in tables couldn't be selected from right to left.
    Fixed bug where insert row wouldn't properly update a merged cells rowspan property.
    Fixed bug where the color input boxes preview field wasn't properly set on initialization.
    Fixed bug where IME composition inside table cells wouldn't work as expected on IE 11.
    Fixed so all shadow dom support is under and experimental flag due to flaky browser support.
Version 4.3.11 (2016-04-25)
    Fixed bug where it wasn't possible to insert empty blocks though the API unless they where padded.
    Fixed bug where you couldn't type the Euro character on Windows.
    Fixed bug where backspace/delete from a cE=false element to a text block didn't work properly.
    Fixed bug where the text color default grid would render incorrectly.
    Fixed bug where the codesample plugin wouldn't load the css in the editor for multiple editors.
    Fixed so the codesample plugin textarea gets focused by default.
Version 4.3.10 (2016-04-12)
    Fixed bug where the key "y" on WebKit couldn't be entered due to conflict with keycode for F10 on keypress.
Version 4.3.9 (2016-04-12)
    Added support for focusing the contextual toolbars using keyboard.
    Added keyboard support for slider UI controls. You can no increase/decrease using arrow keys.
    Added url pattern matching for Dailymotion to media plugin. Patch contributed by Bertrand Darbon.
    Added body_class to template plugin preview. Patch contributed by Milen Petrinski.
    Added options to better override textcolor pickers with custom colors. Patch contributed by Xavier Boubert.
    Added visual arrows to inline contextual toolbars so that they point to the element being active.
    Fixed so toolbars for tables or other larger elements get better positioned below the scrollable viewport.
    Fixed bug where it was possible to click links inside cE=false blocks.
    Fixed bug where event targets wasn't properly handled in Safari Technical Preview.
    Fixed bug where drag/drop text in FF 45 would make the editor caret invisible.
    Fixed bug where the remove state wasn't properly set on editor instances when detected as clobbered.
    Fixed bug where offscreen selection of some cE=false elements would render onscreen. Patch contributed by Steven Bufton
    Fixed bug where enter would clone styles out side the root on editors inside a span. Patch contributed by ChristophKaser.
    Fixed bug where drag/drop of images into the editor didn't work correctly in FF.
    Fixed so the first item in panels for the imagetools dialog gets proper keyboard focus.
    Changed the Meta+Shift+F shortcut to Ctrl+Shift+F since Czech, Slovak, Polish languages used the first one for input.
Version 4.3.8 (2016-03-15)
    Fixed bug where inserting HR at the end of a block element would produce an extra empty block.
    Fixed bug where links would be clickable when readonly mode was enabled.
    Fixed bug where the formatter would normalize to the wrong node on very specific content.
    Fixed bug where some nested list items couldn't be indented properly.
    Fixed bug where links where clickable in the preview dialog.
    Fixed so the alt attribute doesn't get padded with an empty value by default.
    Fixed so nested alignment works more correctly. You will now alter the alignment to the closest block parent.
Version 4.3.7 (2016-03-02)
    Fixed bug where incorrect icons would be rendered for imagetools edit and color levels.
    Fixed bug where navigation using arrow keys inside a SelectBox didn't move up/down.
    Fixed bug where the visualblocks plugin would render borders round internal UI elements.
Version 4.3.6 (2016-03-01)
    Added new paste_remember_plaintext_info option to allow a global disable of the plain text mode notification.
    Added new PastePlainTextToggle event that fires when plain text mode toggles on/off.
    Fixed bug where it wasn't possible to select media elements since the drag logic would snap it to mouse cursor.
    Fixed bug where it was hard to place the caret inside nested cE=true elements when the outer cE=false element was focused.
    Fixed bug where editors wouldn't properly initialize if both selector and mode where used.
    Fixed bug where IME input inside table cells would switch the IME off.
    Fixed bug where selection inside the first table cell would cause the whole table cell to get selected.
    Fixed bug where error handling of images being uploaded wouldn't properly handle faulty statuses.
    Fixed bug where inserting contents before a HR would cause an exception to be thrown.
    Fixed bug where copy/paste of Excel data would be inserted as an image.
    Fixed caret position issues with copy/paste of inline block cE=false elements.
    Fixed issues with various menu item focus bugs in Chrome. Where the focused menu bar item wasn't properly blurred.
    Fixed so the notifications have a solid background since it would be hard to read if there where text under it.
    Fixed so notifications gets animated similar to the ones used by dialogs.
    Fixed so larger images that gets pasted is handled better.
    Fixed so the window close button is more uniform on various platform and also increased it's hit area.
Version 4.3.5 (2016-02-11)
    Npm version bump due to package not being fully updated.
Version 4.3.4 (2016-02-11)
    Added new OpenWindow/CloseWindow events that gets fired when windows open/close.
    Added new NewCell/NewRow events that gets fired when table cells/rows are created.
    Added new Promise return value to tinymce.init makes it easier to handle initialization.
    Removed the jQuery version the jQuery plugin is now moved into the main package.
    Removed jscs from build process since eslint can now handle code style checking.
    Fixed various bugs with drag/drop of contentEditable:false elements.
    Fixed bug where deleting of very specific nested list items would result in an odd list.
    Fixed bug where lists would get merged with adjacent lists outside the editable inline root.
    Fixed bug where MS Edge would crash when closing a dialog then clicking a menu item.
    Fixed bug where table cell selection would add undo levels.
    Fixed bug where table cell selection wasn't removed when inline editor where removed.
    Fixed bug where table cell selection wouldn't work properly on nested tables.
    Fixed bug where table merge menu would be available when merging between thead and tbody.
    Fixed bug where table row/column resize wouldn't get properly removed when the editor was removed.
    Fixed bug where Chrome would scroll to the editor if there where a empty hash value in document url.
    Fixed bug where the cache suffix wouldn't work correctly with the importcss plugin.
    Fixed bug where selection wouldn't work properly on MS Edge on Windows Phone 10.
    Fixed so adjacent pre blocks gets joined into one pre block since that seems like the user intent.
    Fixed so events gets properly dispatched in shadow dom. Patch provided by Nazar Mokrynskyi.
Version 4.3.3 (2016-01-14)
    Added new table_resize_bars configuration setting.  This setting allows you to disable the table resize bars.
    Added new beforeInitialize event to tinymce.util.XHR lets you modify XHR properties before open. Patch contributed by Brent Clintel.
    Added new autolink_pattern setting to autolink plugin. Enables you to override the default autolink formats. Patch contributed by Ben Tiedt.
    Added new charmap option that lets you override the default charmap of the charmap plugin.
    Added new charmap_append option that lets you add new characters to the default charmap of the charmap plugin.
    Added new insertCustomChar event that gets fired when a character is inserted by the charmap plugin.
    Fixed bug where table cells started with a superfluous &nbsp; in IE10+.
    Fixed bug where table plugin would retain all BR tags when cells were merged.
    Fixed bug where media plugin would strip underscores from youtube urls.
    Fixed bug where IME input would fail on IE 11 if you typed within a table.
    Fixed bug where double click selection of a word would remove the space before the word on insert contents.
    Fixed bug where table plugin would produce exceptions when hovering tables with invalid structure.
    Fixed bug where fullscreen wouldn't scroll back to it's original position when untoggled.
    Fixed so the template plugins templates setting can be a function that gets a callback that can provide templates.
Version 4.3.2 (2015-12-14)
    Fixed bug where the resize bars for table cells were not affected by the object_resizing property.
    Fixed bug where the contextual table toolbar would appear incorrectly if TinyMCE was initialized inline inside a table.
    Fixed bug where resizing table cells did not fire a node change event or add an undo level.
    Fixed bug where double click selection of text on IE 11 wouldn't work properly.
    Fixed bug where codesample plugin would incorrectly produce br elements inside code elements.
    Fixed bug where media plugin would strip dashes from youtube urls.
    Fixed bug where it was possible to move the caret into the table resize bars.
    Fixed bug where drag/drop into a cE=false element was possible on IE.
Version 4.3.1 (2015-11-30)
    Fixed so it's possible to disable the table inline toolbar by setting it to false or an empty string.
    Fixed bug where it wasn't possible to resize some tables using the drag handles.
    Fixed bug where unique id:s would clash for multiple editor instances and cE=false selections.
    Fixed bug where the same plugin could be initialized multiple times.
    Fixed bug where the table inline toolbars would be displayed at the same time as the image toolbars.
    Fixed bug where the table selection rect wouldn't be removed when selecting another control element.
Version 4.3.0 (2015-11-23)
    Added new table column/row resize support. Makes it a lot more easy to resize the columns/rows in a table.
    Added new table inline toolbar. Makes it easier to for example add new rows or columns to a table.
    Added new notification API. Lets you display floating notifications to the end user.
    Added new codesample plugin that lets you insert syntax highlighted pre elements into the editor.
    Added new image_caption to images. Lets you create images with captions using a HTML5 figure/figcaption elements.
    Added new live previews of embeded videos. Lets you play the video right inside the editor.
    Added new setDirty method and "dirty" event to the editor. Makes it easier to track the dirty state change.
    Added new setMode method to Editor instances that lets you dynamically switch between design/readonly.
    Added new core support for contentEditable=false elements within the editor overrides the browsers broken behavior.
    Rewrote the noneditable plugin to use the new contentEditable false core logic.
    Fixed so the dirty state doesn't set to false automatically when the undo index is set to 0.
    Fixed the Selection.placeCaretAt so it works better on IE when the coordinate is between paragraphs.
    Fixed bug where data-mce-bogus="all" element contents where counted by the word count plugin.
    Fixed bug where contentEditable=false elements would be indented by the indent buttons.
    Fixed bug where images within contentEditable=false would be selected in WebKit on mouse click.
    Fixed bug in DOMUntils split method where the replacement parameter wouldn't work on specific cases.
    Fixed bug where the importcss plugin would import classes from the skin content css file.
    Fixed so all button variants have a wrapping span for it's text to make it easier to skin.
    Fixed so it's easier to exit pre block using the arrow keys.
    Fixed bug where listboxes with fix widths didn't render correctly.
Version 4.2.8 (2015-11-13)
    Fixed bug where it was possible to delete tables as the inline root element if all columns where selected.
    Fixed bug where the UI buttons active state wasn't properly updated due to recent refactoring of that logic.
Version 4.2.7 (2015-10-27)
    Fixed bug where backspace/delete would remove all formats on the last paragraph character in WebKit/Blink.
    Fixed bug where backspace within a inline format element with a bogus caret container would move the caret.
    Fixed bug where backspace/delete on selected table cells wouldn't add an undo level.
    Fixed bug where script tags embedded within the editor could sometimes get a mce- prefix prepended to them
    Fixed bug where validate: false option could produce an error to be thrown from the Serialization step.
    Fixed bug where inline editing of a table as the root element could let the user delete that table.
    Fixed bug where inline editing of a table as the root element wouldn't properly handle enter key.
    Fixed bug where inline editing of a table as the root element would normalize the selection incorrectly.
    Fixed bug where inline editing of a list as the root element could let the user delete that list.
    Fixed bug where inline editing of a list as the root element could let the user split that list.
    Fixed bug where resize handles would be rendered on editable root elements such as table.
Version 4.2.6 (2015-09-28)
    Added capability to set request headers when using XHRs.
    Added capability to upload local images automatically default delay is set to 30 seconds after editing images.
    Added commands ids mceEditImage, mceAchor and mceMedia to be avaiable from execCommand.
    Added Edge browser to saucelabs grunt task. Patch contributed by John-David Dalton.
    Fixed bug where blob uris not produced by tinymce would produce HTML invalid markup.
    Fixed bug where selection of contents of a nearly empty editor in Edge would sometimes fail.
    Fixed bug where color styles woudln't be retained on copy/paste in Blink/Webkit.
    Fixed bug where the table plugin would throw an error when inserting rows after a child table.
    Fixed bug where the template plugin wouldn't handle functions as variable replacements.
    Fixed bug where undo/redo sometimes wouldn't work properly when applying formatting collapsed ranges.
    Fixed bug where shift+delete wouldn't do a cut operation on Blink/WebKit.
    Fixed bug where cut action wouldn't properly store the before selection bookmark for the undo level.
    Fixed bug where backspace in side an empty list element on IE would loose editor focus.
    Fixed bug where the save plugin wouldn't enable the buttons when a change occurred.
    Fixed bug where Edge wouldn't initialize the editor if a document.domain was specified.
    Fixed bug where enter key before nested images would sometimes not properly expand the previous block.
    Fixed bug where the inline toolbars wouldn't get properly hidden when blurring the editor instance.
    Fixed bug where Edge would paste Chinese characters on some Windows 10 installations.
    Fixed bug where IME would loose focus on IE 11 due to the double trailing br bug fix.
    Fixed bug where the proxy url in imagetools was incorrect. Patch contributed by Wong Ho Wang.
Version 4.2.5 (2015-08-31)
    Added fullscreen capability to embedded youtube and vimeo videos.
    Fixed bug where the uploadImages call didn't work on IE 10.
    Fixed bug where image place holders would be uploaded by uploadImages call.
    Fixed bug where images marked with bogus would be uploaded by the uploadImages call.
    Fixed bug where multiple calls to uploadImages would result in decreased performance.
    Fixed bug where pagebreaks were editable to imagetools patch contributed by Rasmus Wallin.
    Fixed bug where the element path could cause too much recursion exception.
    Fixed bug for domains containing ".min". Patch contributed by Loïc Février.
    Fixed so validation of external links to accept a number after www. Patch contributed by Victor Carvalho.
    Fixed so the charmap is exposed though execCommand. Patch contributed by Matthew Will.
    Fixed so that the image uploads are concurrent for improved performance.
    Fixed various grammar problems in inline documentation. Patches provided by nikolas.
Version 4.2.4 (2015-08-17)
    Added picture as a valid element to the HTML 5 schema. Patch contributed by Adam Taylor.
    Fixed bug where contents would be duplicated on drag/drop within the same editor.
    Fixed bug where floating/alignment of images on Edge wouldn't work properly.
    Fixed bug where it wasn't possible to drag images on IE 11.
    Fixed bug where image selection on Edge would sometimes fail.
    Fixed bug where contextual toolbars icons wasn't rendered properly when using the toolbar_items_size.
    Fixed bug where searchreplace dialog doesn't get prefilled with the selected text.
    Fixed bug where fragmented matches wouldn't get properly replaced by the searchreplace plugin.
    Fixed bug where enter key wouldn't place the caret if was after a trailing space within an inline element.
    Fixed bug where the autolink plugin could produce multiple links for the same text on Gecko.
    Fixed bug where EditorUpload could sometimes throw an exception if the blob wasn't found.
    Fixed xss issues with media plugin not properly filtering out some script attributes.
Version 4.2.3 (2015-07-30)
    Fixed bug where image selection wasn't possible on Edge due to incompatible setBaseAndExtend API.
    Fixed bug where image blobs urls where not properly destroyed by the imagetools plugin.
    Fixed bug where keyboard shortcuts wasn't working correctly on IE 8.
    Fixed skin issue where the borders of panels where not visible on IE 8.
Version 4.2.2 (2015-07-22)
    Fixed bug where float panels were not being hidden on inline editor blur when fixed_toolbar_container config option was in use.
    Fixed bug where combobox states wasn't properly updated if contents where updated without keyboard.
    Fixed bug where pasting into textbox or combobox would move the caret to the end of text.
    Fixed bug where removal of bogus span elements before block elements would remove whitespace between nodes.
    Fixed bug where repositioning of inline toolbars where async and producing errors if the editor was removed from DOM to early. Patch by iseulde.
    Fixed bug where element path wasn't working correctly. Patch contributed by iseulde.
    Fixed bug where menus wasn't rendered correctly when custom images where added to a menu. Patch contributed by Naim Hammadi.
Version 4.2.1 (2015-06-29)
    Fixed bug where back/forward buttons in the browser would render blob images as broken images.
    Fixed bug where Firefox would throw regexp to big error when replacing huge base64 chunks.
    Fixed bug rendering issues with resize and context toolbars not being placed properly until next animation frame.
    Fixed bug where the rendering of the image while cropping would some times not be centered correctly.
    Fixed bug where listbox items with submenus would me selected as active.
    Fixed bug where context menu where throwing an error when rendering.
    Fixed bug where resize both option wasn't working due to resent addClass API change. Patch contributed by Jogai.
    Fixed bug where a hideAll call for container rendered inline toolbars would throw an error.
    Fixed bug where onclick event handler on combobox could cause issues if element.id was a function by some polluting libraries.
    Fixed bug where listboxes wouldn't get proper selected sub menu item when using link_list or image_list.
    Fixed so the UI controls are as wide as 4.1.x to avoid wrapping controls in toolbars.
    Fixed so the imagetools dialog is adaptive for smaller screen sizes.
Version 4.2.0 (2015-06-25)
    Added new flat default skin to make the UI more modern.
    Added new imagetools plugin, lets you crop/resize and apply filters to images.
    Added new contextual toolbars support to the API lets you add floating toolbars for specific CSS selectors.
    Added new promise feature fill as tinymce.util.Promise.
    Added new built in image upload feature lets you upload any base64 encoded image within the editor as files.
    Fixed bug where resize handles would appear in the right position in the wrong editor when switching between resizable content in different inline editors.
    Fixed bug where tables would not be inserted in inline mode due to previous float panel fix.
    Fixed bug where floating panels would remain open when focus was lost on inline editors.
    Fixed bug where cut command on Chrome would thrown a browser security exception.
    Fixed bug where IE 11 sometimes would report an incorrect size for images in the image dialog.
    Fixed bug where it wasn't possible to remove inline formatting at the end of block elements.
    Fixed bug where it wasn't possible to delete table cell contents when cell selection was vertical.
    Fixed bug where table cell wasn't emptied from block elements if delete/backspace where pressed in empty cell.
    Fixed bug where cmd+shift+arrow didn't work correctly on Firefox mac when selecting to start/end of line.
    Fixed bug where removal of bogus elements would sometimes remove whitespace between nodes.
    Fixed bug where the resize handles wasn't updated when the main window was resized.
    Fixed so script elements gets removed by default to prevent possible XSS issues in default config implementations.
    Fixed so the UI doesn't need manual reflows when using non native layout managers.
    Fixed so base64 encoded images doesn't slow down the editor on modern browsers while editing.
    Fixed so all UI elements uses touch events to improve mobile device support.
    Removed the touch click quirks patch for iOS since it did more harm than good.
    Removed the non proportional resize handles since. Unproportional resize can still be done by holding the shift key.
Version 4.1.10 (2015-05-05)
    Fixed bug where plugins loaded with compat3x would sometimes throw errors when loading using the jQuery version.
    Fixed bug where extra empty paragraphs would get deleted in WebKit/Blink due to recent Quriks fix.
    Fixed bug where the editor wouldn't work properly on IE 12 due to some required browser sniffing.
    Fixed bug where formatting shortcut keys where interfering with Mac OS X screenshot keys.
    Fixed bug where the caret wouldn't move to the next/previous line boundary on Cmd+Left/Right on Gecko.
    Fixed bug where it wasn't possible to remove formats from very specific nested contents.
    Fixed bug where undo levels wasn't produced when typing letters using the shift or alt+ctrl modifiers.
    Fixed bug where the dirty state wasn't properly updated when typing using the shift or alt+ctrl modifiers.
    Fixed bug where an error would be thrown if an autofocused editor was destroyed quickly after its initialization. Patch provided by thorn0.
    Fixed issue with dirty state not being properly updated on redo operation.
    Fixed issue with entity decoder not handling incorrectly written numeric entities.
    Fixed issue where some PI element values wouldn't be properly encoded.
Version 4.1.9 (2015-03-10)
    Fixed bug where indentation wouldn't work properly for non list elements.
    Fixed bug with image plugin not pulling the image dimensions out correctly if a custom document_base_url was used.
    Fixed bug where ctrl+alt+[1-9] would conflict with the AltGr+[1-9] on Windows. New shortcuts is ctrl+shift+[1-9].
    Fixed bug with removing formatting on nodes in inline mode would sometimes include nodes outside the editor body.
    Fixed bug where extra nbsp:s would be inserted when you replaced a word surrounded by spaces using insertContent.
    Fixed bug with pasting from Google Docs would produce extra strong elements and line feeds.
Version 4.1.8 (2015-03-05)
    Added new html5 sizes attribute to img elements used together with srcset.
    Added new elementpath option that makes it possible to disable the element path but keep the statusbar.
    Added new option table_style_by_css for the table plugin to set table styling with css rather than table attributes.
    Added new link_assume_external_targets option to prompt the user to prepend http:// prefix if the supplied link does not contain a protocol prefix.
    Added new image_prepend_url option to allow a custom base path/url to be added to images.
    Added new table_appearance_options option to make it possible to disable some options.
    Added new image_title option to make it possible to alter the title of the image, disabled by default.
    Fixed bug where selection starting from out side of the body wouldn't produce a proper selection range on IE 11.
    Fixed bug where pressing enter twice before a table moves the cursor in the table and causes a javascript error.
    Fixed bug where advanced image styles were not respected.
    Fixed bug where the less common Shift+Delete didn't produce a proper cut operation on WebKit browsers.
    Fixed bug where image/media size constrain logic would produce NaN when handling non number values.
    Fixed bug where internal classes where removed by the removeformat command.
    Fixed bug with creating links table cell contents with a specific selection would throw a exceptions on WebKit/Blink.
    Fixed bug where valid_classes option didn't work as expected according to docs. Patch provided by thorn0.
    Fixed bug where jQuery plugin would patch the internal methods multiple times. Patch provided by Drew Martin.
    Fixed bug where backspace key wouldn't delete the current selection of newly formatted content.
    Fixed bug where type over of inline formatting elements wouldn't properly keep the format on WebKit/Blink.
    Fixed bug where selection needed to be properly normalized on modern IE versions.
    Fixed bug where Command+Backspace didn't properly delete the whole line of text but the previous word.
    Fixed bug where UI active states wheren't properly updated on IE if you placed caret within the current range.
    Fixed bug where delete/backspace on WebKit/Blink would remove span elements created by the user.
    Fixed bug where delete/backspace would produce incorrect results when deleting between two text blocks with br elements.
    Fixed bug where captions where removed when pasting from MS Office.
    Fixed bug where lists plugin wouldn't properly remove fully selected nested lists.
    Fixed bug where the ttf font used for icons would throw an warning message on Gecko on Mac OS X.
    Fixed a bug where applying a color to text did not update the undo/redo history.
    Fixed so shy entities gets displayed when using the visualchars plugin.
    Fixed so removeformat removes ins/del by default since these might be used for strikethough.
    Fixed so multiple language packs can be loaded and added to the global I18n data structure.
    Fixed so transparent color selection gets treated as a normal color selection. Patch contributed by Alexander Hofbauer.
    Fixed so it's possible to disable autoresize_overflow_padding, autoresize_bottom_margin options by setting them to false.
    Fixed so the charmap plugin shows the description of the character in the dialog. Patch contributed by Jelle Hissink.
    Removed address from the default list of block formats since it tends to be missused.
    Fixed so the pre block format is called preformatted to make it more verbose.
    Fixed so it's possible to context scope translation strings this isn't needed most of the time.
    Fixed so the max length of the width/height input fields of the media dialog is 5 instead of 3.
    Fixed so drag/dropped contents gets properly processed by paste plugin since it's basically a paste. Patch contributed by Greg Fairbanks.
    Fixed so shortcut keys for headers is ctrl+alt+[1-9] instead of ctrl+[1-9] since these are for switching tabs in the browsers.
    Fixed so "u" doesn't get converted into a span element by the legacy input filter. Since this is now a valid HTML5 element.
    Fixed font families in order to provide appropriate web-safe fonts.
Version 4.1.7 (2014-11-27)
    Added HTML5 schema support for srcset, source and picture. Patch contributed by mattheu.
    Added new cache_suffix setting to enable cache busting by producing unique urls.
    Added new paste_convert_word_fake_lists option to enable users to disable the fake lists convert logic.
    Fixed so advlist style changes adds undo levels for each change.
    Fixed bug where WebKit would sometimes produce an exception when the autolink plugin where looking for URLs.
    Fixed bug where IE 7 wouldn't be rendered properly due to aggressive css compression.
    Fixed bug where DomQuery wouldn't accept window as constructor element.
    Fixed bug where the color picker in 3.x dialogs wouldn't work properly. Patch contributed by Callidior.
    Fixed bug where the image plugin wouldn't respect the document_base_url.
    Fixed bug where the jQuery plugin would fail to append to elements named array prototype names.
Version 4.1.6 (2014-10-08)
    Fixed bug with clicking on the scrollbar of the iframe would cause a JS error to be thrown.
    Fixed bug where null would produce an exception if you passed it to selection.setRng.
    Fixed bug where Ctrl/Cmd+Tab would indent the current list item if you switched tabs in the browser.
    Fixed bug where pasting empty cells from Excel would result in a broken table.
    Fixed bug where it wasn't possible to switch back to default list style type.
    Fixed issue where the select all quirk fix would fire for other modifiers than Ctrl/Cmd combinations.
    Replaced jake with grunt since it is more mainstream and has better plugin support.
Version 4.1.5 (2014-09-09)
    Fixed bug where sometimes the resize rectangles wouldn't properly render on images on WebKit/Blink.
    Fixed bug in list plugin where delete/backspace would merge empty LI elements in lists incorrectly.
    Fixed bug where empty list elements would result in empty LI elements without it's parent container.
    Fixed bug where backspace in empty caret formatted element could produce an type error exception of Gecko.
    Fixed bug where lists pasted from word with a custom start index above 9 wouldn't be properly handled.
    Fixed bug where tabfocus plugin would tab out of the editor instance even if the default action was prevented.
    Fixed bug where tabfocus wouldn't tab properly to other adjacent editor instances.
    Fixed bug where the DOMUtils setStyles wouldn't properly removed or update the data-mce-style attribute.
    Fixed bug where dialog select boxes would be placed incorrectly if document.body wasn't statically positioned.
    Fixed bug where pasting would sometimes scroll to the top of page if the user was using the autoresize plugin.
    Fixed bug where caret wouldn't be properly rendered by Chrome when clicking on the iframes documentElement.
    Fixed so custom images for menubutton/splitbutton can be provided. Patch contributed by Naim Hammadi.
    Fixed so the default action of windows closing can be prevented by blocking the default action of the close event.
    Fixed so nodeChange and focus of the editor isn't automatically performed when opening sub dialogs.
Version 4.1.4 (2014-08-21)
    Added new media_filter_html option to media plugin that blocks any conditional comments, scripts etc within a video element.
    Added new content_security_policy option allows you to set custom policy for iframe contents. Patch contributed by Francois Chagnon.
    Fixed bug where activate/deactivate events wasn't firing properly when switching between editors.
    Fixed bug where placing the caret on iOS was difficult due to a WebKit bug with touch events.
    Fixed bug where the resize helper wouldn't render properly on older IE versions.
    Fixed bug where resizing images inside tables on older IE versions would sometimes fail depending mouse position.
    Fixed bug where editor.insertContent would produce an exception when inserting select/option elements.
    Fixed bug where extra empty paragraphs would be produced if block elements where inserted inside span elements.
    Fixed bug where the spellchecker menu item wouldn't be properly checked if spell checking was started before it was rendered.
    Fixed bug where the DomQuery filter function wouldn't remove non elements from collection.
    Fixed bug where document with custom document.domain wouldn't properly render the editor.
    Fixed bug where IE 8 would throw exception when trying to enter invalid color values into colorboxes.
    Fixed bug where undo manager could incorrectly add an extra undo level when custom resize handles was removed.
    Fixed bug where it wouldn't be possible to alter cell properties properly on table cells on IE 8.
    Fixed so the color picker button in table dialog isn't shown unless you include the colorpicker plugin or add your own custom color picker.
    Fixed so activate/deactivate events fire when windowManager opens a window since.
    Fixed so the table advtab options isn't separated by an underscore to normalize naming with image_advtab option.
    Fixed so the table cell dialog has proper padding when the advanced tab in disabled.
Version 4.1.3 (2014-07-29)
    Added event binding logic to tinymce.util.XHR making it possible to override headers and settings before any request is made.
    Fixed bug where drag events wasn't fireing properly on older IE versions since the event handlers where bound to document.
    Fixed bug where drag/dropping contents within the editor on IE would force the contents into plain text mode even if it was internal content.
    Fixed bug where IE 7 wouldn't open menus properly due to a resize bug in the browser auto closing them immediately.
    Fixed bug where the DOMUtils getPos logic wouldn't produce a valid coordinate inside the body if the body was positioned non static.
    Fixed bug where the element path and format state wasn't properly updated if you had the wordcount plugin enabled.
    Fixed bug where a comment at the beginning of source would produce an exception in the formatter logic.
    Fixed bug where setAttrib/getAttrib on null would throw exception together with any hooked attributes like style.
    Fixed bug where table sizes wasn't properly retained when copy/pasting on WebKit/Blink.
    Fixed bug where WebKit/Blink would produce colors in RGB format instead of the forced HEX format when deleting contents.
    Fixed bug where the width attribute wasn't updated on tables if you changed the size inside the table dialog.
    Fixed bug where control selection wasn't properly handled when the caret was placed directly after an image.
    Fixed bug where selecting the contents of table cells using the selection.select method wouldn't place the caret properly.
    Fixed bug where the selection state for images wasn't removed when placing the caret right after an image on WebKit/Blink.
    Fixed bug where all events wasn't properly unbound when and editor instance was removed or destroyed by some external innerHTML call.
    Fixed bug where it wasn't possible or very hard to select images on iOS when the onscreen keyboard was visible.
    Fixed so auto_focus can take a boolean argument this will auto focus the last initialized editor might be useful for single inits.
    Fixed so word auto detect lists logic works better for faked lists that doesn't have specific markup.
    Fixed so nodeChange gets fired on mouseup as it used to before 4.1.1 we optimized that event to fire less often.
    Removed the finish menu item from spellchecker menu since it's redundant you can stop spellchecking by toggling menu item or button.
Version 4.1.2 (2014-07-15)
    Added offset/grep to DomQuery class works basically the same as it's jQuery equivalent.
    Fixed bug where backspace/delete or setContent with an empty string would remove header data when using the fullpage plugin.
    Fixed bug where tinymce.remove with a selector not matching any editors would remove all editors.
    Fixed bug where resizing of the editor didn't work since the theme was calling setStyles instead of setStyle.
    Fixed bug where IE 7 would fail to append html fragments to iframe document when using DomQuery.
    Fixed bug where the getStyle DOMUtils method would produce an exception if it was called with null as it's element.
    Fixed bug where the paste plugin would remove the element if the none of the paste_webkit_styles rules matched the current style.
    Fixed bug where contextmenu table items wouldn't work properly on IE since it would some times fire an incorrect selection change.
    Fixed bug where the padding/border values wasn't used in the size calculation for the body size when using autoresize. Patch contributed by Matt Whelan.
    Fixed bug where conditional word comments wouldn't be properly removed when pasting plain text.
    Fixed bug where resizing would sometime fail on IE 11 when the mouseup occurred inside the resizable element.
    Fixed so the iframe gets initialized without any inline event handlers for better CSP support. Patch contributed by Matt Whelan.
    Fixed so the tinymce.dom.Sizzle is the latest version of sizzle this resolves the document context bug.
Version 4.1.1 (2014-07-08)
    Fixed bug where pasting plain text on some WebKit versions would result in an empty line.
    Fixed bug where resizing images inside tables on IE 11 wouldn't work properly.
    Fixed bug where IE 11 would sometimes throw "Invalid argument" exception when editor contents was set to an empty string.
    Fixed bug where document.activeElement would throw exceptions on IE 9 when that element was hidden or removed from dom.
    Fixed bug where WebKit/Blink sometimes produced br elements with the Apple-interchange-newline class.
    Fixed bug where table cell selection wasn't properly removed when copy/pasting table cells.
    Fixed bug where pasting nested list items from Word wouldn't produce proper semantic nested lists.
    Fixed bug where right clicking using the contextmenu plugin on WebKit/Blink on Mac OS X would select the target current word or line.
    Fixed bug where it wasn't possible to alter table cell properties on IE 8 using the context menu.
    Fixed bug where the resize helper wouldn't be correctly positioned on older IE versions.
    Fixed bug where fullpage plugin would produce an error if you didn't specify a doctype encoding.
    Fixed bug where anchor plugin would get the name/id of the current element even if it wasn't anchor element.
    Fixed bug where visual aids for tables wouldn't be properly disabled when changing the border size.
    Fixed bug where some control selection events wasn't properly fired on older IE versions.
    Fixed bug where table cell selection on older IE versions would prevent resizing of images.
    Fixed bug with paste_data_images paste option not working properly on modern IE versions.
    Fixed bug where custom elements with underscores in the name wasn't properly parsed/serialized.
    Fixed bug where applying inline formats to nested list elements would produce an incorrect formatting result.
    Fixed so it's possible to hide items from elements path by using preventDefault/stopPropagation.
    Fixed so inline mode toolbar gets rendered right aligned if the editable element positioned to the documents right edge.
    Fixed so empty inline elements inside empty block elements doesn't get removed if configured to be kept intact.
    Fixed so DomQuery parentsUntil/prevUntil/nextUntil supports selectors/elements/filters etc.
    Fixed so legacyoutput plugin overrides fontselect and fontsizeselect controls and handles font elements properly.
Version 4.1.0 (2014-06-18)
    Added new file_picker_callback option to replace the old file_browser_callback the latter will still work though.
    Added new custom colors to textcolor plugin will be displayed if a color picker is provided also shows the latest colors.
    Added new color_picker_callback option to enable you to add custom color pickers to the editor.
    Added new advanced tabs to table/cell/row dialogs to enable you to select colors for border/background.
    Added new colorpicker plugin that lets you select colors from a hsv color picker.
    Added new tinymce.util.Color class to handle color parsing and converting.
    Added new colorpicker UI widget element lets you add a hsv color picker to any form/window.
    Added new textpattern plugin that allows you to use markdown like text patterns to format contents.
    Added new resize helper element that shows the current width & height while resizing.
    Added new "once" method to Editor and EventDispatcher enables since callback execution events.
    Added new jQuery like class under tinymce.dom.DomQuery it's exposed on editor instances (editor.$) and globally under (tinymce.$).
    Fixed so the default resize method for images are proportional shift/ctrl can be used to make an unproportional size.
    Fixed bug where the image_dimensions option of the image plugin would cause exceptions when it tried to update the size.
    Fixed bug where table cell dialog class field wasn't properly updated when editing an a table cell with an existing class.
    Fixed bug where Safari on Mac would produce webkit-fake-url for pasted images so these are now removed.
    Fixed bug where the nodeChange event would get fired before the selection was changed when clicking inside the current selection range.
    Fixed bug where valid_classes option would cause exception when it removed internal prefixed classes like mce-item-.
    Fixed bug where backspace would cause navigation in IE 8 on an inline element and after a caret formatting was applied.
    Fixed so placeholder images produced by the media plugin gets selected when inserted/edited.
    Fixed so it's possible to drag in images when the paste_data_images option is enabled. Might be useful for mail clients.
    Fixed so images doesn't get a width/height applied if the image_dimensions option is set to false useful for responsive contents.
    Fixed so it's possible to pass in an optional arguments object for the nodeChanged function to be passed to all nodechange event listeners.
    Fixed bug where media plugin embed code didn't update correctly.<|MERGE_RESOLUTION|>--- conflicted
+++ resolved
@@ -20,7 +20,6 @@
     Fixed colorpicker floating marginally outside its container #TINY-3026
     Fixed disabled menu items displaying as active when hovered #TINY-3027
     Removed redundant mobile wrapper #TINY-3480
-<<<<<<< HEAD
     Added missing throbber functionality when calling editor.setProgressState(true) #TINY-3453
     Fixed the menubutton onSetup callback not executing when menubuttons were rendered #TINY-3547
     Added back url dialog functionality, which is now available via `editor.windowManager.openUrl()` #TINY-3382
@@ -29,8 +28,6 @@
     Fixed `default_link_target` setting not being utilized correctly when creating a link #TINY-3508
     Added `editor.mode` API, featuring a custom editor mode API #TINY-3406
     Removed unused and hidden validation icons to avoid displaying phantom tooltips #TINY-2329
-=======
->>>>>>> 652d69be
 Version 5.0.3 (2019-03-19)
     Changed empty nested-menu items within the style formats menu to be disabled or hidden if the value of `style_formats_autohide` is `true` #TINY-3310
     Changed the entire phrase 'Powered by Tiny' in the status bar to be a link instead of just the word 'Tiny' #TINY-3366
