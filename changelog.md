# Changelog
All notable changes to this project will be documented in this file.

The format is based on [Keep a Changelog](http://keepachangelog.com/en/1.0.0/)
and this project adheres to [Semantic Versioning](http://semver.org/spec/v2.0.0.html).

## [Unreleased]

<<<<<<< HEAD
# [4.3.4] - 2018-11-21
### Changed
 - alloy UIDs are random (again) to prevent issues with nested motherships loaded with different scripts

### Fixed
 - Sliding shrinking and growing classes were not being removed when toggling mid-animation
=======
# [4.4.0] - 2018-11-21
### Changed
 - Dropdowns no longer set the aria-pressed attribute on the button
>>>>>>> 5a9439c3

# [4.3.0] - 2018-11-05
### Added
 - Exposed a new LazySink type

### Changed
 - The lazySink function now takes a component as an argument
 - A new getApis() method for running individual APIs on components

# [4.2.0] - 2018-11-02
### Added
 - Exposed NodeAnchorSpec type

# [4.1.0] - 2018-11-01
### Added
 - Typeahead specification now may have an onSetValue handler

# [4.0.0] - 2018-10-30
### Changed
 - All sketcher configs are no longer wrapped in functions
 - Only non-button HTML tags get a role of button
 - TieredMenu submenus are built on-demand and then cached

# [3.52.0] - 2018-10-25
### Added
 - Label part for sliders

# [3.51.0] - 2018-10-25
### Changed
 - Window scroll events are not automatically detected by the mothership

## [3.50.0] - 2018-10-22
### Added
 - NodeAnchor positioning mode

## [3.49.0] - 2018-10-18
### Fixed
 - Backspace keys are no longer swallowed in content-editable sections

## [3.48.0] - 2018-10-17
### Added
 - positionWithin API to Positioning behaviour and showWithin API to InlineView sketcher, allowing positioning within bounds without prior configuration

## [3.47.0] - 2018-10-10
### Added
 - layouts property to dropdown, split dropdown and type ahead specs, to modify the position of the resulting menu of these components.

## [3.46.0] - 2018-09-28
### Added
 - useMinWidth property to dropdown and split dropdown specs, to modify matchWidth's behaviour. When true, matchWidth sets min-width, when false it sets width.

## [3.45.6] - 2018-09-28
### Remove
 - Hard-coded background color of blocker

## [3.45.4] - 2018-09-25
### Fixed
 - Origins are calculated after preprocessing both the positioning container and the component to be placed

## [3.45.2] - 2018-09-25
### Fixed
 - East and West layouts now have a top value

## [3.45.0] - 2018-09-24
### Changed
 - When previewing in a typeahead, pressing *enter* fires an execute

## [3.44.0] - 2018-09-21
### Fixed
 - Keyboard navigating through the toolbar now skips disabled buttons.

## [3.43.0] - 2018-09-21
### Added
 - ModalDialog blocker part now can take components to put *before* dialog

### Changed
 - Group Part types now use a factory if present

## [3.42.0] - 2018-09-20
### Added
 - Alloy listens to the keyup event

### Changed
 - Keying behaviours that handle space cancel space on keyup. Helps to prevent a firefox issue with buttons

## [3.41.0] - 2018-09-20
### Added
 - Exposed Layout and Bubble through Main
 - Additional Layout options: east and west
 - Configuration classes for different bubbles positions

### Changed
 - Layout names in the private API have changed
 - Bubble data structure format

## [3.40.0] - 2018-09-20
### Changed
 - Positioning logic refactor.

## [3.39.3] - 2018-09-19
### Fixed
 - Correct argument is passed through for `item` in itemExecute in Typeahead
 - Internal event Typeahead itemExecute is handled when dismissOnBlur is false

## [3.39.0] - 2018-09-17
### Removed
 - Shorthands `type` and `placeholder` from Input

## [3.38.0] - 2018-09-17
### Added
 - Function `onItemExecute` to Typeahead

## [3.37.0] - 2018-09-17
### Added
 - Event `focusout` to NativeEvents

## [3.36.0] - 2018-09-14
### Added
 - InlineView has new API method: setContent

## [3.35.0] - 2018-09-14
### Changed
 - Typeahead now lets `onEscape` and `onEnter` events bubble when sandbox is closed

## [3.34.0] - 2018-09-13
### Added
 - Function `attachSystemAfter` to Attachment so a `GuiSystem` can be attached as a sibling

## [3.33.0] - 2018-09-12
### Added
 - Group parts have a `preprocess` configuration

### Fixed
 - Sliding listens to transition events from itself, not the animation root

### Changed
 - Modal Dialog busy container is now inside the Modal Dialog container
 - ModalDialog callback in `setBusy` API is no longer passed the existing dialog styles

### Removed
 - Menu movement configuration options for laying out item components. Use group `preprocess` instead


## [3.32.0] - 2018-09-11
### Fixed
 - Sliding behaviour now handles rapidly switching between expanding and shrinking

## [3.31.0] - 2018-09-11
### Changed
 - `text` property is now in `meta` for Items

## [3.30.0] - 2018-09-10
### Added
 - Created a Dropdown API with isOpen, close, expand, open
 - New event `focusShifted` that is fired by the FocusManager in Keying
 - Representing config to the Dropdown sandbox to store the triggering Dropdown

### Changed
 - Hover behaviour on menus now shows the expanded menu, but doesn't focus it
 - Renamed unused config `openImmediately` to `highlightImmediately` and made TieredMenus always open

## [3.29.0] - 2018-09-07
### Added
 - Docking.refresh() to recalculate the component's position and visibility

## [3.28.0] - 2018-09-06
### Added
- Expanded the SlotContainer API to add:
  - getSlotNames
  - isShowing
  - hideAllSlots
### Fixed
 - Sandbox cloaking no longer enforces position when no position attributes are applied.

## [3.27.0] - 2018-09-06
### Fixed
 - Fixed Sliding behaviour responding to transitionend on nested elements
 - Fixed types on Sliding behavior API

## [3.26.0] - 2018-09-05
### Added
 - data alloy identifiers to the DOM nodes themselves. They are no longer in the
 visible HTML

## [3.25.0] - 2018-09-05
### Added
 - dynamic configuration of debugging modes

## [3.24.0] - 2018-09-04
### Added
 - InlineView.showMenuAt() to special-case positioning for inline menus
 - Sandboxing.openWhileCloaked() convenience method

## [3.23.0] - 2018-08-31
### Added
 - eventOrder for Dropdowns
 - extra debugging information

## [3.22.0] - 2018-08-29
### Added
 - dragging behaviour flag for repositionTarget (defaults to true)
 - dragging behaviour handler (onDrag)

## [3.21.0] - 2018-08-29
### Added
 - onChoose event to Sliders

## [3.20.0] - 2018-08-28
### Added
 - Replacing.replaceAt and Replacing.replaceBy

## [3.19.0] - 2018-08-23
### Added
 - Tooltipping API access to hideAllExclusive, and tooltipComponents in config
 - DomFactory.simple and DomFactory.dom for quick generation of basic AlloySpec objects
 - InlineView API: getContent
 - Readable state for Flatgrid Keying types
 - Support for matrix-style menus
 - Consistent definitions for itemBehaviours and widgetBehaviours
 - IgnoreFocus capability for item widgets
 - Exposing onChangeTab and onDismissTab through TabSectionTypes
 - Chain methods for TestStore

## [3.18.0] - 2018-08-20
### Added
 - selectClasses and selectAttributes to HtmlSelect sketcher

## [3.17.0] - 2018-08-10
### Added
 - Configuration for InlineView: fireDismissalEventInstead
 - SystemEvents.dismissRequested()

## [3.16.0] - 2018-08-08
### Added
- Reflecting behaviour
- ModalDialog getFooter API
- Exported AlloyComponent and renamed MomentoRecord to MementoRecord

## [3.15.0] - 2018-08-03
### Added
- Typeahead, SplitDropdown: getHotspot option

## [3.14.0] - 2018-08-01
### Added
- SlotContainer: new sketcher

## [3.13.0] - 2018-08-01
### Added
- ModalDialog setIdle and setBusy API

## [3.12.0] - 2018-08-01
### Added
- Alloy listens to paste event

## [3.11.0] - 2018-07-31
### Added
- Highlighting.getCandidates API
- TabSection showTab API

## [3.10.0] - 2018-07-31
### Added
- Changelog.
- The capability to set dropdown anchor points to something other than the drop button.<|MERGE_RESOLUTION|>--- conflicted
+++ resolved
@@ -6,18 +6,16 @@
 
 ## [Unreleased]
 
-<<<<<<< HEAD
-# [4.3.4] - 2018-11-21
+# [4.4.2] - 2018-11-21
 ### Changed
  - alloy UIDs are random (again) to prevent issues with nested motherships loaded with different scripts
 
 ### Fixed
  - Sliding shrinking and growing classes were not being removed when toggling mid-animation
-=======
+
 # [4.4.0] - 2018-11-21
 ### Changed
  - Dropdowns no longer set the aria-pressed attribute on the button
->>>>>>> 5a9439c3
 
 # [4.3.0] - 2018-11-05
 ### Added
