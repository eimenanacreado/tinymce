<<<<<<< HEAD
Version 5.2.0 (TBD)
    Added a drop shadow below the toolbar while in sticky mode and introduced Oxide variables to customize it when creating a custom skin #TINY-4343
    Changed iframe mode to set selection on content init if selection doesn't exist #TINY-4139
    Changed table related icons to align them with the visual style of the other icons #TINY-4341
    Changed and improved the visual appearance of the color input field #TINY-2917
    Changed fake caret container to use `forced_root_block` when possible #TINY-4190
    Changed so style_formats gets registered to the formatter before the initial content is loaded into the editor. #TINY-4238
    Fixed bug with alignment toolbar buttons sometimes not changing state correctly #TINY-4139
    Fixed content incorrectly scrolling to the top or bottom when pressing enter if they were already in view #TINY-4162
    Fixed `scrollIntoView` potentially hiding elements behind the toolbar #TINY-4162
    Fixed editor not respecting the `resize_img_proportional` setting due to legacy code. #TINY-4162
    Added new `toolbar_location` setting to allow for positioning the menu- and toolbar at the bottom of the editor #TINY-4210
    Fixed flickering floating toolbar drawer in inline mode #TINY-4210
    Fixed the `mscontrolselect` event not being unbound on IE/Edge #TINY-4196
    Fixed the "Current Window" target not applying when saving from the link dialog #TINY-4063
    Fixed Confirm Dialog footer buttons so only the "Yes" button is highlighted #TINY-4130
Version 5.1.2 (TBD)
    Fixed desktop touch devices using mobile configuration overrides #TINY-4345
    Fixed unable to disable the new scrolling toolbar #TINY-4345
    Fixed touch events burning through to the content on Android #TINY-4367
    Fixed errors being raised by table selector handles not properly guarding against non-table selections #TINY-4338
    Fixed cut not removing selected content on Android #TINY-4362
    Fixed inline toolbar not constrained by default to the window width #TINY-4314
    Fixed context toolbar split button chevrons pointing right instead of down #TINY-4257
=======
Version 5.1.2 (2019-11-19)
    Fixed desktop touch devices using `mobile` configuration overrides #TINY-4345
    Fixed unable to disable the new scrolling toolbar feature #TINY-4345
    Fixed touch events passing through any pop-up items to the content underneath on Android devices #TINY-4367
    Fixed the table selector handles throwing JavaScript exceptions for non-table selections #TINY-4338
    Fixed `cut` operations not removing selected content on Android devices when the `paste` plugin is enabled #TINY-4362
    Fixed inline toolbar not constrained to the window width by default #TINY-4314
    Fixed context toolbar split button chevrons pointing right when they should be pointing down #TINY-4257
>>>>>>> f64f59eb
    Fixed unable to access the dialog footer in tabbed dialogs on small screens #TINY-4360
    Fixed mobile table selectors were hard to select with touch by increasing the size #TINY-4366
    Fixed mobile table selectors moving when moving outside the editor #TINY-4366
    Fixed inline toolbars collapsing when using sliding toolbars #TINY-4389
    Fixed block textpatterns not treating NBSPs as spaces #TINY-4378
    Fixed backspace not merging blocks when the last element in the preceding block was a `contenteditable="false"` element #TINY-4235
    Fixed toolbar buttons that only contain text labels overlapping on mobile devices #TINY-4395
    Fixed quickbars quickimage picker not working on mobile #TINY-4377
    Fixed fullscreen not resizing in an iOS WKWebView component #TINY-4413
Version 5.1.1 (2019-10-28)
    Fixed font formats containing spaces being wrapped in `&quot;` entities instead of single quotes #TINY-4275
    Fixed alert and confirm dialogs losing focus when clicked #TINY-4248
    Fixed clicking outside a modal dialog focusing on the document body #TINY-4249
    Fixed the context toolbar not hiding when scrolled out of view #TINY-4265
Version 5.1.0 (2019-10-17)
    Added touch selector handles for table selections on touch devices #TINY-4097
    Added border width field to Table Cell dialog #TINY-4028
    Added touch event listener to media plugin to make embeds playable #TINY-4093
    Added oxide styling options to notifications and tweaked the default variables #TINY-4153
    Added additional padding to split button chevrons on touch devices, to make them easier to interact with #TINY-4223
    Added new platform detection functions to `Env` and deprecated older detection properties #TINY-4184
    Added `inputMode` config field to specify inputmode attribute of `input` dialog components #TINY-4062
    Added new `inputMode` property to relevant plugins/dialogs #TINY-4102
    Added new `toolbar_sticky` setting to allow the iframe menubar/toolbar to stick to the top of the window when scrolling #TINY-3982
    Changed default setting for `toolbar_drawer` to `floating` #TINY-3634
    Changed mobile phones to use the `silver` theme by default #TINY-3634
    Changed some editor settings to default to `false` on touch devices:
        - `menubar`(phones only) #TINY-4077
        - `table_grid` #TINY-4075
        - `resize` #TINY-4157
        - `object_resizing` #TINY-4157
    Changed toolbars and context toolbars to sidescroll on mobile #TINY-3894 #TINY-4107
    Changed context menus to render as horizontal menus on touch devices #TINY-4107
    Changed the editor to use the `VisualViewport` API of the browser where possible #TINY-4078
    Changed visualblocks toolbar button icon and renamed `paragraph` icon to `visualchars` #TINY-4074
    Changed Oxide default for `@toolbar-button-chevron-color` to follow toolbar button icon color #TINY-4153
    Changed the `urlinput` dialog component to use the `url` type attribute #TINY-4102
    Fixed Safari desktop visual viewport fires resize on fullscreen breaking the restore function #TINY-3976
    Fixed scroll issues on mobile devices #TINY-3976
    Fixed context toolbar unable to refresh position on iOS12 #TINY-4107
    Fixed ctrl+left click not opening links on readonly mode and the preview dialog #TINY-4138
    Fixed Slider UI component not firing `onChange` event on touch devices #TINY-4092
    Fixed notifications overlapping instead of stacking #TINY-3478
    Fixed inline dialogs positioning incorrectly when the page is scrolled #TINY-4018
    Fixed inline dialogs and menus not repositioning when resizing #TINY-3227
    Fixed inline toolbar incorrectly stretching to the full width when a width value was provided #TINY-4066
    Fixed menu chevrons color to follow the menu text color #TINY-4153
    Fixed table menu selection grid from staying black when using dark skins, now follows border color #TINY-4153
    Fixed Oxide using the wrong text color variable for menubar button focused state #TINY-4146
    Fixed the autoresize plugin not keeping the selection in view when resizing #TINY-4094
    Fixed textpattern plugin throwing exceptions when using `forced_root_block: false` #TINY-4172
    Fixed missing CSS fill styles for toolbar button icon active state #TINY-4147
    Fixed an issue where the editor selection could end up inside a short ended element (such as `br`) #TINY-3999
    Fixed browser selection being lost in inline mode when opening split dropdowns #TINY-4197
    Fixed backspace throwing an exception when using `forced_root_block: false` #TINY-4099
    Fixed floating toolbar drawer expanding outside the bounds of the editor #TINY-3941
    Fixed the autocompleter not activating immediately after a `br` or `contenteditable=false` element #TINY-4194
    Fixed an issue where the autocompleter would incorrectly close on IE 11 in certain edge cases #TINY-4205
Version 5.0.16 (2019-09-24)
    Added new `referrer_policy` setting to add the `referrerpolicy` attribute when loading scripts or stylesheets #TINY-3978
    Added a slight background color to dialog tab links when focused to aid keyboard navigation #TINY-3877
    Fixed media poster value not updating on change #TINY-4013
    Fixed openlink was not registered as a toolbar button #TINY-4024
    Fixed failing to initialize if a script tag was used inside a SVG #TINY-4087
    Fixed double top border showing on toolbar without menubar when toolbar_drawer is enabled #TINY-4118
    Fixed unable to drag inline dialogs to the bottom of the screen when scrolled #TINY-4154
    Fixed notifications appearing on top of the toolbar when scrolled in inline mode #TINY-4159
    Fixed notifications displaying incorrectly on IE 11 #TINY-4169
Version 5.0.15 (2019-09-02)
    Added a dark `content_css` skin to go with the dark UI skin #TINY-3743
    Changed the enabled state on toolbar buttons so they don't get the hover effect #TINY-3974
    Fixed missing CSS active state on toolbar buttons #TINY-3966
    Fixed `onChange` callback not firing for the colorinput dialog component #TINY-3968
    Fixed context toolbars not showing in fullscreen mode #TINY-4023
Version 5.0.14 (2019-08-19)
    Added an API to reload the autocompleter menu with additional fetch metadata #MENTIONS-17
    Fixed missing toolbar button border styling options #TINY-3965
    Fixed image upload progress notification closing before the upload is complete #TINY-3963
    Fixed inline dialogs not closing on escape when no dialog component is in focus #TINY-3936
    Fixed plugins not being filtered when defaulting to mobile on phones #TINY-3537
    Fixed toolbar more drawer showing the content behind it when transitioning between opened and closed states #TINY-3878
    Fixed focus not returning to the dialog after pressing the "Replace all" button in the search and replace dialog #TINY-3961
    Removed Oxide variable `@menubar-select-disabled-border-color` and replaced it with `@menubar-select-disabled-border` #TINY-3965
Version 5.0.13 (2019-08-06)
    Changed modal dialogs to prevent dragging by default and added new `draggable_modal` setting to restore dragging #TINY-3873
    Changed the nonbreaking plugin to insert nbsp characters wrapped in spans to aid in filtering. This can be disabled using the `nonbreaking_wrap` setting #TINY-3647
    Changed backspace behaviour in lists to outdent nested list items when the cursor is at the start of the list item #TINY-3651
    Fixed sidebar growing beyond editor bounds in IE 11 #TINY-3937
    Fixed issue with being unable to keyboard navigate disabled toolbar buttons #TINY-3350
    Fixed issues with backspace and delete in nested contenteditable true and false elements #TINY-3868
    Fixed issue with losing keyboard navigation in dialogs due to disabled buttons #TINY-3914
    Fixed `MouseEvent.mozPressure is deprecated` warning in Firefox #TINY-3919
    Fixed `default_link_target` not being respected when `target_list` is disabled #TINY-3757
    Fixed mobile plugin filter to only apply to the mobile theme, rather than all mobile platforms #TINY-3405
    Fixed focus switching to another editor during mode changes #TINY-3852
    Fixed an exception being thrown when clicking on an uninitialized inline editor #TINY-3925
    Fixed unable to keyboard navigate to dialog menu buttons #TINY-3933
    Fixed dialogs being able to be dragged outside the window viewport #TINY-3787
    Fixed inline dialogs appearing above modal dialogs #TINY-3932
Version 5.0.12 (2019-07-18)
    Added ability to utilize UI dialog panels inside other panels #TINY-3305
    Added help dialog tab explaining keyboard navigation of the editor #TINY-3603
    Changed the "Find and Replace" design to an inline dialog #TINY-3054
    Fixed issue where autolink spacebar event was not being fired on Edge #TINY-3891
    Fixed table selection missing the background color #TINY-3892
    Fixed removing shortcuts not working for function keys #TINY-3871
    Fixed non-descriptive UI component type names #TINY-3349
    Fixed UI registry components rendering as the wrong type when manually specifying a different type #TINY-3385
    Fixed an issue where dialog checkbox, input, selectbox, textarea and urlinput components couldn't be disabled #TINY-3708
    Fixed the context toolbar not using viable screen space in inline/distraction free mode #TINY-3717
    Fixed the context toolbar overlapping the toolbar in various conditions #TINY-3205
    Fixed IE11 edge case where items were being inserted into the wrong location #TINY-3884
Version 5.0.11 (2019-07-04)
    Fixed packaging errors caused by a rollup treeshaking bug (https://github.com/rollup/rollup/issues/2970) #TINY-3866
    Fixed the customeditor component not able to get data from the dialog api #TINY-3866
    Fixed collection component tooltips not being translated #TINY-3855
Version 5.0.10 (2019-07-02)
    Added support for all HTML color formats in `color_map` setting #TINY-3837
    Changed backspace key handling to outdent content in appropriate circumstances #TINY-3685
    Changed default palette for forecolor and backcolor to include some lighter colors suitable for highlights #TINY-2865
    Changed the search and replace plugin to cycle through results #TINY-3800
    Fixed inconsistent types causing some properties to be unable to be used in dialog components #TINY-3778
    Fixed an issue in the Oxide skin where dialog content like outlines and shadows were clipped because of overflow hidden #TINY-3566
    Fixed the search and replace plugin not resetting state when changing the search query #TINY-3800
    Fixed backspace in lists not creating an undo level #TINY-3814
    Fixed the editor to cancel loading in quirks mode where the UI is not supported #TINY-3391
    Fixed applying fonts not working when the name contained spaces and numbers #TINY-3801
    Fixed so that initial content is retained when initializing on list items #TINY-3796
    Fixed inefficient font name and font size current value lookup during rendering #TINY-3813
    Fixed mobile font copied into the wrong folder for the oxide-dark skin #TINY-3816
    Fixed an issue where resizing the width of tables would produce inaccurate results #TINY-3827
    Fixed a memory leak in the Silver theme #TINY-3797
    Fixed alert and confirm dialogs using incorrect markup causing inconsistent padding #TINY-3835
    Fixed an issue in the Table plugin with `table_responsive_width` not enforcing units when resizing #TINY-3790
    Fixed leading, trailing and sequential spaces being lost when pasting plain text #TINY-3726
    Fixed exception being thrown when creating relative URIs #TINY-3851
    Fixed focus is no longer set to the editor content during mode changes unless the editor already had focus #TINY-3852
Version 5.0.9 (2019-06-26)
    Fixed print plugin not working in Firefox #TINY-3834
Version 5.0.8 (2019-06-18)
    Added back support for multiple toolbars #TINY-2195
    Added support for .m4a files to the media plugin #TINY-3750
    Added new base_url and suffix editor init options #TINY-3681
    Fixed incorrect padding for select boxes with visible values #TINY-3780
    Fixed selection incorrectly changing when programmatically setting selection on contenteditable false elements #TINY-3766
    Fixed sidebar background being transparent #TINY-3727
    Fixed the build to remove duplicate iife wrappers #TINY-3689
    Fixed bogus autocompleter span appearing in content when the autocompleter menu is shown #TINY-3752
    Fixed toolbar font size select not working with legacyoutput plugin #TINY-2921
    Fixed the legacyoutput plugin incorrectly aligning images #TINY-3660
    Fixed remove color not working when using the legacyoutput plugin #TINY-3756
    Fixed the font size menu applying incorrect sizes when using the legacyoutput plugin #TINY-3773
    Fixed scrollIntoView not working when the parent window was out of view #TINY-3663
    Fixed the print plugin printing from the wrong window in IE11 #TINY-3762
    Fixed content CSS loaded over CORS not loading in the preview plugin with content_css_cors enabled #TINY-3769
    Fixed the link plugin missing the default "None" option for link list #TINY-3738
    Fixed small dot visible with menubar and toolbar disabled in inline mode #TINY-3623
    Fixed space key properly inserts a nbsp before/after block elements #TINY-3745
    Fixed native context menu not showing with images in IE11 #TINY-3392
    Fixed inconsistent browser context menu image selection #TINY-3789
Version 5.0.7 (2019-06-05)
    Added new toolbar button and menu item for inserting tables via dialog #TINY-3636
    Added new API for adding/removing/changing tabs in the Help dialog #TINY-3535
    Added highlighting of matched text in autocompleter items #TINY-3687
    Added the ability for autocompleters to work with matches that include spaces #TINY-3704
    Added new `imagetools_fetch_image` callback to allow custom implementations for cors loading of images #TINY-3658
    Added `'http'` and `https` options to `link_assume_external_targets` to prepend `http://` or `https://` prefixes when URL does not contain a protocol prefix. Patch contributed by francoisfreitag. #GH-4335
    Changed annotations navigation to work the same as inline boundaries #TINY-3396
    Changed tabpanel API by adding a `name` field and changing relevant methods to use it #TINY-3535
    Fixed text color not updating all color buttons when choosing a color #TINY-3602
    Fixed the autocompleter not working with fragmented text #TINY-3459
    Fixed the autosave plugin no longer overwrites window.onbeforeunload #TINY-3688
    Fixed infinite loop in the paste plugin when IE11 takes a long time to process paste events. Patch contributed by lRawd. #GH-4987
    Fixed image handle locations when using `fixed_toolbar_container`. Patch contributed by t00. #GH-4966
    Fixed the autoresize plugin not firing `ResizeEditor` events #TINY-3587
    Fixed editor in fullscreen mode not extending to the bottom of the screen #TINY-3701
    Fixed list removal when pressing backspace after the start of the list item #TINY-3697
    Fixed autocomplete not triggering from compositionend events #TINY-3711
    Fixed `file_picker_callback` could not set the caption field on the insert image dialog #TINY-3172
    Fixed the autocompleter menu showing up after a selection had been made #TINY-3718
    Fixed an exception being thrown when a file or number input has focus during initialization. Patch contributed by t00 #GH-2194
Version 5.0.6 (2019-05-22)
    Added `icons_url` editor settings to enable icon packs to be loaded from a custom url #TINY-3585
    Added `image_uploadtab` editor setting to control the visibility of the upload tab in the image dialog #TINY-3606
    Added new api endpoints to the wordcount plugin and improved character count logic #TINY-3578
    Changed plugin, language and icon loading errors to log in the console instead of a notification #TINY-3585
    Fixed the textpattern plugin not working with fragmented text #TINY-3089
    Fixed various toolbar drawer accessibility issues and added an animation #TINY-3554
    Fixed issues with selection and ui components when toggling readonly mode #TINY-3592
    Fixed so readonly mode works with inline editors #TINY-3592
    Fixed docked inline toolbar positioning when scrolled #TINY-3621
    Fixed initial value not being set on bespoke select in quickbars and toolbar drawer #TINY-3591
    Fixed so that nbsp entities aren't trimmed in white-space: pre-line elements #TINY-3642
    Fixed `mceInsertLink` command inserting spaces instead of url encoded characters #GH-4990
    Fixed text content floating on top of dialogs in IE11 #TINY-3640
Version 5.0.5 (2019-05-09)
    Added menu items to match the forecolor/backcolor toolbar buttons #TINY-2878
    Added default directionality based on the configured language #TINY-2621
    Added styles, icons and tests for rtl mode #TINY-2621
    Fixed autoresize not working with floating elements or when media elements finished loading #TINY-3545
    Fixed incorrect vertical caret positioning in IE 11 #TINY-3188
    Fixed submenu anchoring hiding overflowed content #TINY-3564
    Removed unused and hidden validation icons to avoid displaying phantom tooltips #TINY-2329
Version 5.0.4 (2019-04-23)
    Added back URL dialog functionality, which is now available via `editor.windowManager.openUrl()` #TINY-3382
    Added the missing throbber functionality when calling `editor.setProgressState(true)` #TINY-3453
    Added function to reset the editor content and undo/dirty state via `editor.resetContent()` #TINY-3435
    Added the ability to set menu buttons as active #TINY-3274
    Added `editor.mode` API, featuring a custom editor mode API #TINY-3406
    Added better styling to floating toolbar drawer #TINY-3479
    Added the new premium plugins to the Help dialog plugins tab #TINY-3496
    Added the linkchecker context menu items to the default configuration #TINY-3543
    Fixed image context menu items showing on placeholder images #TINY-3280
    Fixed dialog labels and text color contrast within notifications/alert banners to satisfy WCAG 4.5:1 contrast ratio for accessibility #TINY-3351
    Fixed selectbox and colorpicker items not being translated #TINY-3546
    Fixed toolbar drawer sliding mode to correctly focus the editor when tabbing via keyboard navigation #TINY-3533
    Fixed positioning of the styleselect menu in iOS while using the mobile theme #TINY-3505
    Fixed the menubutton `onSetup` callback to be correctly executed when rendering the menu buttons #TINY-3547
    Fixed `default_link_target` setting to be correctly utilized when creating a link #TINY-3508
    Fixed colorpicker floating marginally outside its container #TINY-3026
    Fixed disabled menu items displaying as active when hovered #TINY-3027
    Removed redundant mobile wrapper #TINY-3480
Version 5.0.3 (2019-03-19)
    Changed empty nested-menu items within the style formats menu to be disabled or hidden if the value of `style_formats_autohide` is `true` #TINY-3310
    Changed the entire phrase 'Powered by Tiny' in the status bar to be a link instead of just the word 'Tiny' #TINY-3366
    Changed `formatselect`, `styleselect` and `align` menus to use the `mceToggleFormat` command internally #TINY-3428
    Fixed toolbar keyboard navigation to work as expected when `toolbar_drawer` is configured #TINY-3432
    Fixed text direction buttons to display the correct pressed state in selections that have no explicit `dir` property #TINY-3138
    Fixed the mobile editor to clean up properly when removed #TINY-3445
    Fixed quickbar toolbars to add an empty box to the screen when it is set to `false` #TINY-3439
    Fixed an issue where pressing the **Delete/Backspace** key at the edge of tables was creating incorrect selections #TINY-3371
    Fixed an issue where dialog collection items (emoticon and special character dialogs) couldn't be selected with touch devices #TINY-3444
    Fixed a type error introduced in TinyMCE version 5.0.2 when calling `editor.getContent()` with nested bookmarks #TINY-3400
    Fixed an issue that prevented default icons from being overridden #TINY-3449
    Fixed an issue where **Home/End** keys wouldn't move the caret correctly before or after `contenteditable=false` inline elements #TINY-2995
    Fixed styles to be preserved in IE 11 when editing via the `fullpage` plugin #TINY-3464
    Fixed the `link` plugin context toolbar missing the open link button #TINY-3461
    Fixed inconsistent dialog component spacing #TINY-3436
Version 5.0.2 (2019-03-05)
    Added presentation and document presets to `htmlpanel` dialog component #TINY-2694
    Added missing fixed_toolbar_container setting has been reimplemented in the Silver theme #TINY-2712
    Added a new toolbar setting `toolbar_drawer` that moves toolbar groups which overflow the editor width into either a `sliding` or `floating` toolbar section #TINY-2874
    Updated the build process to include package lock files in the dev distribution archive #TINY-2870
    Fixed inline dialogs did not have aria attributes #TINY-2694
    Fixed default icons are now available in the UI registry, allowing use outside of toolbar buttons #TINY-3307
    Fixed a memory leak related to select toolbar items #TINY-2874
    Fixed a memory leak due to format changed listeners that were never unbound #TINY-3191
    Fixed an issue where content may have been lost when using permanent bookmarks #TINY-3400
    Fixed the quicklink toolbar button not rendering in the quickbars plugin #TINY-3125
    Fixed an issue where menus were generating invalid HTML in some cases #TINY-3323
    Fixed an issue that could cause the mobile theme to show a blank white screen when the editor was inside an `overflow:hidden` element #TINY-3407
    Fixed mobile theme using a transparent background and not taking up the full width on iOS #TINY-3414
    Fixed the template plugin dialog missing the description field #TINY-3337
    Fixed input dialog components using an invalid default type attribute #TINY-3424
    Fixed an issue where backspace/delete keys after/before pagebreak elements wouldn't move the caret #TINY-3097
    Fixed an issue in the table plugin where menu items and toolbar buttons weren't showing correctly based on the selection #TINY-3423
    Fixed inconsistent button focus styles in Firefox #TINY-3377
    Fixed the resize icon floating left when all status bar elements were disabled #TINY-3340
    Fixed the resize handle to not show in fullscreen mode #TINY-3404
Version 5.0.1 (2019-02-21)
    Removed paste as text notification banner and paste_plaintext_inform setting #POW-102
    Fixed an issue where adding links to images would replace the image with text #TINY-3356
    Fixed an issue where the inline editor could use fractional pixels for positioning #TINY-3202
    Fixed an issue where uploading non-image files in the Image Plugin upload tab threw an error. #TINY-3244
    Added H1-H6 toggle button registration to the silver theme #TINY-3070
    Fixed an issue in the media plugin that was causing the source url and height/width to be lost in certain circumstances #TINY-2858
    Fixed an issue with the Context Toolbar not being removed when clicking outside of the editor #TINY-2804
    Fixed an issue where clicking 'Remove link' wouldn't remove the link in certain circumstances #TINY-3199
    Added code sample toolbar button will now toggle on when the cursor is in a code section #TINY-3040
    Fixed an issue where the media plugin would fail when parsing dialog data #TINY-3218
    Fixed an issue where retrieving the selected content as text didn't create newlines #TINY-3197
    Fixed incorrect keyboard shortcuts in the Help dialog for Windows #TINY-3292
    Fixed an issue where JSON serialization could produce invalid JSON #TINY-3281
    Fixed production CSS including references to source maps #TINY-3920
    Fixed development CSS was not included in the development zip #TINY-3920
    Fixed the autocompleter matches predicate not matching on the start of words by default #TINY-3306
    Added new settings to the emoticons plugin to allow additional emoticons to be added #TINY-3088
    Fixed an issue where the page could be scrolled with modal dialogs open #TINY-2252
    Fixed an issue where autocomplete menus would show an icon margin when no items had icons #TINY-3329
    Fixed an issue in the quickbars plugin where images incorrectly showed the text selection toolbar #TINY-3338
    Fixed an issue that caused the inline editor to fail to render when the target element already had focus #TINY-3353
Version 5.0.0 (2019-02-04)
    Full documentation for the version 5 features and changes is available at https://www.tiny.cloud/docs/release-notes/

    Changes since RC2:
    Fixed an issue where tab panel heights weren't sizing properly on smaller screens and weren't updating on resize #TINY-3242
    Added links and registered names with * to denote premium plugins in Plugins tab of Help dialog #TINY-3223
    Changed Tiny 5 mobile skin to look more uniform with desktop #TINY-2650
    Fixed image tools not having any padding between the label and slider #TINY-3220
    Blacklisted table, th and td as inline editor target #TINY-717
    Fixed context toolbar toggle buttons not showing the correct state #TINY-3022
    Fixed missing separators in the spellchecker context menu between the suggestions and actions #TINY-3217
    Fixed notification icon positioning in alert banners #TINY-2196
    Fixed a typo in the word count plugin name #TINY-3062
    Fixed charmap and emoticons dialogs not having a primary button #TINY-3233
    Fixed an issue where resizing wouldn't work correctly depending on the box-sizing model #TINY-3278
Version 5.0.0-rc-2 (2019-01-22)
    Fixed the link dialog such that it will now retain class attributes when updating links #TINY-2825
    Added screen reader accessibility for sidebar and statusbar #TINY-2699
    Updated Emoticons and Charmap dialogs to be screen reader accessible #TINY-2693
    Fixed "Find and replace" not showing in the "Edit" menu by default #TINY-3061
    Updated the textpattern plugin to properly support nested patterns and to allow running a command with a value for a pattern with a start and an end #TINY-2991
    Removed unnecessary 'flex' and unused 'colspan' properties from the new dialog APIs #TINY-2973
    Changed checkboxes to use a boolean for its state, instead of a string #TINY-2848
    Fixed dropdown buttons missing the 'type' attribute, which could cause forms to be incorrectly submitted #TINY-2826
    Fixed emoticon and charmap search not returning expected results in certain cases #TINY-3084
    Changed formatting menus so they are registered and made the align toolbar button use an icon instead of text #TINY-2880
    Fixed blank rel_list values throwing an exception in the link plugin #TINY-3149
Version 5.0.0-rc-1 (2019-01-08)
    Updated the font select dropdown logic to try to detect the system font stack and show "System Font" as the font name #TINY-2710
    Fixed readonly mode not fully disabling editing content #TINY-2287
    Updated the autocompleter to only show when it has matched items #TINY-2350
    Added editor settings functionality to specify title attributes for toolbar groups #TINY-2690
    Added icons instead of button text to improve Search and Replace dialog footer appearance #TINY-2654
    Added `tox-dialog__table` instead of `mce-table-striped` class to enhance Help dialog appearance #TINY-2360
    Added title attribute to iframes so, screen readers can announce iframe labels #TINY-2692
    Updated SizeInput labels to "Height" and "Width" instead of Dimensions #TINY-2833
    Fixed accessibility issues with the font select, font size, style select and format select toolbar dropdowns #TINY-2713
    Fixed accessibility issues with split dropdowns #TINY-2697
    Added a wordcount menu item, that defaults to appearing in the tools menu #TINY-2877
    Fixed the legacyoutput plugin to be compatible with TinyMCE 5.0 #TINY-2301
    Updated the build process to minify and generate ASCII only output for the emoticons database #TINY-2744
    Fixed icons not showing correctly in the autocompleter popup #TINY-3029
    Fixed an issue where preview wouldn't show anything in Edge under certain circumstances #TINY-3035
    Fixed the height being incorrectly calculated for the autoresize plugin #TINY-2807
Version 5.0.0-beta-1 (2018-11-30)
    Changed the name of the "inlite" plugin to "quickbars" #TINY-2831
    Fixed an inline mode issue where the save plugin upon saving can cause content loss #TINY-2659
    Changed the background color icon to highlight background icon #TINY-2258
    Added a new `addNestedMenuItem()` UI registry function and changed all nested menu items to use the new registry functions #TINY-2230
    Changed Help dialog to be accessible to screen readers #TINY-2687
    Changed the color swatch to save selected custom colors to local storage for use across sessions #TINY-2722
    Added title attribute to color swatch colors #TINY-2669
    Added anchorbar component to anchor inline toolbar dialogs to instead of the toolbar #TINY-2040
    Added support for toolbar<n> and toolbar array config options to be squashed into a single toolbar and not create multiple toolbars #TINY-2195
    Added error handling for when forced_root_block config option is set to true #TINY-2261
    Added functionality for the removed_menuitems config option #TINY-2184
    Fixed an issue in IE 11 where calling selection.getContent() would return an empty string when the editor didn't have focus #TINY-2325
    Added the ability to use a string to reference menu items in menu buttons and submenu items #TINY-2253
    Removed compat3x plugin #TINY-2815
    Changed `WindowManager` API - methods `getParams`, `setParams` and `getWindows`, and the legacy `windows` property, have been removed. `alert` and `confirm` dialogs are no longer tracked in the window list. #TINY-2603
Version 5.0.0-preview-4 (2018-11-12)
    Fixed distraction free plugin #AP-470
    Removed the tox-custom-editor class that was added to the wrapping element of codemirror #TINY-2211
    Fixed contents of the input field being selected on focus instead of just recieving an outline highlight #AP-464
    Added width and height placeholder text to image and media dialog dimensions input #AP-296
    Fixed styling issues with dialogs and menus in IE 11 #AP-456
    Fixed custom style format control not honoring custom formats #AP-393
    Fixed context menu not appearing when clicking an image with a caption #AP-382
    Fixed directionality of UI when using an RTL language #AP-423
    Fixed page responsiveness with multiple inline editors #AP-430
    Added the ability to keyboard navigate through menus, toolbars, sidebar and the status bar sequentially #AP-381
    Fixed empty toolbar groups appearing through invalid configuration of the `toolbar` property #AP-450
    Fixed text not being retained when updating links through the link dialog #AP-293
    Added translation capability back to the editor's UI #AP-282
    Fixed edit image context menu, context toolbar and toolbar items being incorrectly enabled when selecting invalid images #AP-323
    Fixed emoji type ahead being shown when typing URLs #AP-366
    Fixed toolbar configuration properties incorrectly expecting string arrays instead of strings #AP-342
    Changed the editor resize handle so that it should be disabled when the autoresize plugin is turned on #AP-424
    Fixed the block formatting toolbar item not showing a "Formatting" title when there is no selection #AP-321
    Fixed clicking disabled toolbar buttons hiding the toolbar in inline mode #AP-380
    Fixed `EditorResize` event not being fired upon editor resize #AP-327
    Fixed tables losing styles when updating through the dialog #AP-368
    Fixed context toolbar positioning to be more consistent near the edges of the editor #AP-318
    Added `label` component type for dialogs to group components under a label
    Fixed table of contents plugin now works with v5 toolbar APIs correctly #AP-347
    Fixed the `link_context_toolbar` configuration not disabling the context toolbar #AP-458
    Fixed the link context toolbar showing incorrect relative links #AP-435
    Fixed the alignment of the icon in alert banner dialog components #TINY-2220
    Changed UI text for microcopy improvements #TINY-2281
    Fixed the visual blocks and visual char menu options not displaying their toggled state #TINY-2238
    Fixed the editor not displaying as fullscreen when toggled #TINY-2237
Version 5.0.0-preview-3 (2018-10-18)
    Changed editor layout to use modern CSS properties over manually calculating dimensions #AP-324
    Changed `autoresize_min_height` and `autoresize_max_height` configurations to `min_height` and `max_height` #AP-324
    Fixed bugs with editor width jumping when resizing and the iframe not resizing to smaller than 150px in height #AP-324
    Fixed mobile theme bug that prevented the editor from loading #AP-404
    Fixed long toolbar groups extending outside of the editor instead of wrapping
    Changed `Whole word` label in Search and Replace dialog to `Find whole words only` #AP-387
    Fixed dialog titles so they are now proper case #AP-384
    Fixed color picker default to be #000000 instead of #ff00ff #AP-216
    Fixed "match case" option on the Find and Replace dialog is no longer selected by default #AP-298
    Fixed vertical alignment of toolbar icons #DES-134
    Fixed toolbar icons not appearing on IE11 #DES-133
Version 5.0.0-preview-2 (2018-10-10)
    Changed configuration of color options has been simplified to `color_map`, `color_cols`, and `custom_colors` #AP-328
    Added swatch is now shown for colorinput fields, instead of the colorpicker directly #AP-328
    Removed `colorpicker` plugin, it is now in the theme #AP-328
    Removed `textcolor` plugin, it is now in the theme #AP-328
    Fixed styleselect not updating the displayed item as the cursor moved #AP-388
    Changed `height` configuration to apply to the editor frame (including menubar, toolbar, status bar) instead of the content area #AP-324
    Added fontformats and fontsizes menu items #AP-390
    Fixed preview iframe not expanding to the dialog size #AP-252
    Fixed 'meta' shortcuts not translated into platform-specific text #AP-270
    Fixed tabbed dialogs (Charmap and Emoticons) shrinking when no search results returned
    Fixed a bug where alert banner icons were not retrieved from icon pack. #AP-330
    Fixed component styles to flex so they fill large dialogs. #AP-252
    Fixed editor flashing unstyled during load (still in progress). #AP-349
Version 5.0.0-preview-1 (2018-10-01)
    Developer preview 1
    Initial list of features and changes is available at https://tiny.cloud/docs-preview/release-notes/new-features/
Version 4.9.3 (2019-01-31)
    Added a visualchars_default_state setting to the Visualchars Plugin. Patch contributed by mat3e.
    Fixed a bug where scrolling on a page with more than one editor would cause a ResizeWindow event to fire. #TINY-3247
    Fixed a bug where if a plugin threw an error during initialisation the whole editor would fail to load. #TINY-3243
    Fixed a bug where getContent would include bogus elements when valid_elements setting was set up in a specific way. #TINY-3213
    Fixed a bug where only a few function key names could be used when creating keyboard shortcuts. #TINY-3146
    Fixed a bug where it wasn't possible to enter spaces into an editor after pressing shift+enter. #TINY-3099
    Fixed a bug where no caret would be rendered after backspacing to a contenteditable false element. #TINY-2998
    Fixed a bug where deletion to/from indented lists would leave list fragments in the editor. #TINY-2981
Version 4.9.2 (2018-12-17)
    Fixed a bug with pressing the space key on IE 11 would result in nbsp characters being inserted between words at the end of a block. #TINY-2996
    Fixed a bug where character composition using quote and space on US International keyboards would produce a space instead of a quote. #TINY-2999
    Fixed a bug where remove format wouldn't remove the inner most inline element in some situations. #TINY-2982
    Fixed a bug where outdenting an list item would affect attributes on other list items within the same list. #TINY-2971
    Fixed a bug where the DomParser filters wouldn't be applied for elements created when parsing invalid html. #TINY-2978
    Fixed a bug where setProgressState wouldn't automatically close floating ui elements like menus. #TINY-2896
    Fixed a bug where it wasn't possible to navigate out of a figcaption element using the arrow keys. #TINY-2894
    Fixed a bug where enter key before an image inside a link would remove the image. #TINY-2780
Version 4.9.1 (2018-12-04)
    Added functionality to insert html to the replacement feature of the Textpattern Plugin. #TINY-2839
    Fixed a bug where `editor.selection.getContent({format: 'text'})` didn't work as expected in IE11 on an unfocused editor. #TINY-2862
    Fixed a bug in the Textpattern Plugin where the editor would get an incorrect selection after inserting a text pattern on Safari. #TINY-2838
    Fixed a bug where the space bar didn't work correctly in editors with the forced_root_block setting set to false. #TINY-2816
Version 4.9.0 (2018-11-27)
    Added a replace feature to the Textpattern Plugin. #TINY-1908
    Added functionality to the Lists Plugin that improves the indentation logic. #TINY-1790
    Fixed a bug where it wasn't possible to delete/backspace when the caret was between a contentEditable=false element and a BR. #TINY-2372
    Fixed a bug where copying table cells without a text selection would fail to copy anything. #TINY-1789
    Implemented missing `autosave_restore_when_empty` functionality in the Autosave Plugin. Patch contributed by gzzo. #GH-4447
    Reduced insertion of unnecessary nonbreaking spaces in the editor. #TINY-1879
Version 4.8.5 (2018-10-30)
    Added a content_css_cors setting to the editor that adds the crossorigin="anonymous" attribute to link tags added by the StyleSheetLoader. #TINY-1909
    Fixed a bug where trying to remove formatting with a collapsed selection range would throw an exception. #GH-4636
    Fixed a bug in the image plugin that caused updating figures to split contenteditable elements. #GH-4563
    Fixed a bug that was causing incorrect viewport calculations for fixed position UI elements. #TINY-1897
    Fixed a bug where inline formatting would cause the delete key to do nothing. #TINY-1900
Version 4.8.4 (2018-10-23)
    Added support for the HTML5 `main` element. #TINY-1877
    Changed the keyboard shortcut to move focus to contextual toolbars to Ctrl+F9. #TINY-1812
    Fixed a bug where content css could not be loaded from another domain. #TINY-1891
    Fixed a bug on FireFox where the cursor would get stuck between two contenteditable false inline elements located inside of the same block element divided by a BR. #TINY-1878
    Fixed a bug with the insertContent method where nonbreaking spaces would be inserted incorrectly. #TINY-1868
    Fixed a bug where the toolbar of the inline editor would not be visible in some scenarios. #TINY-1862
    Fixed a bug where removing the editor while more than one notification was open would throw an error. #TINY-1845
    Fixed a bug where the menubutton would be rendered on top of the menu if the viewport didn't have enough height. #TINY-1678
    Fixed a bug with the annotations api where annotating collapsed selections caused problems. #TBS-2449
    Fixed a bug where wbr elements were being transformed into whitespace when using the Paste Plugin's paste as text setting. #GH-4638
    Fixed a bug where the Search and Replace didn't replace spaces correctly. #GH-4632
    Fixed a bug with sublist items not persisting selection. #GH-4628
    Fixed a bug with mceInsertRawHTML command not working as expected. #GH-4625
Version 4.8.3 (2018-09-13)
    Fixed a bug where the Wordcount Plugin didn't correctly count words within tables on IE11. #TINY-1770
    Fixed a bug where it wasn't possible to move the caret out of a table on IE11 and Firefox. #TINY-1682
    Fixed a bug where merging empty blocks didn't work as expected, sometimes causing content to be deleted. #TINY-1781
    Fixed a bug where the Textcolor Plugin didn't show the correct current color. #TINY-1810
    Fixed a bug where clear formatting with a collapsed selection would sometimes clear formatting from more content than expected. #TINY-1813 #TINY-1821
    Fixed a bug with the Table Plugin where it wasn't possible to keyboard navigate to the caption. #TINY-1818
Version 4.8.2 (2018-08-09)
    Moved annotator from "experimental" to "annotator" object on editor. #TBS-2398
    Improved the multiclick normalization across browsers. #TINY-1788
    Fixed a bug where running getSelectedBlocks with a collapsed selection between block elements would produce incorrect results. #TINY-1787
    Fixed a bug where the ScriptLoaders loadScript method would not work as expected in FireFox when loaded on the same page as a ShadowDOM polyfill. #TINY-1786
    Removed reference to ShadowDOM event.path as Blink based browsers now support event.composedPath. #TINY-1785
    Fixed a bug where a reference to localStorage would throw an "access denied" error in IE11 with strict security settings. #TINY-1782
    Fixed a bug where pasting using the toolbar button on an inline editor in IE11 would cause a looping behaviour. #TINY-1768
Version 4.8.1 (2018-07-26)
    Fixed a bug where the content of inline editors was being cleaned on every call of `editor.save()`. #TINY-1783
    Fixed a bug where the arrow of the Inlite Theme toolbar was being rendered incorrectly in RTL mode. #TINY-1776
    Fixed a bug with the Paste Plugin where pasting after inline contenteditable false elements moved the caret to the end of the line. #TINY-1758
Version 4.8.0 (2018-06-27)
    Added new "experimental" object in editor, with initial Annotator API. #TBS-2374
    Fixed a bug where deleting paragraphs inside of table cells would delete the whole table cell. #TINY-1759
    Fixed a bug in the Table Plugin where removing row height set on the row properties dialog did not update the table. #TINY-1730
    Fixed a bug with the font select toolbar item didn't update correctly. #TINY-1683
    Fixed a bug where all bogus elements would not be deleted when removing an inline editor. #TINY-1669
Version 4.7.13 (2018-05-16)
    Fixed a bug where Edge 17 wouldn't be able to select images or tables. #TINY-1679
    Fixed issue where whitespace wasn't preserved when the editor was initialized on pre elements. #TINY-1649
    Fixed a bug with the fontselect dropdowns throwing an error if the editor was hidden in Firefox. #TINY-1664
    Fixed a bug where it wasn't possible to merge table cells on IE 11. #TINY-1671
    Fixed a bug where textcolor wasn't applying properly on IE 11 in some situations. #TINY-1663
    Fixed a bug where the justifyfull command state wasn't working correctly. #TINY-1677
    Fixed a bug where the styles wasn't updated correctly when resizing some tables. #TINY-1668
    Added missing code menu item from the default menu config. #TINY-1648
    Added new align button for combining the separate align buttons into a menu button. #TINY-1652
Version 4.7.12 (2018-05-03)
    Added an option to filter out image svg data urls.
    Added support for html5 details and summary elements.
    Changed so the mce-abs-layout-item css rule targets html instead of body. Patch contributed by nazar-pc.
    Fixed a bug where the "read" step on the mobile theme was still present on android mobile browsers.
    Fixed a bug where all images in the editor document would reload on any editor change.
    Fixed a bug with the Table Plugin where ObjectResized event wasn't being triggered on column resize.
    Fixed so the selection is set to the first suitable caret position after editor.setContent called.
    Fixed so links with xlink:href attributes are filtered correctly to prevent XSS.
    Fixed a bug on IE11 where pasting content into an inline editor initialized on a heading element would create new editable elements.
    Fixed a bug where readonly mode would not work as expected when the editor contained contentEditable=true elements.
    Fixed a bug where the Link Plugin would throw an error when used together with the webcomponents polyfill. Patch contributed by 4esnog.
    Fixed a bug where the "Powered by TinyMCE" branding link would break on XHTML pages. Patch contributed by tistre.
    Fixed a bug where the same id would be used in the blobcache for all pasted images. Patch contributed by thorn0.
Version 4.7.11 (2018-04-11)
    Added a new imagetools_credentials_hosts option to the Imagetools Plugin.
    Fixed a bug where toggling a list containing empty LIs would throw an error. Patch contributed by bradleyke.
    Fixed a bug where applying block styles to a text with the caret at the end of the paragraph would select all text in the paragraph.
    Fixed a bug where toggling on the Spellchecker Plugin would trigger isDirty on the editor.
    Fixed a bug where it was possible to enter content into selection bookmark spans.
    Fixed a bug where if a non paragraph block was configured in forced_root_block the editor.getContent method would return incorrect values with an empty editor.
    Fixed a bug where dropdown menu panels stayed open and fixed in position when dragging dialog windows.
    Fixed a bug where it wasn't possible to extend table cells with the space button in Safari.
    Fixed a bug where the setupeditor event would thrown an error when using the Compat3x Plugin.
    Fixed a bug where an error was thrown in FontInfo when called on a detached element.
Version 4.7.10 (2018-04-03)
    Removed the "read" step from the mobile theme.
    Added normalization of triple clicks across browsers in the editor.
    Added a `hasFocus` method to the editor that checks if the editor has focus.
    Added correct icon to the Nonbreaking Plugin menu item.
    Fixed so the `getContent`/`setContent` methods work even if the editor is not initialized.
    Fixed a bug with the Media Plugin where query strings were being stripped from youtube links.
    Fixed a bug where image styles were changed/removed when opening and closing the Image Plugin dialog.
    Fixed a bug in the Table Plugin where some table cell styles were not correctly added to the content html.
    Fixed a bug in the Spellchecker Plugin where it wasn't possible to change the spellchecker language.
    Fixed so the the unlink action in the Link Plugin has a menu item and can be added to the contextmenu.
    Fixed a bug where it wasn't possible to keyboard navigate to the start of an inline element on a new line within the same block element.
    Fixed a bug with the Text Color Plugin where if used with an inline editor located at the bottom of the screen the colorpicker could appear off screen.
    Fixed a bug with the UndoManager where undo levels were being added for nbzwsp characters.
    Fixed a bug with the Table Plugin where the caret would sometimes be lost when keyboard navigating up through a table.
    Fixed a bug where FontInfo.getFontFamily would throw an error when called on a removed editor.
    Fixed a bug in Firefox where undo levels were not being added correctly for some specific operations.
    Fixed a bug where initializing an inline editor inside of a table would make the whole table resizeable.
    Fixed a bug where the fake cursor that appears next to tables on Firefox was positioned incorrectly when switching to fullscreen.
    Fixed a bug where zwsp's weren't trimmed from the output from `editor.getContent({ format: 'text' })`.
    Fixed a bug where the fontsizeselect/fontselect toolbar items showed the body info rather than the first possible caret position info on init.
    Fixed a bug where it wasn't possible to select all content if the editor only contained an inline boundary element.
    Fixed a bug where `content_css` urls with query strings wasn't working.
    Fixed a bug in the Table Plugin where some table row styles were removed when changing other styles in the row properties dialog.
Version 4.7.9 (2018-02-27)
    Fixed a bug where the editor target element didn't get the correct style when removing the editor.
Version 4.7.8 (2018-02-26)
    Fixed an issue with the Help Plugin where the menuitem name wasn't lowercase.
    Fixed an issue on MacOS where text and bold text did not have the same line-height in the autocomplete dropdown in the Link Plugin dialog.
    Fixed a bug where the "paste as text" option in the Paste Plugin didn't work.
    Fixed a bug where dialog list boxes didn't get positioned correctly in documents with scroll.
    Fixed a bug where the Inlite Theme didn't use the Table Plugin api to insert correct tables.
    Fixed a bug where the Inlite Theme panel didn't hide on blur in a correct way.
    Fixed a bug where placing the cursor before a table in Firefox would scroll to the bottom of the table.
    Fixed a bug where selecting partial text in table cells with rowspans and deleting would produce faulty tables.
    Fixed a bug where the Preview Plugin didn't work on Safari due to sandbox security.
    Fixed a bug where table cell selection using the keyboard threw an error.
    Fixed so the font size and font family doesn't toggle the text but only sets the selected format on the selected text.
    Fixed so the built-in spellchecking on Chrome and Safari creates an undo level when replacing words.
Version 4.7.7 (2018-02-19)
    Added a border style selector to the advanced tab of the Image Plugin.
    Added better controls for default table inserted by the Table Plugin.
    Added new `table_responsive_width` option to the Table Plugin that controls whether to use pixel or percentage widths.
    Fixed a bug where the Link Plugin text didn't update when a URL was pasted using the context menu.
    Fixed a bug with the Spellchecker Plugin where using "Add to dictionary" in the context menu threw an error.
    Fixed a bug in the Media Plugin where the preview node for iframes got default width and height attributes that interfered with width/height styles.
    Fixed a bug where backslashes were being added to some font family names in Firefox in the fontselect toolbar item.
    Fixed a bug where errors would be thrown when trying to remove an editor that had not yet been fully initialized.
    Fixed a bug where the Imagetools Plugin didn't update the images atomically.
    Fixed a bug where the Fullscreen Plugin was throwing errors when being used on an inline editor.
    Fixed a bug where drop down menus weren't positioned correctly in inline editors on scroll.
    Fixed a bug with a semicolon missing at the end of the bundled javascript files.
    Fixed a bug in the Table Plugin with cursor navigation inside of tables where the cursor would sometimes jump into an incorrect table cells.
    Fixed a bug where indenting a table that is a list item using the "Increase indent" button would create a nested table.
    Fixed a bug where text nodes containing only whitespace were being wrapped by paragraph elements.
    Fixed a bug where whitespace was being inserted after br tags inside of paragraph tags.
    Fixed a bug where converting an indented paragraph to a list item would cause the list item to have extra padding.
    Fixed a bug where Copy/Paste in an editor with a lot of content would cause the editor to scroll to the top of the content in IE11.
    Fixed a bug with a memory leak in the DragHelper. Path contributed by ben-mckernan.
    Fixed a bug where the advanced tab in the Media Plugin was being shown even if it didn't contain anything. Patch contributed by gabrieeel.
    Fixed an outdated eventname in the EventUtils. Patch contributed by nazar-pc.
    Fixed an issue where the Json.parse function would throw an error when being used on a page with strict CSP settings.
    Fixed so you can place the curser before and after table elements within the editor in Firefox and Edge/IE.
Version 4.7.6 (2018-01-29)
    Fixed a bug in the jquery integration where it threw an error saying that "global is not defined".
    Fixed a bug where deleting a table cell whose previous sibling was set to contenteditable false would create a corrupted table.
    Fixed a bug where highlighting text in an unfocused editor did not work correctly in IE11/Edge.
    Fixed a bug where the table resize handles were not being repositioned when activating the Fullscreen Plugin.
    Fixed a bug where the Imagetools Plugin dialog didn't honor editor RTL settings.
    Fixed a bug where block elements weren't being merged correctly if you deleted from after a contenteditable false element to the beginning of another block element.
    Fixed a bug where TinyMCE didn't work with module loaders like webpack.
Version 4.7.5 (2018-01-22)
    Fixed bug with the Codesample Plugin where it wasn't possible to edit codesamples when the editor was in inline mode.
    Fixed bug where focusing on the status bar broke the keyboard navigation functionality.
    Fixed bug where an error would be thrown on Edge by the Table Plugin when pasting using the PowerPaste Plugin.
    Fixed bug in the Table Plugin where selecting row border style from the dropdown menu in advanced row properties would throw an error.
    Fixed bug with icons being rendered incorrectly on Chrome on Mac OS.
    Fixed bug in the Textcolor Plugin where the font color and background color buttons wouldn't trigger an ExecCommand event.
    Fixed bug in the Link Plugin where the url field wasn't forced LTR.
    Fixed bug where the Nonbreaking Plugin incorrectly inserted spaces into tables.
    Fixed bug with the inline theme where the toolbar wasn't repositioned on window resize.
Version 4.7.4 (2017-12-05)
    Fixed bug in the Nonbreaking Plugin where the nonbreaking_force_tab setting was being ignored.
    Fixed bug in the Table Plugin where changing row height incorrectly converted column widths to pixels.
    Fixed bug in the Table Plugin on Edge and IE11 where resizing the last column after resizing the table would cause invalid column heights.
    Fixed bug in the Table Plugin where keyboard navigation was not normalized between browsers.
    Fixed bug in the Table Plugin where the colorpicker button would show even without defining the colorpicker_callback.
    Fixed bug in the Table Plugin where it wasn't possible to set the cell background color.
    Fixed bug where Firefox would throw an error when intialising an editor on an element that is hidden or not yet added to the DOM.
    Fixed bug where Firefox would throw an error when intialising an editor inside of a hidden iframe.
Version 4.7.3 (2017-11-23)
    Added functionality to open the Codesample Plugin dialog when double clicking on a codesample. Patch contributed by dakuzen.
    Fixed bug where undo/redo didn't work correctly with some formats and caret positions.
    Fixed bug where the color picker didn't show up in Table Plugin dialogs.
    Fixed bug where it wasn't possible to change the width of a table through the Table Plugin dialog.
    Fixed bug where the Charmap Plugin couldn't insert some special characters.
    Fixed bug where editing a newly inserted link would not actually edit the link but insert a new link next to it.
    Fixed bug where deleting all content in a table cell made it impossible to place the caret into it.
    Fixed bug where the vertical alignment field in the Table Plugin cell properties dialog didn't do anything.
    Fixed bug where an image with a caption showed two sets of resize handles in IE11.
    Fixed bug where pressing the enter button inside of an h1 with contenteditable set to true would sometimes produce a p tag.
    Fixed bug with backspace not working as expected before a noneditable element.
    Fixed bug where operating on tables with invalid rowspans would cause an error to be thrown.
    Fixed so a real base64 representation of the image is available on the blobInfo that the images_upload_handler gets called with.
    Fixed so the image upload tab is available when the images_upload_handler is defined (and not only when the images_upload_url is defined).
Version 4.7.2 (2017-11-07)
    Added newly rewritten Table Plugin.
    Added support for attributes with colon in valid_elements and addValidElements.
    Added support for dailymotion short url in the Media Plugin. Patch contributed by maat8.
    Added support for converting to half pt when converting font size from px to pt. Patch contributed by danny6514.
    Added support for location hash to the Autosave plugin to make it work better with SPAs using hash routing.
    Added support for merging table cells when pasting a table into another table.
    Changed so the language packs are only loaded once. Patch contributed by 0xor1.
    Simplified the css for inline boundaries selection by switching to an attribute selector.
    Fixed bug where an error would be thrown on editor initialization if the window.getSelection() returned null.
    Fixed bug where holding down control or alt keys made the keyboard navigation inside an inline boundary not work as expected.
    Fixed bug where applying formats in IE11 produced extra, empty paragraphs in the editor.
    Fixed bug where the Word Count Plugin didn't count some mathematical operators correctly.
    Fixed bug where removing an inline editor removed the element that the editor had been initialized on.
    Fixed bug where setting the selection to the end of an editable container caused some formatting problems.
    Fixed bug where an error would be thrown sometimes when an editor was removed because of the selection bookmark was being stored asynchronously.
    Fixed a bug where an editor initialized on an empty list did not contain any valid cursor positions.
    Fixed a bug with the Context Menu Plugin and webkit browsers on Mac where right-clicking inside a table would produce an incorrect selection.
    Fixed bug where the Image Plugin constrain proportions setting wasn't working as expected.
    Fixed bug where deleting the last character in a span with decorations produced an incorrect element when typing.
    Fixed bug where focusing on inline editors made the toolbar flicker when moving between elements quickly.
    Fixed bug where the selection would be stored incorrectly in inline editors when the mouseup event was fired outside the editor body.
    Fixed bug where toggling bold at the end of an inline boundary would toggle off the whole word.
    Fixed bug where setting the skin to false would not stop the loading of some skin css files.
    Fixed bug in mobile theme where pinch-to-zoom would break after exiting the editor.
    Fixed bug where sublists of a fully selected list would not be switched correctly when changing list style.
    Fixed bug where inserting media by source would break the UndoManager.
    Fixed bug where inserting some content into the editor with a specific selection would replace some content incorrectly.
    Fixed bug where selecting all content with ctrl+a in IE11 caused problems with untoggling some formatting.
    Fixed bug where the Search and Replace Plugin left some marker spans in the editor when undoing and redoing after replacing some content.
    Fixed bug where the editor would not get a scrollbar when using the Fullscreen and Autoresize plugins together.
    Fixed bug where the font selector would stop working correctly after selecting fonts three times.
    Fixed so pressing the enter key inside of an inline boundary inserts a br after the inline boundary element.
    Fixed a bug where it wasn't possible to use tab navigation inside of a table that was inside of a list.
    Fixed bug where end_container_on_empty_block would incorrectly remove elements.
    Fixed bug where content_styles weren't added to the Preview Plugin iframe.
    Fixed so the beforeSetContent/beforeGetContent events are preventable.
    Fixed bug where changing height value in Table Plugin advanced tab didn't do anything.
    Fixed bug where it wasn't possible to remove formatting from content in beginning of table cell.
Version 4.7.1 (2017-10-09)
    Fixed bug where theme set to false on an inline editor produced an extra div element after the target element.
    Fixed bug where the editor drag icon was misaligned with the branding set to false.
    Fixed bug where doubled menu items were not being removed as expected with the removed_menuitems setting.
    Fixed bug where the Table of contents plugin threw an error when initialized.
    Fixed bug where it wasn't possible to add inline formats to text selected right to left.
    Fixed bug where the paste from plain text mode did not work as expected.
    Fixed so the style previews do not set color and background color when selected.
    Fixed bug where the Autolink plugin didn't work as expected with some formats applied on an empty editor.
    Fixed bug where the Textpattern plugin were throwing errors on some patterns.
    Fixed bug where the Save plugin saved all editors instead of only the active editor. Patch contributed by dannoe.
Version 4.7.0 (2017-10-03)
    Added new mobile ui that is specifically designed for mobile devices.
    Updated the default skin to be more modern and white since white is preferred by most implementations.
    Restructured the default menus to be more similar to common office suites like Google Docs.
    Fixed so theme can be set to false on both inline and iframe editor modes.
    Fixed bug where inline editor would add/remove the visualblocks css multiple times.
    Fixed bug where selection wouldn't be properly restored when editor lost focus and commands where invoked.
    Fixed bug where toc plugin would generate id:s for headers even though a toc wasn't inserted into the content.
    Fixed bug where is wasn't possible to drag/drop contents within the editor if paste_data_images where set to true.
    Fixed bug where getParam and close in WindowManager would get the first opened window instead of the last opened window.
    Fixed bug where delete would delete between cells inside a table in Firefox.
Version 4.6.7 (2017-09-18)
    Fixed bug where paste wasn't working in IOS.
    Fixed bug where the Word Count Plugin didn't count some mathematical operators correctly.
    Fixed bug where inserting a list in a table caused the cell to expand in height.
    Fixed bug where pressing enter in a list located inside of a table deleted list items instead of inserting new list item.
    Fixed bug where copy and pasting table cells produced inconsistent results.
    Fixed bug where initializing an editor with an ID of 'length' would throw an exception.
    Fixed bug where it was possible to split a non merged table cell.
    Fixed bug where copy and pasting a list with a very specific selection into another list would produce a nested list.
    Fixed bug where copy and pasting ordered lists sometimes produced unordered lists.
    Fixed bug where padded elements inside other elements would be treated as empty.
    Added some missing translations to Image, Link and Help plugins.
    Fixed so you can resize images inside a figure element.
    Fixed bug where an inline TinyMCE editor initialized on a table did not set selection on load in Chrome.
    Fixed the positioning of the inlite toolbar when the target element wasn't big enough to fit the toolbar.
Version 4.6.6 (2017-08-30)
    Fixed so that notifications wrap long text content instead of bleeding outside the notification element.
    Fixed so the content_style css is added after the skin and custom stylesheets.
    Fixed bug where it wasn't possible to remove a table with the Cut button.
    Fixed bug where the center format wasn't getting the same font size as the other formats in the format preview.
    Fixed bug where the wordcount plugin wasn't counting hyphenated words correctly.
    Fixed bug where all content pasted into the editor was added to the end of the editor.
    Fixed bug where enter keydown on list item selection only deleted content and didn't create a new line.
    Fixed bug where destroying the editor while the content css was still loading caused error notifications on Firefox.
    Fixed bug where undoing cut operation in IE11 left some unwanted html in the editor content.
    Fixed bug where enter keydown would throw an error in IE11.
    Fixed bug where duplicate instances of an editor were added to the editors array when using the createEditor API.
    Fixed bug where the formatter applied formats on the wrong content when spellchecker was activated.
    Fixed bug where switching formats would reset font size on child nodes.
    Fixed bug where the table caption element weren't always the first descendant to the table tag.
    Fixed bug where pasting some content into the editor on chrome some newlines were removed.
    Fixed bug where it wasn't possible to remove a list if a list item was a table element.
    Fixed bug where copy/pasting partial selections of tables wouldn't produce a proper table.
    Fixed bug where the searchreplace plugin could not find consecutive spaces.
    Fixed bug where background color wasn't applied correctly on some partially selected contents.
Version 4.6.5 (2017-08-02)
    Added new inline_boundaries_selector that allows you to specify the elements that should have boundaries.
    Added new local upload feature this allows the user to upload images directly from the image dialog.
    Added a new api for providing meta data for plugins. It will show up in the help dialog if it's provided.
    Fixed so that the notifications created by the notification manager are more screen reader accessible.
    Fixed bug where changing the list format on multiple selected lists didn't change all of the lists.
    Fixed bug where the nonbreaking plugin would insert multiple undo levels when pressing the tab key.
    Fixed bug where delete/backspace wouldn't render a caret when all editor contents where deleted.
    Fixed bug where delete/backspace wouldn't render a caret if the deleted element was a single contentEditable false element.
    Fixed bug where the wordcount plugin wouldn't count words correctly if word where typed after applying a style format.
    Fixed bug where the wordcount plugin would count mathematical formulas as multiple words for example 1+1=2.
    Fixed bug where formatting of triple clicked blocks on Chrome/Safari would result in styles being added outside the visual selection.
    Fixed bug where paste would add the contents to the end of the editor area when inline mode was used.
    Fixed bug where toggling off bold formatting on text entered in a new paragraph would add an extra line break.
    Fixed bug where autolink plugin would only produce a link on every other consecutive link on Firefox.
    Fixed bug where it wasn't possible to select all contents if the content only had one pre element.
    Fixed bug where sizzle would produce lagging behavior on some sites due to repaints caused by feature detection.
    Fixed bug where toggling off inline formats wouldn't include the space on selected contents with leading or trailing spaces.
    Fixed bug where the cut operation in UI wouldn't work in Chrome.
    Fixed bug where some legacy editor initialization logic would throw exceptions about editor settings not being defined.
    Fixed bug where it wasn't possible to apply text color to links if they where part of a non collapsed selection.
    Fixed bug where an exception would be thrown if the user selected a video element and then moved the focus outside the editor.
    Fixed bug where list operations didn't work if there where block elements inside the list items.
    Fixed bug where applying block formats to lists wrapped in block elements would apply to all elements in that wrapped block.
Version 4.6.4 (2017-06-13)
    Fixed bug where the editor would move the caret when clicking on the scrollbar next to a content editable false block.
    Fixed bug where the text color select dropdowns wasn't placed correctly when they didn't fit the width of the screen.
    Fixed bug where the default editor line height wasn't working for mixed font size contents.
    Fixed bug where the content css files for inline editors were loaded multiple times for multiple editor instances.
    Fixed bug where the initial value of the font size/font family dropdowns wasn't displayed.
    Fixed bug where the I18n api was not supporting arrays as the translation replacement values.
    Fixed bug where chrome would display "The given range isn't in document." errors for invalid ranges passed to setRng.
    Fixed bug where the compat3x plugin wasn't working since the global tinymce references wasn't resolved correctly.
    Fixed bug where the preview plugin wasn't encoding the base url passed into the iframe contents producing a xss bug.
    Fixed bug where the dom parser/serializer wasn't handling some special elements like noframes, title and xmp.
    Fixed bug where the dom parser/serializer wasn't handling cdata sections with comments inside.
    Fixed bug where the editor would scroll to the top of the editable area if a dialog was closed in inline mode.
    Fixed bug where the link dialog would not display the right rel value if rel_list was configured.
    Fixed bug where the context menu would select images on some platforms but not others.
    Fixed bug where the filenames of images were not retained on dragged and drop into the editor from the desktop.
    Fixed bug where the paste plugin would misrepresent newlines when pasting plain text and having forced_root_block configured.
    Fixed so that the error messages for the imagetools plugin is more human readable.
    Fixed so the internal validate setting for the parser/serializer can't be set from editor initialization settings.
Version 4.6.3 (2017-05-30)
    Fixed bug where the arrow keys didn't work correctly when navigating on nested inline boundary elements.
    Fixed bug where delete/backspace didn't work correctly on nested inline boundary elements.
    Fixed bug where image editing didn't work on subsequent edits of the same image.
    Fixed bug where charmap descriptions wouldn't properly wrap if they exceeded the width of the box.
    Fixed bug where the default image upload handler only accepted 200 as a valid http status code.
    Fixed so rel on target=_blank links gets forced with only noopener instead of both noopener and noreferrer.
Version 4.6.2 (2017-05-23)
    Fixed bug where the SaxParser would run out of memory on very large documents.
    Fixed bug with formatting like font size wasn't applied to del elements.
    Fixed bug where various api calls would be throwing exceptions if they where invoked on a removed editor instance.
    Fixed bug where the branding position would be incorrect if the editor was inside a hidden tab and then later showed.
    Fixed bug where the color levels feature in the imagetools dialog wasn't working properly.
    Fixed bug where imagetools dialog wouldn't pre-load images from CORS domains, before trying to prepare them for editing.
    Fixed bug where the tab key would move the caret to the next table cell if being pressed inside a list inside a table.
    Fixed bug where the cut/copy operations would loose parent context like the current format etc.
    Fixed bug with format preview not working on invalid elements excluded by valid_elements.
    Fixed bug where blocks would be merged in incorrect order on backspace/delete.
    Fixed bug where zero length text nodes would cause issues with the undo logic if there where iframes present.
    Fixed bug where the font size/family select lists would throw errors if the first node was a comment.
    Fixed bug with csp having to allow local script evaluation since it was used to detect global scope.
    Fixed bug where CSP required a relaxed option for javascript: URLs in unsupported legacy browsers.
    Fixed bug where a fake caret would be rendered for td with the contenteditable=false.
    Fixed bug where typing would be blocked on IE 11 when within a nested contenteditable=true/false structure.
Version 4.6.1 (2017-05-10)
    Added configuration option to list plugin to disable tab indentation.
    Fixed bug where format change on very specific content could cause the selection to change.
    Fixed bug where TinyMCE could not be lazyloaded through jquery integration.
    Fixed bug where entities in style attributes weren't decoded correctly on paste in webkit.
    Fixed bug where fontsize_formats option had been renamed incorrectly.
    Fixed bug with broken backspace/delete behaviour between contenteditable=false blocks.
    Fixed bug where it wasn't possible to backspace to the previous line with the inline boundaries functionality turned on.
    Fixed bug where is wasn't possible to move caret left and right around a linked image with the inline boundaries functionality turned on.
    Fixed bug where pressing enter after/before hr element threw exception. Patch contributed bradleyke.
    Fixed so the CSS in the visualblocks plugin doesn't overwrite background color. Patch contributed by Christian Rank.
    Fixed bug where multibyte characters weren't encoded correctly. Patch contributed by James Tarkenton.
    Fixed bug where shift-click to select within contenteditable=true fields wasn't working.
Version 4.6.0 (2017-05-04)
    Dropped support for IE 8-10 due to market share and lack of support from Microsoft. See tinymce docs for details.
    Added an inline boundary caret position feature that makes it easier to type at the beginning/end of links/code elements.
    Added a help plugin that adds a button and a dialog showing the editor shortcuts and loaded plugins.
    Added an inline_boundaries option that allows you to disable the inline boundary feature if it's not desired.
    Added a new ScrollIntoView event that allows you to override the default scroll to element behavior.
    Added role and aria- attributes as valid elements in the default valid elements config.
    Added new internal flag for PastePreProcess/PastePostProcess this is useful to know if the paste was coming from an external source.
    Added new ignore function to UndoManager this works similar to transact except that it doesn't add an undo level by default.
    Fixed so that urls gets retained for images when being edited. This url is then passed on to the upload handler.
    Fixed so that the editors would be initialized on readyState interactive instead of complete.
    Fixed so that the init event of the editor gets fired once all contentCSS files have been properly loaded.
    Fixed so that width/height of the editor gets taken from the textarea element if it's explicitly specified in styles.
    Fixed so that keep_styles set to false no longer clones class/style from the previous paragraph on enter.
    Fixed so that the default line-height is 1.2em to avoid zwnbsp characters from producing text rendering glitches on Windows.
    Fixed so that loading errors of content css gets presented by a notification message.
    Fixed so figure image elements can be linked when selected this wraps the figure image in a anchor element.
    Fixed bug where it wasn't possible to copy/paste rows with colspans by using the table copy/paste feature.
    Fixed bug where the protect setting wasn't properly applied to header/footer parts when using the fullpage plugin.
    Fixed bug where custom formats that specified upper case element names where not applied correctly.
    Fixed bug where some screen readers weren't reading buttons due to an aria specific fix for IE 8.
    Fixed bug where cut wasn't working correctly on iOS due to it's clipboard API not working correctly.
    Fixed bug where Edge would paste div elements instead of paragraphs when pasting plain text.
    Fixed bug where the textpattern plugin wasn't dealing with trailing punctuations correctly.
    Fixed bug where image editing would some times change the image format from jpg to png.
    Fixed bug where some UI elements could be inserted into the toolbar even if they where not registered.
    Fixed bug where it was possible to click the TD instead of the character in the character map and that caused an exception.
    Fixed bug where the font size/font family dropdowns would sometimes show an incorrect value due to css not being loaded in time.
    Fixed bug with the media plugin inserting undefined instead of retaining size when media_dimensions was set to false.
    Fixed bug with deleting images when forced_root_blocks where set to false.
    Fixed bug where input focus wasn't properly handled on nested content editable elements.
    Fixed bug where Chrome/Firefox would throw an exception when selecting images due to recent change of setBaseAndExtent support.
    Fixed bug where malformed blobs would throw exceptions now they are simply ignored.
    Fixed bug where backspace/delete wouldn't work properly in some cases where all contents was selected in WebKit.
    Fixed bug with Angular producing errors since it was expecting events objects to be patched with their custom properties.
    Fixed bug where the formatter would apply formatting to spellchecker errors now all bogus elements are excluded.
    Fixed bug with backspace/delete inside table caption elements wouldn't behave properly on IE 11.
    Fixed bug where typing after a contenteditable false inline element could move the caret to the end of that element.
    Fixed bug where backspace before/after contenteditable false blocks wouldn't properly remove the right element.
    Fixed bug where backspace before/after contenteditable false inline elements wouldn't properly empty the current block element.
    Fixed bug where vertical caret navigation with a custom line-height would sometimes match incorrect positions.
    Fixed bug with paste on Edge where character encoding wasn't handled properly due to a browser bug.
    Fixed bug with paste on Edge where extra fragment data was inserted into the contents when pasting.
    Fixed bug with pasting contents when having a whole block element selected on WebKit could cause WebKit spans to appear.
    Fixed bug where the visualchars plugin wasn't working correctly showing invisible nbsp characters.
    Fixed bug where browsers would hang if you tried to load some malformed html contents.
    Fixed bug where the init call promise wouldn't resolve if the specified selector didn't find any matching elements.
    Fixed bug where the Schema isValidChild function was case sensitive.
Version 4.5.3 (2017-02-01)
    Added keyboard navigation for menu buttons when the menu is in focus.
    Added api to the list plugin for setting custom classes/attributes on lists.
    Added validation for the anchor plugin input field according to W3C id naming specifications.
    Fixed bug where media placeholders were removed after resize with the forced_root_block setting set to false.
    Fixed bug where deleting selections with similar sibling nodes sometimes deleted the whole document.
    Fixed bug with inlite theme where several toolbars would appear scrolling when more than one instance of the editor was in use.
    Fixed bug where the editor would throw error with the fontselect plugin on hidden editor instances in Firefox.
    Fixed bug where the background color would not stretch to the font size.
    Fixed bug where font size would be removed when changing background color.
    Fixed bug where the undomanager trimmed away whitespace between nodes on undo/redo.
    Fixed bug where media_dimensions=false in media plugin caused the editor to throw an error.
    Fixed bug where IE was producing font/u elements within links on paste.
    Fixed bug where some button tooltips were broken when compat3x was in use.
    Fixed bug where backspace/delete/typeover would remove the caption element.
    Fixed bug where powerspell failed to function when compat3x was enabled.
    Fixed bug where it wasn't possible to apply sub/sup on text with large font size.
    Fixed bug where pre tags with spaces weren't treated as content.
    Fixed bug where Meta+A would select the entire document instead of all contents in nested ce=true elements.
Version 4.5.2 (2017-01-04)
    Added missing keyboard shortcut description for the underline menu item in the format menu.
    Fixed bug where external blob urls wasn't properly handled by editor upload logic. Patch contributed by David Oviedo.
    Fixed bug where urls wasn't treated as a single word by the wordcount plugin.
    Fixed bug where nbsp characters wasn't treated as word delimiters by the wordcount plugin.
    Fixed bug where editor instance wasn't properly passed to the format preview logic. Patch contributed by NullQuery.
    Fixed bug where the fake caret wasn't hidden when you moved selection to a cE=false element.
    Fixed bug where it wasn't possible to edit existing code sample blocks.
    Fixed bug where it wasn't possible to delete editor contents if the selection included an empty block.
    Fixed bug where the formatter wasn't expanding words on some international characters. Patch contributed by Martin Larochelle.
    Fixed bug where the open link feature wasn't working correctly on IE 11.
    Fixed bug where enter before/after a cE=false block wouldn't properly padd the paragraph with an br element.
    Fixed so font size and font family select boxes always displays a value by using the runtime style as a fallback.
    Fixed so missing plugins will be logged to console as warnings rather than halting the initialization of the editor.
    Fixed so splitbuttons become normal buttons in advlist plugin if styles are empty. Patch contributed by René Schleusner.
    Fixed so you can multi insert rows/cols by selecting table cells and using insert rows/columns.
Version 4.5.1 (2016-12-07)
    Fixed bug where the lists plugin wouldn't initialize without the advlist plugins if served from cdn.
    Fixed bug where selectors with "*" would cause the style format preview to throw an error.
    Fixed bug with toggling lists off on lists with empty list items would throw an error.
    Fixed bug where editing images would produce non existing blob uris.
    Fixed bug where the offscreen toc selection would be treated as the real toc element.
    Fixed bug where the aria level attribute for element path would have an incorrect start index.
    Fixed bug where the offscreen selection of cE=false that where very wide would be shown onscreen. Patch contributed by Steven Bufton.
    Fixed so the default_link_target gets applied to links created by the autolink plugin.
    Fixed so that the name attribute gets removed by the anchor plugin if editing anchors.
Version 4.5.0 (2016-11-23)
    Added new toc plugin allows you to insert table of contents based on editor headings.
    Added new auto complete menu to all url fields. Adds history, link to anchors etc.
    Added new sidebar api that allows you to add custom sidebar panels and buttons to toggle these.
    Added new insert menu button that allows you to have multiple insert functions under the same menu button.
    Added new open link feature to ctrl+click, alt+enter and context menu.
    Added new media_embed_handler option to allow the media plugin to be populated with custom embeds.
    Added new support for editing transparent images using the image tools dialog.
    Added new images_reuse_filename option to allow filenames of images to be retained for upload.
    Added new security feature where links with target="_blank" will by default get rel="noopener noreferrer".
    Added new allow_unsafe_link_target to allow you to opt-out of the target="_blank" security feature.
    Added new style_formats_autohide option to automatically hide styles based on context.
    Added new codesample_content_css option to specify where the code sample prism css is loaded from.
    Added new support for Japanese/Chinese word count following the unicode standards on this.
    Added new fragmented undo levels this dramatically reduces flicker on contents with iframes.
    Added new live previews for complex elements like table or lists.
    Fixed bug where it wasn't possible to properly tab between controls in a dialog with a disabled form item control.
    Fixed bug where firefox would generate a rectangle on elements produced after/before a cE=false elements.
    Fixed bug with advlist plugin not switching list element format properly in some edge cases.
    Fixed bug where col/rowspans wasn't correctly computed by the table plugin in some cases.
    Fixed bug where the table plugin would thrown an error if object_resizing was disabled.
    Fixed bug where some invalid markup would cause issues when running in XHTML mode. Patch contributed by Charles Bourasseau.
    Fixed bug where the fullscreen class wouldn't be removed properly when closing dialogs.
    Fixed bug where the PastePlainTextToggle event wasn't fired by the paste plugin when the state changed.
    Fixed bug where table the row type wasn't properly updated in table row dialog. Patch contributed by Matthias Balmer.
    Fixed bug where select all and cut wouldn't place caret focus back to the editor in WebKit. Patch contributed by Daniel Jalkut.
    Fixed bug where applying cell/row properties to multiple cells/rows would reset other unchanged properties.
    Fixed bug where some elements in the schema would have redundant/incorrect children.
    Fixed bug where selector and target options would cause issues if used together.
    Fixed bug where drag/drop of images from desktop on chrome would thrown an error.
    Fixed bug where cut on WebKit/Blink wouldn't add an undo level.
    Fixed bug where IE 11 would scroll to the cE=false elements when they where selected.
    Fixed bug where keys like F5 wouldn't work when a cE=false element was selected.
    Fixed bug where the undo manager wouldn't stop the typing state when commands where executed.
    Fixed bug where unlink on wrapped links wouldn't work properly.
    Fixed bug with drag/drop of images on WebKit where the image would be deleted form the source editor.
    Fixed bug where the visual characters mode would be disabled when contents was extracted from the editor.
    Fixed bug where some browsers would toggle of formats applied to the caret when clicking in the editor toolbar.
    Fixed bug where the custom theme function wasn't working correctly.
    Fixed bug where image option for custom buttons required you to have icon specified as well.
    Fixed bug where the context menu and contextual toolbars would be visible at the same time and sometimes overlapping.
    Fixed bug where the noneditable plugin would double wrap elements when using the noneditable_regexp option.
    Fixed bug where tables would get padding instead of margin when you used the indent button.
    Fixed bug where the charmap plugin wouldn't properly insert non breaking spaces.
    Fixed bug where the color previews in color input boxes wasn't properly updated.
    Fixed bug where the list items of previous lists wasn't merged in the right order.
    Fixed bug where it wasn't possible to drag/drop inline-block cE=false elements on IE 11.
    Fixed bug where some table cell merges would produce incorrect rowspan/colspan.
    Fixed so the font size of the editor defaults to 14px instead of 11px this can be overridden by custom css.
    Fixed so wordcount is debounced to reduce cpu hogging on larger texts.
    Fixed so tinymce global gets properly exported as a module when used with some module bundlers.
    Fixed so it's possible to specify what css properties you want to preview on specific formats.
    Fixed so anchors are contentEditable=false while within the editor.
    Fixed so selected contents gets wrapped in a inline code element by the codesample plugin.
    Fixed so conditional comments gets properly stripped independent of case. Patch contributed by Georgii Dolzhykov.
    Fixed so some escaped css sequences gets properly handled. Patch contributed by Georgii Dolzhykov.
    Fixed so notifications with the same message doesn't get displayed at the same time.
    Fixed so F10 can be used as an alternative key to focus to the toolbar.
    Fixed various api documentation issues and typos.
    Removed layer plugin since it wasn't really ported from 3.x and there doesn't seem to be much use for it.
    Removed moxieplayer.swf from the media plugin since it wasn't used by the media plugin.
    Removed format state from the advlist plugin to be more consistent with common word processors.
Version 4.4.3 (2016-09-01)
    Fixed bug where copy would produce an exception on Chrome.
    Fixed bug where deleting lists on IE 11 would merge in correct text nodes.
    Fixed bug where deleting partial lists with indentation wouldn't cause proper normalization.
Version 4.4.2 (2016-08-25)
    Added new importcss_exclusive option to disable unique selectors per group.
    Added new group specific selector_converter option to importcss plugin.
    Added new codesample_languages option to apply custom languages to codesample plugin.
    Added new codesample_dialog_width/codesample_dialog_height options.
    Fixed bug where fullscreen button had an incorrect keyboard shortcut.
    Fixed bug where backspace/delete wouldn't work correctly from a block to a cE=false element.
    Fixed bug where smartpaste wasn't detecting links with special characters in them like tilde.
    Fixed bug where the editor wouldn't get proper focus if you clicked on a cE=false element.
    Fixed bug where it wasn't possible to copy/paste table rows that had merged cells.
    Fixed bug where merging cells could some times produce invalid col/rowspan attibute values.
    Fixed bug where getBody would sometimes thrown an exception now it just returns null if the iframe is clobbered.
    Fixed bug where drag/drop of cE=false element wasn't properly constrained to viewport.
    Fixed bug where contextmenu on Mac would collapse any selection to a caret.
    Fixed bug where rtl mode wasn't rendered properly when loading a language pack with the rtl flag.
    Fixed bug where Kamer word bounderies would be stripped from contents.
    Fixed bug where lists would sometimes render two dots or numbers on the same line.
    Fixed bug where the skin_url wasn't used by the inlite theme.
    Fixed so data attributes are ignored when comparing formats in the formatter.
    Fixed so it's possible to disable inline toolbars in the inlite theme.
    Fixed so template dialog gets resized if it doesn't fit the window viewport.
Version 4.4.1 (2016-07-26)
    Added smart_paste option to paste plugin to allow disabling the paste behavior if needed.
    Fixed bug where png urls wasn't properly detected by the smart paste logic.
    Fixed bug where the element path wasn't working properly when multiple editor instances where used.
    Fixed bug with creating lists out of multiple paragraphs would just create one list item instead of multiple.
    Fixed bug where scroll position wasn't properly handled by the inlite theme to place the toolbar properly.
    Fixed bug where multiple instances of the editor using the inlite theme didn't render the toolbar properly.
    Fixed bug where the shortcut label for fullscreen mode didn't match the actual shortcut key.
    Fixed bug where it wasn't possible to select cE=false blocks using touch devices on for example iOS.
    Fixed bug where it was possible to select the child image within a cE=false on IE 11.
    Fixed so inserts of html containing lists doesn't merge with any existing lists unless it's a paste operation.
Version 4.4.0 (2016-06-30)
    Added new inlite theme this is a more lightweight inline UI.
    Added smarter paste logic that auto detects urls in the clipboard and inserts images/links based on that.
    Added a better image resize algorithm for better image quality in the imagetools plugin.
    Fixed bug where it wasn't possible to drag/dropping cE=false elements on FF.
    Fixed bug where backspace/delete before/after a cE=false block would produce a new paragraph.
    Fixed bug where list style type css property wasn't preserved when indenting lists.
    Fixed bug where merging of lists where done even if the list style type was different.
    Fixed bug where the image_dataimg_filter function wasn't used when pasting images.
    Fixed bug where nested editable within a non editable element would cause scroll on focus in Chrome.
    Fixed so invalid targets for inline mode is blocked on initialization. We only support elements that can have children.
Version 4.3.13 (2016-06-08)
    Added characters with a diacritical mark to charmap plugin. Patch contributed by Dominik Schilling.
    Added better error handling if the image proxy service would produce errors.
    Fixed issue with pasting list items into list items would produce nested list rather than a merged list.
    Fixed bug where table selection could get stuck in selection mode for inline editors.
    Fixed bug where it was possible to place the caret inside the resize grid elements.
    Fixed bug where it wasn't possible to place in elements horizontally adjacent cE=false blocks.
    Fixed bug where multiple notifications wouldn't be properly placed on screen.
    Fixed bug where multiple editor instance of the same id could be produces in some specific integrations.
Version 4.3.12 (2016-05-10)
    Fixed bug where focus calls couldn't be made inside the editors PostRender event handler.
    Fixed bug where some translations wouldn't work as expected due to a bug in editor.translate.
    Fixed bug where the node change event could fire with a node out side the root of the editor.
    Fixed bug where Chrome wouldn't properly present the keyboard paste clipboard details when paste was clicked.
    Fixed bug where merged cells in tables couldn't be selected from right to left.
    Fixed bug where insert row wouldn't properly update a merged cells rowspan property.
    Fixed bug where the color input boxes preview field wasn't properly set on initialization.
    Fixed bug where IME composition inside table cells wouldn't work as expected on IE 11.
    Fixed so all shadow dom support is under and experimental flag due to flaky browser support.
Version 4.3.11 (2016-04-25)
    Fixed bug where it wasn't possible to insert empty blocks though the API unless they where padded.
    Fixed bug where you couldn't type the Euro character on Windows.
    Fixed bug where backspace/delete from a cE=false element to a text block didn't work properly.
    Fixed bug where the text color default grid would render incorrectly.
    Fixed bug where the codesample plugin wouldn't load the css in the editor for multiple editors.
    Fixed so the codesample plugin textarea gets focused by default.
Version 4.3.10 (2016-04-12)
    Fixed bug where the key "y" on WebKit couldn't be entered due to conflict with keycode for F10 on keypress.
Version 4.3.9 (2016-04-12)
    Added support for focusing the contextual toolbars using keyboard.
    Added keyboard support for slider UI controls. You can no increase/decrease using arrow keys.
    Added url pattern matching for Dailymotion to media plugin. Patch contributed by Bertrand Darbon.
    Added body_class to template plugin preview. Patch contributed by Milen Petrinski.
    Added options to better override textcolor pickers with custom colors. Patch contributed by Xavier Boubert.
    Added visual arrows to inline contextual toolbars so that they point to the element being active.
    Fixed so toolbars for tables or other larger elements get better positioned below the scrollable viewport.
    Fixed bug where it was possible to click links inside cE=false blocks.
    Fixed bug where event targets wasn't properly handled in Safari Technical Preview.
    Fixed bug where drag/drop text in FF 45 would make the editor caret invisible.
    Fixed bug where the remove state wasn't properly set on editor instances when detected as clobbered.
    Fixed bug where offscreen selection of some cE=false elements would render onscreen. Patch contributed by Steven Bufton
    Fixed bug where enter would clone styles out side the root on editors inside a span. Patch contributed by ChristophKaser.
    Fixed bug where drag/drop of images into the editor didn't work correctly in FF.
    Fixed so the first item in panels for the imagetools dialog gets proper keyboard focus.
    Changed the Meta+Shift+F shortcut to Ctrl+Shift+F since Czech, Slovak, Polish languages used the first one for input.
Version 4.3.8 (2016-03-15)
    Fixed bug where inserting HR at the end of a block element would produce an extra empty block.
    Fixed bug where links would be clickable when readonly mode was enabled.
    Fixed bug where the formatter would normalize to the wrong node on very specific content.
    Fixed bug where some nested list items couldn't be indented properly.
    Fixed bug where links where clickable in the preview dialog.
    Fixed so the alt attribute doesn't get padded with an empty value by default.
    Fixed so nested alignment works more correctly. You will now alter the alignment to the closest block parent.
Version 4.3.7 (2016-03-02)
    Fixed bug where incorrect icons would be rendered for imagetools edit and color levels.
    Fixed bug where navigation using arrow keys inside a SelectBox didn't move up/down.
    Fixed bug where the visualblocks plugin would render borders round internal UI elements.
Version 4.3.6 (2016-03-01)
    Added new paste_remember_plaintext_info option to allow a global disable of the plain text mode notification.
    Added new PastePlainTextToggle event that fires when plain text mode toggles on/off.
    Fixed bug where it wasn't possible to select media elements since the drag logic would snap it to mouse cursor.
    Fixed bug where it was hard to place the caret inside nested cE=true elements when the outer cE=false element was focused.
    Fixed bug where editors wouldn't properly initialize if both selector and mode where used.
    Fixed bug where IME input inside table cells would switch the IME off.
    Fixed bug where selection inside the first table cell would cause the whole table cell to get selected.
    Fixed bug where error handling of images being uploaded wouldn't properly handle faulty statuses.
    Fixed bug where inserting contents before a HR would cause an exception to be thrown.
    Fixed bug where copy/paste of Excel data would be inserted as an image.
    Fixed caret position issues with copy/paste of inline block cE=false elements.
    Fixed issues with various menu item focus bugs in Chrome. Where the focused menu bar item wasn't properly blurred.
    Fixed so the notifications have a solid background since it would be hard to read if there where text under it.
    Fixed so notifications gets animated similar to the ones used by dialogs.
    Fixed so larger images that gets pasted is handled better.
    Fixed so the window close button is more uniform on various platform and also increased it's hit area.
Version 4.3.5 (2016-02-11)
    Npm version bump due to package not being fully updated.
Version 4.3.4 (2016-02-11)
    Added new OpenWindow/CloseWindow events that gets fired when windows open/close.
    Added new NewCell/NewRow events that gets fired when table cells/rows are created.
    Added new Promise return value to tinymce.init makes it easier to handle initialization.
    Removed the jQuery version the jQuery plugin is now moved into the main package.
    Removed jscs from build process since eslint can now handle code style checking.
    Fixed various bugs with drag/drop of contentEditable:false elements.
    Fixed bug where deleting of very specific nested list items would result in an odd list.
    Fixed bug where lists would get merged with adjacent lists outside the editable inline root.
    Fixed bug where MS Edge would crash when closing a dialog then clicking a menu item.
    Fixed bug where table cell selection would add undo levels.
    Fixed bug where table cell selection wasn't removed when inline editor where removed.
    Fixed bug where table cell selection wouldn't work properly on nested tables.
    Fixed bug where table merge menu would be available when merging between thead and tbody.
    Fixed bug where table row/column resize wouldn't get properly removed when the editor was removed.
    Fixed bug where Chrome would scroll to the editor if there where a empty hash value in document url.
    Fixed bug where the cache suffix wouldn't work correctly with the importcss plugin.
    Fixed bug where selection wouldn't work properly on MS Edge on Windows Phone 10.
    Fixed so adjacent pre blocks gets joined into one pre block since that seems like the user intent.
    Fixed so events gets properly dispatched in shadow dom. Patch provided by Nazar Mokrynskyi.
Version 4.3.3 (2016-01-14)
    Added new table_resize_bars configuration setting.  This setting allows you to disable the table resize bars.
    Added new beforeInitialize event to tinymce.util.XHR lets you modify XHR properties before open. Patch contributed by Brent Clintel.
    Added new autolink_pattern setting to autolink plugin. Enables you to override the default autolink formats. Patch contributed by Ben Tiedt.
    Added new charmap option that lets you override the default charmap of the charmap plugin.
    Added new charmap_append option that lets you add new characters to the default charmap of the charmap plugin.
    Added new insertCustomChar event that gets fired when a character is inserted by the charmap plugin.
    Fixed bug where table cells started with a superfluous &nbsp; in IE10+.
    Fixed bug where table plugin would retain all BR tags when cells were merged.
    Fixed bug where media plugin would strip underscores from youtube urls.
    Fixed bug where IME input would fail on IE 11 if you typed within a table.
    Fixed bug where double click selection of a word would remove the space before the word on insert contents.
    Fixed bug where table plugin would produce exceptions when hovering tables with invalid structure.
    Fixed bug where fullscreen wouldn't scroll back to it's original position when untoggled.
    Fixed so the template plugins templates setting can be a function that gets a callback that can provide templates.
Version 4.3.2 (2015-12-14)
    Fixed bug where the resize bars for table cells were not affected by the object_resizing property.
    Fixed bug where the contextual table toolbar would appear incorrectly if TinyMCE was initialized inline inside a table.
    Fixed bug where resizing table cells did not fire a node change event or add an undo level.
    Fixed bug where double click selection of text on IE 11 wouldn't work properly.
    Fixed bug where codesample plugin would incorrectly produce br elements inside code elements.
    Fixed bug where media plugin would strip dashes from youtube urls.
    Fixed bug where it was possible to move the caret into the table resize bars.
    Fixed bug where drag/drop into a cE=false element was possible on IE.
Version 4.3.1 (2015-11-30)
    Fixed so it's possible to disable the table inline toolbar by setting it to false or an empty string.
    Fixed bug where it wasn't possible to resize some tables using the drag handles.
    Fixed bug where unique id:s would clash for multiple editor instances and cE=false selections.
    Fixed bug where the same plugin could be initialized multiple times.
    Fixed bug where the table inline toolbars would be displayed at the same time as the image toolbars.
    Fixed bug where the table selection rect wouldn't be removed when selecting another control element.
Version 4.3.0 (2015-11-23)
    Added new table column/row resize support. Makes it a lot more easy to resize the columns/rows in a table.
    Added new table inline toolbar. Makes it easier to for example add new rows or columns to a table.
    Added new notification API. Lets you display floating notifications to the end user.
    Added new codesample plugin that lets you insert syntax highlighted pre elements into the editor.
    Added new image_caption to images. Lets you create images with captions using a HTML5 figure/figcaption elements.
    Added new live previews of embeded videos. Lets you play the video right inside the editor.
    Added new setDirty method and "dirty" event to the editor. Makes it easier to track the dirty state change.
    Added new setMode method to Editor instances that lets you dynamically switch between design/readonly.
    Added new core support for contentEditable=false elements within the editor overrides the browsers broken behavior.
    Rewrote the noneditable plugin to use the new contentEditable false core logic.
    Fixed so the dirty state doesn't set to false automatically when the undo index is set to 0.
    Fixed the Selection.placeCaretAt so it works better on IE when the coordinate is between paragraphs.
    Fixed bug where data-mce-bogus="all" element contents where counted by the word count plugin.
    Fixed bug where contentEditable=false elements would be indented by the indent buttons.
    Fixed bug where images within contentEditable=false would be selected in WebKit on mouse click.
    Fixed bug in DOMUntils split method where the replacement parameter wouldn't work on specific cases.
    Fixed bug where the importcss plugin would import classes from the skin content css file.
    Fixed so all button variants have a wrapping span for it's text to make it easier to skin.
    Fixed so it's easier to exit pre block using the arrow keys.
    Fixed bug where listboxes with fix widths didn't render correctly.
Version 4.2.8 (2015-11-13)
    Fixed bug where it was possible to delete tables as the inline root element if all columns where selected.
    Fixed bug where the UI buttons active state wasn't properly updated due to recent refactoring of that logic.
Version 4.2.7 (2015-10-27)
    Fixed bug where backspace/delete would remove all formats on the last paragraph character in WebKit/Blink.
    Fixed bug where backspace within a inline format element with a bogus caret container would move the caret.
    Fixed bug where backspace/delete on selected table cells wouldn't add an undo level.
    Fixed bug where script tags embedded within the editor could sometimes get a mce- prefix prepended to them
    Fixed bug where validate: false option could produce an error to be thrown from the Serialization step.
    Fixed bug where inline editing of a table as the root element could let the user delete that table.
    Fixed bug where inline editing of a table as the root element wouldn't properly handle enter key.
    Fixed bug where inline editing of a table as the root element would normalize the selection incorrectly.
    Fixed bug where inline editing of a list as the root element could let the user delete that list.
    Fixed bug where inline editing of a list as the root element could let the user split that list.
    Fixed bug where resize handles would be rendered on editable root elements such as table.
Version 4.2.6 (2015-09-28)
    Added capability to set request headers when using XHRs.
    Added capability to upload local images automatically default delay is set to 30 seconds after editing images.
    Added commands ids mceEditImage, mceAchor and mceMedia to be avaiable from execCommand.
    Added Edge browser to saucelabs grunt task. Patch contributed by John-David Dalton.
    Fixed bug where blob uris not produced by tinymce would produce HTML invalid markup.
    Fixed bug where selection of contents of a nearly empty editor in Edge would sometimes fail.
    Fixed bug where color styles woudln't be retained on copy/paste in Blink/Webkit.
    Fixed bug where the table plugin would throw an error when inserting rows after a child table.
    Fixed bug where the template plugin wouldn't handle functions as variable replacements.
    Fixed bug where undo/redo sometimes wouldn't work properly when applying formatting collapsed ranges.
    Fixed bug where shift+delete wouldn't do a cut operation on Blink/WebKit.
    Fixed bug where cut action wouldn't properly store the before selection bookmark for the undo level.
    Fixed bug where backspace in side an empty list element on IE would loose editor focus.
    Fixed bug where the save plugin wouldn't enable the buttons when a change occurred.
    Fixed bug where Edge wouldn't initialize the editor if a document.domain was specified.
    Fixed bug where enter key before nested images would sometimes not properly expand the previous block.
    Fixed bug where the inline toolbars wouldn't get properly hidden when blurring the editor instance.
    Fixed bug where Edge would paste Chinese characters on some Windows 10 installations.
    Fixed bug where IME would loose focus on IE 11 due to the double trailing br bug fix.
    Fixed bug where the proxy url in imagetools was incorrect. Patch contributed by Wong Ho Wang.
Version 4.2.5 (2015-08-31)
    Added fullscreen capability to embedded youtube and vimeo videos.
    Fixed bug where the uploadImages call didn't work on IE 10.
    Fixed bug where image place holders would be uploaded by uploadImages call.
    Fixed bug where images marked with bogus would be uploaded by the uploadImages call.
    Fixed bug where multiple calls to uploadImages would result in decreased performance.
    Fixed bug where pagebreaks were editable to imagetools patch contributed by Rasmus Wallin.
    Fixed bug where the element path could cause too much recursion exception.
    Fixed bug for domains containing ".min". Patch contributed by Loïc Février.
    Fixed so validation of external links to accept a number after www. Patch contributed by Victor Carvalho.
    Fixed so the charmap is exposed though execCommand. Patch contributed by Matthew Will.
    Fixed so that the image uploads are concurrent for improved performance.
    Fixed various grammar problems in inline documentation. Patches provided by nikolas.
Version 4.2.4 (2015-08-17)
    Added picture as a valid element to the HTML 5 schema. Patch contributed by Adam Taylor.
    Fixed bug where contents would be duplicated on drag/drop within the same editor.
    Fixed bug where floating/alignment of images on Edge wouldn't work properly.
    Fixed bug where it wasn't possible to drag images on IE 11.
    Fixed bug where image selection on Edge would sometimes fail.
    Fixed bug where contextual toolbars icons wasn't rendered properly when using the toolbar_items_size.
    Fixed bug where searchreplace dialog doesn't get prefilled with the selected text.
    Fixed bug where fragmented matches wouldn't get properly replaced by the searchreplace plugin.
    Fixed bug where enter key wouldn't place the caret if was after a trailing space within an inline element.
    Fixed bug where the autolink plugin could produce multiple links for the same text on Gecko.
    Fixed bug where EditorUpload could sometimes throw an exception if the blob wasn't found.
    Fixed xss issues with media plugin not properly filtering out some script attributes.
Version 4.2.3 (2015-07-30)
    Fixed bug where image selection wasn't possible on Edge due to incompatible setBaseAndExtend API.
    Fixed bug where image blobs urls where not properly destroyed by the imagetools plugin.
    Fixed bug where keyboard shortcuts wasn't working correctly on IE 8.
    Fixed skin issue where the borders of panels where not visible on IE 8.
Version 4.2.2 (2015-07-22)
    Fixed bug where float panels were not being hidden on inline editor blur when fixed_toolbar_container config option was in use.
    Fixed bug where combobox states wasn't properly updated if contents where updated without keyboard.
    Fixed bug where pasting into textbox or combobox would move the caret to the end of text.
    Fixed bug where removal of bogus span elements before block elements would remove whitespace between nodes.
    Fixed bug where repositioning of inline toolbars where async and producing errors if the editor was removed from DOM to early. Patch by iseulde.
    Fixed bug where element path wasn't working correctly. Patch contributed by iseulde.
    Fixed bug where menus wasn't rendered correctly when custom images where added to a menu. Patch contributed by Naim Hammadi.
Version 4.2.1 (2015-06-29)
    Fixed bug where back/forward buttons in the browser would render blob images as broken images.
    Fixed bug where Firefox would throw regexp to big error when replacing huge base64 chunks.
    Fixed bug rendering issues with resize and context toolbars not being placed properly until next animation frame.
    Fixed bug where the rendering of the image while cropping would some times not be centered correctly.
    Fixed bug where listbox items with submenus would me selected as active.
    Fixed bug where context menu where throwing an error when rendering.
    Fixed bug where resize both option wasn't working due to resent addClass API change. Patch contributed by Jogai.
    Fixed bug where a hideAll call for container rendered inline toolbars would throw an error.
    Fixed bug where onclick event handler on combobox could cause issues if element.id was a function by some polluting libraries.
    Fixed bug where listboxes wouldn't get proper selected sub menu item when using link_list or image_list.
    Fixed so the UI controls are as wide as 4.1.x to avoid wrapping controls in toolbars.
    Fixed so the imagetools dialog is adaptive for smaller screen sizes.
Version 4.2.0 (2015-06-25)
    Added new flat default skin to make the UI more modern.
    Added new imagetools plugin, lets you crop/resize and apply filters to images.
    Added new contextual toolbars support to the API lets you add floating toolbars for specific CSS selectors.
    Added new promise feature fill as tinymce.util.Promise.
    Added new built in image upload feature lets you upload any base64 encoded image within the editor as files.
    Fixed bug where resize handles would appear in the right position in the wrong editor when switching between resizable content in different inline editors.
    Fixed bug where tables would not be inserted in inline mode due to previous float panel fix.
    Fixed bug where floating panels would remain open when focus was lost on inline editors.
    Fixed bug where cut command on Chrome would thrown a browser security exception.
    Fixed bug where IE 11 sometimes would report an incorrect size for images in the image dialog.
    Fixed bug where it wasn't possible to remove inline formatting at the end of block elements.
    Fixed bug where it wasn't possible to delete table cell contents when cell selection was vertical.
    Fixed bug where table cell wasn't emptied from block elements if delete/backspace where pressed in empty cell.
    Fixed bug where cmd+shift+arrow didn't work correctly on Firefox mac when selecting to start/end of line.
    Fixed bug where removal of bogus elements would sometimes remove whitespace between nodes.
    Fixed bug where the resize handles wasn't updated when the main window was resized.
    Fixed so script elements gets removed by default to prevent possible XSS issues in default config implementations.
    Fixed so the UI doesn't need manual reflows when using non native layout managers.
    Fixed so base64 encoded images doesn't slow down the editor on modern browsers while editing.
    Fixed so all UI elements uses touch events to improve mobile device support.
    Removed the touch click quirks patch for iOS since it did more harm than good.
    Removed the non proportional resize handles since. Unproportional resize can still be done by holding the shift key.
Version 4.1.10 (2015-05-05)
    Fixed bug where plugins loaded with compat3x would sometimes throw errors when loading using the jQuery version.
    Fixed bug where extra empty paragraphs would get deleted in WebKit/Blink due to recent Quriks fix.
    Fixed bug where the editor wouldn't work properly on IE 12 due to some required browser sniffing.
    Fixed bug where formatting shortcut keys where interfering with Mac OS X screenshot keys.
    Fixed bug where the caret wouldn't move to the next/previous line boundary on Cmd+Left/Right on Gecko.
    Fixed bug where it wasn't possible to remove formats from very specific nested contents.
    Fixed bug where undo levels wasn't produced when typing letters using the shift or alt+ctrl modifiers.
    Fixed bug where the dirty state wasn't properly updated when typing using the shift or alt+ctrl modifiers.
    Fixed bug where an error would be thrown if an autofocused editor was destroyed quickly after its initialization. Patch provided by thorn0.
    Fixed issue with dirty state not being properly updated on redo operation.
    Fixed issue with entity decoder not handling incorrectly written numeric entities.
    Fixed issue where some PI element values wouldn't be properly encoded.
Version 4.1.9 (2015-03-10)
    Fixed bug where indentation wouldn't work properly for non list elements.
    Fixed bug with image plugin not pulling the image dimensions out correctly if a custom document_base_url was used.
    Fixed bug where ctrl+alt+[1-9] would conflict with the AltGr+[1-9] on Windows. New shortcuts is ctrl+shift+[1-9].
    Fixed bug with removing formatting on nodes in inline mode would sometimes include nodes outside the editor body.
    Fixed bug where extra nbsp:s would be inserted when you replaced a word surrounded by spaces using insertContent.
    Fixed bug with pasting from Google Docs would produce extra strong elements and line feeds.
Version 4.1.8 (2015-03-05)
    Added new html5 sizes attribute to img elements used together with srcset.
    Added new elementpath option that makes it possible to disable the element path but keep the statusbar.
    Added new option table_style_by_css for the table plugin to set table styling with css rather than table attributes.
    Added new link_assume_external_targets option to prompt the user to prepend http:// prefix if the supplied link does not contain a protocol prefix.
    Added new image_prepend_url option to allow a custom base path/url to be added to images.
    Added new table_appearance_options option to make it possible to disable some options.
    Added new image_title option to make it possible to alter the title of the image, disabled by default.
    Fixed bug where selection starting from out side of the body wouldn't produce a proper selection range on IE 11.
    Fixed bug where pressing enter twice before a table moves the cursor in the table and causes a javascript error.
    Fixed bug where advanced image styles were not respected.
    Fixed bug where the less common Shift+Delete didn't produce a proper cut operation on WebKit browsers.
    Fixed bug where image/media size constrain logic would produce NaN when handling non number values.
    Fixed bug where internal classes where removed by the removeformat command.
    Fixed bug with creating links table cell contents with a specific selection would throw a exceptions on WebKit/Blink.
    Fixed bug where valid_classes option didn't work as expected according to docs. Patch provided by thorn0.
    Fixed bug where jQuery plugin would patch the internal methods multiple times. Patch provided by Drew Martin.
    Fixed bug where backspace key wouldn't delete the current selection of newly formatted content.
    Fixed bug where type over of inline formatting elements wouldn't properly keep the format on WebKit/Blink.
    Fixed bug where selection needed to be properly normalized on modern IE versions.
    Fixed bug where Command+Backspace didn't properly delete the whole line of text but the previous word.
    Fixed bug where UI active states wheren't properly updated on IE if you placed caret within the current range.
    Fixed bug where delete/backspace on WebKit/Blink would remove span elements created by the user.
    Fixed bug where delete/backspace would produce incorrect results when deleting between two text blocks with br elements.
    Fixed bug where captions where removed when pasting from MS Office.
    Fixed bug where lists plugin wouldn't properly remove fully selected nested lists.
    Fixed bug where the ttf font used for icons would throw an warning message on Gecko on Mac OS X.
    Fixed a bug where applying a color to text did not update the undo/redo history.
    Fixed so shy entities gets displayed when using the visualchars plugin.
    Fixed so removeformat removes ins/del by default since these might be used for strikethough.
    Fixed so multiple language packs can be loaded and added to the global I18n data structure.
    Fixed so transparent color selection gets treated as a normal color selection. Patch contributed by Alexander Hofbauer.
    Fixed so it's possible to disable autoresize_overflow_padding, autoresize_bottom_margin options by setting them to false.
    Fixed so the charmap plugin shows the description of the character in the dialog. Patch contributed by Jelle Hissink.
    Removed address from the default list of block formats since it tends to be missused.
    Fixed so the pre block format is called preformatted to make it more verbose.
    Fixed so it's possible to context scope translation strings this isn't needed most of the time.
    Fixed so the max length of the width/height input fields of the media dialog is 5 instead of 3.
    Fixed so drag/dropped contents gets properly processed by paste plugin since it's basically a paste. Patch contributed by Greg Fairbanks.
    Fixed so shortcut keys for headers is ctrl+alt+[1-9] instead of ctrl+[1-9] since these are for switching tabs in the browsers.
    Fixed so "u" doesn't get converted into a span element by the legacy input filter. Since this is now a valid HTML5 element.
    Fixed font families in order to provide appropriate web-safe fonts.
Version 4.1.7 (2014-11-27)
    Added HTML5 schema support for srcset, source and picture. Patch contributed by mattheu.
    Added new cache_suffix setting to enable cache busting by producing unique urls.
    Added new paste_convert_word_fake_lists option to enable users to disable the fake lists convert logic.
    Fixed so advlist style changes adds undo levels for each change.
    Fixed bug where WebKit would sometimes produce an exception when the autolink plugin where looking for URLs.
    Fixed bug where IE 7 wouldn't be rendered properly due to aggressive css compression.
    Fixed bug where DomQuery wouldn't accept window as constructor element.
    Fixed bug where the color picker in 3.x dialogs wouldn't work properly. Patch contributed by Callidior.
    Fixed bug where the image plugin wouldn't respect the document_base_url.
    Fixed bug where the jQuery plugin would fail to append to elements named array prototype names.
Version 4.1.6 (2014-10-08)
    Fixed bug with clicking on the scrollbar of the iframe would cause a JS error to be thrown.
    Fixed bug where null would produce an exception if you passed it to selection.setRng.
    Fixed bug where Ctrl/Cmd+Tab would indent the current list item if you switched tabs in the browser.
    Fixed bug where pasting empty cells from Excel would result in a broken table.
    Fixed bug where it wasn't possible to switch back to default list style type.
    Fixed issue where the select all quirk fix would fire for other modifiers than Ctrl/Cmd combinations.
    Replaced jake with grunt since it is more mainstream and has better plugin support.
Version 4.1.5 (2014-09-09)
    Fixed bug where sometimes the resize rectangles wouldn't properly render on images on WebKit/Blink.
    Fixed bug in list plugin where delete/backspace would merge empty LI elements in lists incorrectly.
    Fixed bug where empty list elements would result in empty LI elements without it's parent container.
    Fixed bug where backspace in empty caret formatted element could produce an type error exception of Gecko.
    Fixed bug where lists pasted from word with a custom start index above 9 wouldn't be properly handled.
    Fixed bug where tabfocus plugin would tab out of the editor instance even if the default action was prevented.
    Fixed bug where tabfocus wouldn't tab properly to other adjacent editor instances.
    Fixed bug where the DOMUtils setStyles wouldn't properly removed or update the data-mce-style attribute.
    Fixed bug where dialog select boxes would be placed incorrectly if document.body wasn't statically positioned.
    Fixed bug where pasting would sometimes scroll to the top of page if the user was using the autoresize plugin.
    Fixed bug where caret wouldn't be properly rendered by Chrome when clicking on the iframes documentElement.
    Fixed so custom images for menubutton/splitbutton can be provided. Patch contributed by Naim Hammadi.
    Fixed so the default action of windows closing can be prevented by blocking the default action of the close event.
    Fixed so nodeChange and focus of the editor isn't automatically performed when opening sub dialogs.
Version 4.1.4 (2014-08-21)
    Added new media_filter_html option to media plugin that blocks any conditional comments, scripts etc within a video element.
    Added new content_security_policy option allows you to set custom policy for iframe contents. Patch contributed by Francois Chagnon.
    Fixed bug where activate/deactivate events wasn't firing properly when switching between editors.
    Fixed bug where placing the caret on iOS was difficult due to a WebKit bug with touch events.
    Fixed bug where the resize helper wouldn't render properly on older IE versions.
    Fixed bug where resizing images inside tables on older IE versions would sometimes fail depending mouse position.
    Fixed bug where editor.insertContent would produce an exception when inserting select/option elements.
    Fixed bug where extra empty paragraphs would be produced if block elements where inserted inside span elements.
    Fixed bug where the spellchecker menu item wouldn't be properly checked if spell checking was started before it was rendered.
    Fixed bug where the DomQuery filter function wouldn't remove non elements from collection.
    Fixed bug where document with custom document.domain wouldn't properly render the editor.
    Fixed bug where IE 8 would throw exception when trying to enter invalid color values into colorboxes.
    Fixed bug where undo manager could incorrectly add an extra undo level when custom resize handles was removed.
    Fixed bug where it wouldn't be possible to alter cell properties properly on table cells on IE 8.
    Fixed so the color picker button in table dialog isn't shown unless you include the colorpicker plugin or add your own custom color picker.
    Fixed so activate/deactivate events fire when windowManager opens a window since.
    Fixed so the table advtab options isn't separated by an underscore to normalize naming with image_advtab option.
    Fixed so the table cell dialog has proper padding when the advanced tab in disabled.
Version 4.1.3 (2014-07-29)
    Added event binding logic to tinymce.util.XHR making it possible to override headers and settings before any request is made.
    Fixed bug where drag events wasn't fireing properly on older IE versions since the event handlers where bound to document.
    Fixed bug where drag/dropping contents within the editor on IE would force the contents into plain text mode even if it was internal content.
    Fixed bug where IE 7 wouldn't open menus properly due to a resize bug in the browser auto closing them immediately.
    Fixed bug where the DOMUtils getPos logic wouldn't produce a valid coordinate inside the body if the body was positioned non static.
    Fixed bug where the element path and format state wasn't properly updated if you had the wordcount plugin enabled.
    Fixed bug where a comment at the beginning of source would produce an exception in the formatter logic.
    Fixed bug where setAttrib/getAttrib on null would throw exception together with any hooked attributes like style.
    Fixed bug where table sizes wasn't properly retained when copy/pasting on WebKit/Blink.
    Fixed bug where WebKit/Blink would produce colors in RGB format instead of the forced HEX format when deleting contents.
    Fixed bug where the width attribute wasn't updated on tables if you changed the size inside the table dialog.
    Fixed bug where control selection wasn't properly handled when the caret was placed directly after an image.
    Fixed bug where selecting the contents of table cells using the selection.select method wouldn't place the caret properly.
    Fixed bug where the selection state for images wasn't removed when placing the caret right after an image on WebKit/Blink.
    Fixed bug where all events wasn't properly unbound when and editor instance was removed or destroyed by some external innerHTML call.
    Fixed bug where it wasn't possible or very hard to select images on iOS when the onscreen keyboard was visible.
    Fixed so auto_focus can take a boolean argument this will auto focus the last initialized editor might be useful for single inits.
    Fixed so word auto detect lists logic works better for faked lists that doesn't have specific markup.
    Fixed so nodeChange gets fired on mouseup as it used to before 4.1.1 we optimized that event to fire less often.
    Removed the finish menu item from spellchecker menu since it's redundant you can stop spellchecking by toggling menu item or button.
Version 4.1.2 (2014-07-15)
    Added offset/grep to DomQuery class works basically the same as it's jQuery equivalent.
    Fixed bug where backspace/delete or setContent with an empty string would remove header data when using the fullpage plugin.
    Fixed bug where tinymce.remove with a selector not matching any editors would remove all editors.
    Fixed bug where resizing of the editor didn't work since the theme was calling setStyles instead of setStyle.
    Fixed bug where IE 7 would fail to append html fragments to iframe document when using DomQuery.
    Fixed bug where the getStyle DOMUtils method would produce an exception if it was called with null as it's element.
    Fixed bug where the paste plugin would remove the element if the none of the paste_webkit_styles rules matched the current style.
    Fixed bug where contextmenu table items wouldn't work properly on IE since it would some times fire an incorrect selection change.
    Fixed bug where the padding/border values wasn't used in the size calculation for the body size when using autoresize. Patch contributed by Matt Whelan.
    Fixed bug where conditional word comments wouldn't be properly removed when pasting plain text.
    Fixed bug where resizing would sometime fail on IE 11 when the mouseup occurred inside the resizable element.
    Fixed so the iframe gets initialized without any inline event handlers for better CSP support. Patch contributed by Matt Whelan.
    Fixed so the tinymce.dom.Sizzle is the latest version of sizzle this resolves the document context bug.
Version 4.1.1 (2014-07-08)
    Fixed bug where pasting plain text on some WebKit versions would result in an empty line.
    Fixed bug where resizing images inside tables on IE 11 wouldn't work properly.
    Fixed bug where IE 11 would sometimes throw "Invalid argument" exception when editor contents was set to an empty string.
    Fixed bug where document.activeElement would throw exceptions on IE 9 when that element was hidden or removed from dom.
    Fixed bug where WebKit/Blink sometimes produced br elements with the Apple-interchange-newline class.
    Fixed bug where table cell selection wasn't properly removed when copy/pasting table cells.
    Fixed bug where pasting nested list items from Word wouldn't produce proper semantic nested lists.
    Fixed bug where right clicking using the contextmenu plugin on WebKit/Blink on Mac OS X would select the target current word or line.
    Fixed bug where it wasn't possible to alter table cell properties on IE 8 using the context menu.
    Fixed bug where the resize helper wouldn't be correctly positioned on older IE versions.
    Fixed bug where fullpage plugin would produce an error if you didn't specify a doctype encoding.
    Fixed bug where anchor plugin would get the name/id of the current element even if it wasn't anchor element.
    Fixed bug where visual aids for tables wouldn't be properly disabled when changing the border size.
    Fixed bug where some control selection events wasn't properly fired on older IE versions.
    Fixed bug where table cell selection on older IE versions would prevent resizing of images.
    Fixed bug with paste_data_images paste option not working properly on modern IE versions.
    Fixed bug where custom elements with underscores in the name wasn't properly parsed/serialized.
    Fixed bug where applying inline formats to nested list elements would produce an incorrect formatting result.
    Fixed so it's possible to hide items from elements path by using preventDefault/stopPropagation.
    Fixed so inline mode toolbar gets rendered right aligned if the editable element positioned to the documents right edge.
    Fixed so empty inline elements inside empty block elements doesn't get removed if configured to be kept intact.
    Fixed so DomQuery parentsUntil/prevUntil/nextUntil supports selectors/elements/filters etc.
    Fixed so legacyoutput plugin overrides fontselect and fontsizeselect controls and handles font elements properly.
Version 4.1.0 (2014-06-18)
    Added new file_picker_callback option to replace the old file_browser_callback the latter will still work though.
    Added new custom colors to textcolor plugin will be displayed if a color picker is provided also shows the latest colors.
    Added new color_picker_callback option to enable you to add custom color pickers to the editor.
    Added new advanced tabs to table/cell/row dialogs to enable you to select colors for border/background.
    Added new colorpicker plugin that lets you select colors from a hsv color picker.
    Added new tinymce.util.Color class to handle color parsing and converting.
    Added new colorpicker UI widget element lets you add a hsv color picker to any form/window.
    Added new textpattern plugin that allows you to use markdown like text patterns to format contents.
    Added new resize helper element that shows the current width & height while resizing.
    Added new "once" method to Editor and EventDispatcher enables since callback execution events.
    Added new jQuery like class under tinymce.dom.DomQuery it's exposed on editor instances (editor.$) and globally under (tinymce.$).
    Fixed so the default resize method for images are proportional shift/ctrl can be used to make an unproportional size.
    Fixed bug where the image_dimensions option of the image plugin would cause exceptions when it tried to update the size.
    Fixed bug where table cell dialog class field wasn't properly updated when editing an a table cell with an existing class.
    Fixed bug where Safari on Mac would produce webkit-fake-url for pasted images so these are now removed.
    Fixed bug where the nodeChange event would get fired before the selection was changed when clicking inside the current selection range.
    Fixed bug where valid_classes option would cause exception when it removed internal prefixed classes like mce-item-.
    Fixed bug where backspace would cause navigation in IE 8 on an inline element and after a caret formatting was applied.
    Fixed so placeholder images produced by the media plugin gets selected when inserted/edited.
    Fixed so it's possible to drag in images when the paste_data_images option is enabled. Might be useful for mail clients.
    Fixed so images doesn't get a width/height applied if the image_dimensions option is set to false useful for responsive contents.
    Fixed so it's possible to pass in an optional arguments object for the nodeChanged function to be passed to all nodechange event listeners.
    Fixed bug where media plugin embed code didn't update correctly.<|MERGE_RESOLUTION|>--- conflicted
+++ resolved
@@ -1,4 +1,3 @@
-<<<<<<< HEAD
 Version 5.2.0 (TBD)
     Added a drop shadow below the toolbar while in sticky mode and introduced Oxide variables to customize it when creating a custom skin #TINY-4343
     Changed iframe mode to set selection on content init if selection doesn't exist #TINY-4139
@@ -15,15 +14,6 @@
     Fixed the `mscontrolselect` event not being unbound on IE/Edge #TINY-4196
     Fixed the "Current Window" target not applying when saving from the link dialog #TINY-4063
     Fixed Confirm Dialog footer buttons so only the "Yes" button is highlighted #TINY-4130
-Version 5.1.2 (TBD)
-    Fixed desktop touch devices using mobile configuration overrides #TINY-4345
-    Fixed unable to disable the new scrolling toolbar #TINY-4345
-    Fixed touch events burning through to the content on Android #TINY-4367
-    Fixed errors being raised by table selector handles not properly guarding against non-table selections #TINY-4338
-    Fixed cut not removing selected content on Android #TINY-4362
-    Fixed inline toolbar not constrained by default to the window width #TINY-4314
-    Fixed context toolbar split button chevrons pointing right instead of down #TINY-4257
-=======
 Version 5.1.2 (2019-11-19)
     Fixed desktop touch devices using `mobile` configuration overrides #TINY-4345
     Fixed unable to disable the new scrolling toolbar feature #TINY-4345
@@ -32,7 +22,6 @@
     Fixed `cut` operations not removing selected content on Android devices when the `paste` plugin is enabled #TINY-4362
     Fixed inline toolbar not constrained to the window width by default #TINY-4314
     Fixed context toolbar split button chevrons pointing right when they should be pointing down #TINY-4257
->>>>>>> f64f59eb
     Fixed unable to access the dialog footer in tabbed dialogs on small screens #TINY-4360
     Fixed mobile table selectors were hard to select with touch by increasing the size #TINY-4366
     Fixed mobile table selectors moving when moving outside the editor #TINY-4366
