Version 5.4.0 (TBD)
    Added `Editor.ui.styleSheetLoader` API field, which allows loading of stylesheets within the Document or ShadowRoot that the editor UI is in. #TINY-6089
    Added `StyleSheetLoader` module to public API, as it was already part of `DOMUtils` #TINY-6100
    Added Oxide variables for styling the select element and headings in dialog content #TINY-6070
    Added icons for `table` column and row cut, copy and paste toolbar buttons #TINY-6062
    Added all `table` menu items to the UI registry, so they can be used by name in other menus #TINY-4866
    Added new `mceTableApplyCellStyle` command to the `table` plugin #TINY-6004
    Added new `table` cut, copy and paste column editor commands and menu items #TINY-6006
    Added additional font related Oxide variables for secondary buttons allowing more specific styling. #TINY-6061
    Changed `advlist` toolbar buttons to only show a dropdown list if there's more than one option #TINY-3194
    Changed `mceInsertTable` command and `insertTable` API method to take optional header rows and columns arguments #TINY-6012
    Changed stylesheet loading, so that UI skin stylesheets now to load in a ShadowRoot, if the editor is in a ShadowRoot. #TINY-6089
<<<<<<< HEAD
    Changed the DOM location of menus so that they display correctly when the editor is in a ShadowRoot. #TINY-6093
=======
    Fixed the `autosave` isEmpty API incorrectly detecting non-empty content as empty #TINY-5953
>>>>>>> bf37857d
    Fixed table `Paste row after` and `Paste row before` menu items not disabled when nothing was available to paste #TINY-6006
    Fixed a selection performance issue with large tables on Microsoft Internet Explorer and Edge #TINY-6057
    Fixed filters for screening commands from the undo stack to be properly case-insensitive #TINY-5946
    Fixed `fullscreen` plugin now removes all classes when the editor is closed #TINY-4048
    Fixed handling of mixed-case icon names by having the silver theme downcase them before icon retrieval #TINY-3854
    Fixed leading and trailing spaces lost when using `editor.selection.getContent({ format: 'text' })` #TINY-5986
    Fixed an issue where changing the URL with the quicklink toolbar caused unexpected undo behavior #TINY-5952
    Fixed an issue where removing formatting in a table cell would cause Internet Explorer 11 to scroll to the end of the table #TINY-6049
    Fixed an issue where the `allow_html_data_urls` setting was not correctly applied #TINY-5951
    Fixed the `autolink` feature so that it no longer treats a string with multiple "@" characters as an email address #TINY-4773
Version 5.3.2 (2020-06-10)
    Fixed a regression introduced in 5.3.0, where `images_dataimg_filter` was no-longer called #TINY-6086
Version 5.3.1 (2020-05-27)
    Fixed the image upload error alert also incorrectly closing the image dialog #TINY-6020
    Fixed editor content scrolling incorrectly on focus in Firefox by reverting default content CSS html and body heights added in 5.3.0 #TINY-6019
Version 5.3.0 (2020-05-21)
    Added html and body height styles to the default oxide content CSS #TINY-5978
    Added `uploadUri` and `blobInfo` to the data returned by `editor.uploadImages()` #TINY-4579
    Added a new function to the `BlobCache` API to lookup a blob based on the base64 data and mime type #TINY-5988
    Added the ability to search and replace within a selection #TINY-4549
    Added the ability to set the list start position for ordered lists and added new `lists` context menu item #TINY-3915
    Added `icon` as an optional config option to the toggle menu item API #TINY-3345
    Added `auto` mode for `toolbar_location` which positions the toolbar and menu bar at the bottom if there is no space at the top #TINY-3161
    Changed the default `toolbar_location` to `auto` #TINY-3161
    Changed toggle menu items and choice menu items to have a dedicated icon with the checkmark displayed on the far right side of the menu item #TINY-3345
    Changed the `link`, `image`, and `paste` plugins to use Promises to reduce the bundle size #TINY-4710
    Changed the default icons to be lazy loaded during initialization #TINY-4729
    Changed the parsing of content so base64 encoded urls are converted to blob urls #TINY-4727
    Changed context toolbars so they concatenate when more than one is suitable for the current selection #TINY-4495
    Changed inline style element formats (strong, b, em, i, u, strike) to convert to a span on format removal if a `style` or `class` attribute is present #TINY-4741
    Fixed the `selection.setContent()` API not running parser filters #TINY-4002
    Fixed formats incorrectly applied or removed when table cells were selected #TINY-4709
    Fixed the `quickimage` button not restricting the file types to images #TINY-4715
    Fixed search and replace ignoring text in nested contenteditable elements #TINY-5967
    Fixed resize handlers displaying in the wrong location sometimes for remote images #TINY-4732
    Fixed table picker breaking in Firefox on low zoom levels #TINY-4728
    Fixed issue with loading or pasting contents with large base64 encoded images on Safari #TINY-4715
    Fixed supplementary special characters being truncated when inserted into the editor. Patch contributed by mlitwin. #TINY-4791
    Fixed toolbar buttons not set to disabled when the editor is in readonly mode #TINY-4592
    Fixed the editor selection incorrectly changing when removing caret format containers #TINY-3438
    Fixed bug where title, width, and height would be set to empty string values when updating an image and removing those attributes using the image dialog #TINY-4786
    Fixed `ObjectResized` event firing when an object wasn't resized #TINY-4161
    Fixed `ObjectResized` and `ObjectResizeStart` events incorrectly fired when adding or removing table rows and columns #TINY-4829
    Fixed the placeholder not hiding when pasting content into the editor #TINY-4828
    Fixed an issue where the editor would fail to load if local storage was disabled #TINY-5935
    Fixed an issue where an uploaded image would reuse a cached image with a different mime type #TINY-5988
    Fixed bug where toolbars and dialogs would not show if the body element was replaced (e.g. with Turbolinks). Patch contributed by spohlenz #GH-5653
    Fixed an issue where multiple formats would be removed when removing a single format at the end of lines or on empty lines #TINY-1170
    Fixed zero-width spaces incorrectly included in the `wordcount` plugin character count #TINY-5991
    Fixed a regression introduced in 5.2.0 whereby the desktop `toolbar_mode` setting would incorrectly override the mobile default setting #TINY-5998
    Fixed an issue where deleting all content in a single cell table would delete the entire table #TINY-1044
Version 5.2.2 (2020-04-23)
    Fixed an issue where anchors could not be inserted on empty lines #TINY-2788
    Fixed text decorations (underline, strikethrough) not consistently inheriting the text color #TINY-4757
    Fixed `format` menu alignment buttons inconsistently applying to images #TINY-4057
    Fixed the floating toolbar drawer height collapsing when the editor is rendered in modal dialogs or floating containers #TINY-4837
    Fixed `media` embed content not processing safely in some cases #TINY-4857
Version 5.2.1 (2020-03-25)
    Fixed the "is decorative" checkbox in the image dialog clearing after certain dialog events #FOAM-11
    Fixed possible uncaught exception when a `style` attribute is removed using a content filter on `setContent` #TINY-4742
    Fixed the table selection not functioning correctly in Microsoft Edge 44 or higher #TINY-3862
    Fixed the table resize handles not functioning correctly in Microsoft Edge 44 or higher #TINY-4160
    Fixed the floating toolbar drawer disconnecting from the toolbar when adding content in inline mode #TINY-4725 #TINY-4765
    Fixed `readonly` mode not returning the appropriate boolean value #TINY-3948
    Fixed the `forced_root_block_attrs` setting not applying attributes to new blocks consistently #TINY-4564
    Fixed the editor incorrectly stealing focus during initialization in Microsoft Internet Explorer #TINY-4697
    Fixed dialogs stealing focus when opening an alert or confirm dialog using an `onAction` callback #TINY-4014
    Fixed inline dialogs incorrectly closing when clicking on an opened alert or confirm dialog #TINY-4012
    Fixed the context toolbar overlapping the menu bar and toolbar #TINY-4586
    Fixed notification and inline dialog positioning issues when using `toolbar_location: 'bottom'` #TINY-4586
    Fixed the `colorinput` popup appearing offscreen on mobile devices #TINY-4711
    Fixed special characters not being found when searching by "whole words only" #TINY-4522
    Fixed an issue where dragging images could cause them to be duplicated #TINY-4195
    Fixed context toolbars activating without the editor having focus #TINY-4754
    Fixed an issue where removing the background color of text did not always work #TINY-4770
    Fixed an issue where new rows and columns in a table did not retain the style of the previous row or column #TINY-4788
Version 5.2.0 (2020-02-13)
    Added the ability to apply formats to spaces #TINY-4200
    Added new `toolbar_location` setting to allow for positioning the menu and toolbar at the bottom of the editor #TINY-4210
    Added new `toolbar_groups` setting to allow a custom floating toolbar group to be added to the toolbar when using `floating` toolbar mode #TINY-4229
    Added new `link_default_protocol` setting to `link` and `autolink` plugin to allow a protocol to be used by default #TINY-3328
    Added new `placeholder` setting to allow a placeholder to be shown when the editor is empty #TINY-3917
    Added new `tinymce.dom.TextSeeker` API to allow searching text across different DOM nodes #TINY-4200
    Added a drop shadow below the toolbar while in sticky mode and introduced Oxide variables to customize it when creating a custom skin #TINY-4343
    Added `quickbars_image_toolbar` setting to allow for the image quickbar to be turned off #TINY-4398
    Added iframe and img `loading` attribute to the default schema. Patch contributed by ataylor32. #GH-5112
    Added new `getNodeFilters`/`getAttributeFilters` functions to the `editor.serializer` instance #TINY-4344
    Added new `a11y_advanced_options` setting to allow additional accessibility options to be added #FOAM-11
    Added new accessibility options and behaviours to the image dialog using `a11y_advanced_options` #FOAM-11
    Added the ability to use the window `PrismJS` instance for the `codesample` plugin instead of the bundled version to allow for styling custom languages #TINY-4504
    Added error message events that fire when a resource loading error occurs #TINY-4509
    Changed the default schema to disallow `onchange` for select elements #TINY-4614
    Changed default `toolbar_mode` value from false to `wrap`. The value false has been deprecated #TINY-4617
    Changed `toolbar_drawer` setting to `toolbar_mode`. `toolbar_drawer` has been deprecated #TINY-4416
    Changed iframe mode to set selection on content init if selection doesn't exist #TINY-4139
    Changed table related icons to align them with the visual style of the other icons #TINY-4341
    Changed and improved the visual appearance of the color input field #TINY-2917
    Changed fake caret container to use `forced_root_block` when possible #TINY-4190
    Changed the `requireLangPack` API to wait until the plugin has been loaded before loading the language pack #TINY-3716
    Changed the formatter so `style_formats` are registered before the initial content is loaded into the editor #TINY-4238
    Changed media plugin to use https protocol for media urls by default #TINY-4577
    Changed the parser to treat CDATA nodes as bogus HTML comments to match the HTML parsing spec. A new `preserve_cdata` setting has been added to preserve CDATA nodes if required #TINY-4625
    Fixed incorrect parsing of malformed/bogus HTML comments #TINY-4625
    Fixed `quickbars` selection toolbar appearing on non-editable elements #TINY-4359
    Fixed bug with alignment toolbar buttons sometimes not changing state correctly #TINY-4139
    Fixed the `codesample` toolbar button not toggling when selecting code samples other than HTML #TINY-4504
    Fixed content incorrectly scrolling to the top or bottom when pressing enter if when the content was already in view #TINY-4162
    Fixed `scrollIntoView` potentially hiding elements behind the toolbar #TINY-4162
    Fixed editor not respecting the `resize_img_proportional` setting due to legacy code #TINY-4236
    Fixed flickering floating toolbar drawer in inline mode #TINY-4210
    Fixed an issue where the template plugin dialog would be indefinitely blocked on a failed template load #TINY-2766
    Fixed the `mscontrolselect` event not being unbound on IE/Edge #TINY-4196
    Fixed Confirm dialog footer buttons so only the "Yes" button is highlighted #TINY-4310
    Fixed `file_picker_callback` functionality for Image, Link and Media plugins #TINY-4163
    Fixed issue where floating toolbar drawer sometimes would break if the editor is resized while the drawer is open #TINY-4439
    Fixed incorrect `external_plugins` loading error message #TINY-4503
    Fixed resize handler was not hidden for ARIA purposes. Patch contributed by Parent5446. #GH-5195
    Fixed an issue where content could be lost if a misspelled word was selected and spellchecking was disabled #TINY-3899
    Fixed validation errors in the CSS where certain properties had the wrong default value #TINY-4491
    Fixed an issue where forced root block attributes were not applied when removing a list #TINY-4272
    Fixed an issue where the element path isn't being cleared when there are no parents #TINY-4412
    Fixed an issue where width and height in svg icons containing `rect` elements were overridden by the CSS reset #TINY-4408
    Fixed an issue where uploading images with `images_reuse_filename` enabled and that included a query parameter would generate an invalid URL #TINY-4638
    Fixed the `closeButton` property not working when opening notifications #TINY-4674
    Fixed keyboard flicker when opening a context menu on mobile #TINY-4540
    Fixed issue where plus icon svg contained strokes #TINY-4681
Version 5.1.6 (2020-01-28)
    Fixed `readonly` mode not blocking all clicked links #TINY-4572
    Fixed legacy font sizes being calculated inconsistently for the `FontSize` query command value #TINY-4555
    Fixed changing a tables row from `Header` to `Body` incorrectly moving the row to the bottom of the table #TINY-4593
    Fixed the context menu not showing in certain cases with hybrid devices #TINY-4569
    Fixed the context menu opening in the wrong location when the target is the editor body #TINY-4568
    Fixed the `image` plugin not respecting the `automatic_uploads` setting when uploading local images #TINY-4287
    Fixed security issue related to parsing HTML comments and CDATA #TINY-4544
Version 5.1.5 (2019-12-19)
    Fixed the UI not working with hybrid devices that accept both touch and mouse events #TNY-4521
    Fixed the `charmap` dialog initially focusing the first tab of the dialog instead of the search input field #TINY-4342
    Fixed an exception being raised when inserting content if the caret was directly before or after a `contenteditable="false"` element #TINY-4528
    Fixed a bug with pasting image URLs when paste as text is enabled #TINY-4523
Version 5.1.4 (2019-12-11)
    Fixed dialog contents disappearing when clicking a checkbox for right-to-left languages #TINY-4518
    Fixed the `legacyoutput` plugin registering legacy formats after editior initialization, causing legacy content to be stripped on the initial load #TINY-4447
    Fixed search and replace not cycling through results when searching using special characters #TINY-4506
    Fixed the `visualchars` plugin converting HTML-like text to DOM elements in certain cases #TINY-4507
    Fixed an issue with the `paste` plugin not sanitizing content in some cases #TINY-4510
    Fixed HTML comments incorrectly being parsed in certain cases #TINY-4511
Version 5.1.3 (2019-12-04)
    Fixed sticky toolbar not undocking when fullscreen mode is activated #TINY-4390
    Fixed the "Current Window" target not applying when updating links using the link dialog #TINY-4063
    Fixed disabled menu items not highlighting when focused #TINY-4339
    Fixed touch events passing through dialog collection items to the content underneath on Android devices #TINY-4431
    Fixed keyboard navigation of the Help dialog's Keyboard Navigation tab #TINY-4391
    Fixed search and replace dialog disappearing when finding offscreen matches on iOS devices #TINY-4350
    Fixed performance issues where sticky toolbar was jumping while scrolling on slower browsers #TINY-4475
Version 5.1.2 (2019-11-19)
    Fixed desktop touch devices using `mobile` configuration overrides #TINY-4345
    Fixed unable to disable the new scrolling toolbar feature #TINY-4345
    Fixed touch events passing through any pop-up items to the content underneath on Android devices #TINY-4367
    Fixed the table selector handles throwing JavaScript exceptions for non-table selections #TINY-4338
    Fixed `cut` operations not removing selected content on Android devices when the `paste` plugin is enabled #TINY-4362
    Fixed inline toolbar not constrained to the window width by default #TINY-4314
    Fixed context toolbar split button chevrons pointing right when they should be pointing down #TINY-4257
    Fixed unable to access the dialog footer in tabbed dialogs on small screens #TINY-4360
    Fixed mobile table selectors were hard to select with touch by increasing the size #TINY-4366
    Fixed mobile table selectors moving when moving outside the editor #TINY-4366
    Fixed inline toolbars collapsing when using sliding toolbars #TINY-4389
    Fixed block textpatterns not treating NBSPs as spaces #TINY-4378
    Fixed backspace not merging blocks when the last element in the preceding block was a `contenteditable="false"` element #TINY-4235
    Fixed toolbar buttons that only contain text labels overlapping on mobile devices #TINY-4395
    Fixed quickbars quickimage picker not working on mobile #TINY-4377
    Fixed fullscreen not resizing in an iOS WKWebView component #TINY-4413
Version 5.1.1 (2019-10-28)
    Fixed font formats containing spaces being wrapped in `&quot;` entities instead of single quotes #TINY-4275
    Fixed alert and confirm dialogs losing focus when clicked #TINY-4248
    Fixed clicking outside a modal dialog focusing on the document body #TINY-4249
    Fixed the context toolbar not hiding when scrolled out of view #TINY-4265
Version 5.1.0 (2019-10-17)
    Added touch selector handles for table selections on touch devices #TINY-4097
    Added border width field to Table Cell dialog #TINY-4028
    Added touch event listener to media plugin to make embeds playable #TINY-4093
    Added oxide styling options to notifications and tweaked the default variables #TINY-4153
    Added additional padding to split button chevrons on touch devices, to make them easier to interact with #TINY-4223
    Added new platform detection functions to `Env` and deprecated older detection properties #TINY-4184
    Added `inputMode` config field to specify inputmode attribute of `input` dialog components #TINY-4062
    Added new `inputMode` property to relevant plugins/dialogs #TINY-4102
    Added new `toolbar_sticky` setting to allow the iframe menubar/toolbar to stick to the top of the window when scrolling #TINY-3982
    Changed default setting for `toolbar_drawer` to `floating` #TINY-3634
    Changed mobile phones to use the `silver` theme by default #TINY-3634
    Changed some editor settings to default to `false` on touch devices:
        - `menubar`(phones only) #TINY-4077
        - `table_grid` #TINY-4075
        - `resize` #TINY-4157
        - `object_resizing` #TINY-4157
    Changed toolbars and context toolbars to sidescroll on mobile #TINY-3894 #TINY-4107
    Changed context menus to render as horizontal menus on touch devices #TINY-4107
    Changed the editor to use the `VisualViewport` API of the browser where possible #TINY-4078
    Changed visualblocks toolbar button icon and renamed `paragraph` icon to `visualchars` #TINY-4074
    Changed Oxide default for `@toolbar-button-chevron-color` to follow toolbar button icon color #TINY-4153
    Changed the `urlinput` dialog component to use the `url` type attribute #TINY-4102
    Fixed Safari desktop visual viewport fires resize on fullscreen breaking the restore function #TINY-3976
    Fixed scroll issues on mobile devices #TINY-3976
    Fixed context toolbar unable to refresh position on iOS12 #TINY-4107
    Fixed ctrl+left click not opening links on readonly mode and the preview dialog #TINY-4138
    Fixed Slider UI component not firing `onChange` event on touch devices #TINY-4092
    Fixed notifications overlapping instead of stacking #TINY-3478
    Fixed inline dialogs positioning incorrectly when the page is scrolled #TINY-4018
    Fixed inline dialogs and menus not repositioning when resizing #TINY-3227
    Fixed inline toolbar incorrectly stretching to the full width when a width value was provided #TINY-4066
    Fixed menu chevrons color to follow the menu text color #TINY-4153
    Fixed table menu selection grid from staying black when using dark skins, now follows border color #TINY-4153
    Fixed Oxide using the wrong text color variable for menubar button focused state #TINY-4146
    Fixed the autoresize plugin not keeping the selection in view when resizing #TINY-4094
    Fixed textpattern plugin throwing exceptions when using `forced_root_block: false` #TINY-4172
    Fixed missing CSS fill styles for toolbar button icon active state #TINY-4147
    Fixed an issue where the editor selection could end up inside a short ended element (such as `br`) #TINY-3999
    Fixed browser selection being lost in inline mode when opening split dropdowns #TINY-4197
    Fixed backspace throwing an exception when using `forced_root_block: false` #TINY-4099
    Fixed floating toolbar drawer expanding outside the bounds of the editor #TINY-3941
    Fixed the autocompleter not activating immediately after a `br` or `contenteditable=false` element #TINY-4194
    Fixed an issue where the autocompleter would incorrectly close on IE 11 in certain edge cases #TINY-4205
Version 5.0.16 (2019-09-24)
    Added new `referrer_policy` setting to add the `referrerpolicy` attribute when loading scripts or stylesheets #TINY-3978
    Added a slight background color to dialog tab links when focused to aid keyboard navigation #TINY-3877
    Fixed media poster value not updating on change #TINY-4013
    Fixed openlink was not registered as a toolbar button #TINY-4024
    Fixed failing to initialize if a script tag was used inside a SVG #TINY-4087
    Fixed double top border showing on toolbar without menubar when toolbar_drawer is enabled #TINY-4118
    Fixed unable to drag inline dialogs to the bottom of the screen when scrolled #TINY-4154
    Fixed notifications appearing on top of the toolbar when scrolled in inline mode #TINY-4159
    Fixed notifications displaying incorrectly on IE 11 #TINY-4169
Version 5.0.15 (2019-09-02)
    Added a dark `content_css` skin to go with the dark UI skin #TINY-3743
    Changed the enabled state on toolbar buttons so they don't get the hover effect #TINY-3974
    Fixed missing CSS active state on toolbar buttons #TINY-3966
    Fixed `onChange` callback not firing for the colorinput dialog component #TINY-3968
    Fixed context toolbars not showing in fullscreen mode #TINY-4023
Version 5.0.14 (2019-08-19)
    Added an API to reload the autocompleter menu with additional fetch metadata #MENTIONS-17
    Fixed missing toolbar button border styling options #TINY-3965
    Fixed image upload progress notification closing before the upload is complete #TINY-3963
    Fixed inline dialogs not closing on escape when no dialog component is in focus #TINY-3936
    Fixed plugins not being filtered when defaulting to mobile on phones #TINY-3537
    Fixed toolbar more drawer showing the content behind it when transitioning between opened and closed states #TINY-3878
    Fixed focus not returning to the dialog after pressing the "Replace all" button in the search and replace dialog #TINY-3961
    Removed Oxide variable `@menubar-select-disabled-border-color` and replaced it with `@menubar-select-disabled-border` #TINY-3965
Version 5.0.13 (2019-08-06)
    Changed modal dialogs to prevent dragging by default and added new `draggable_modal` setting to restore dragging #TINY-3873
    Changed the nonbreaking plugin to insert nbsp characters wrapped in spans to aid in filtering. This can be disabled using the `nonbreaking_wrap` setting #TINY-3647
    Changed backspace behaviour in lists to outdent nested list items when the cursor is at the start of the list item #TINY-3651
    Fixed sidebar growing beyond editor bounds in IE 11 #TINY-3937
    Fixed issue with being unable to keyboard navigate disabled toolbar buttons #TINY-3350
    Fixed issues with backspace and delete in nested contenteditable true and false elements #TINY-3868
    Fixed issue with losing keyboard navigation in dialogs due to disabled buttons #TINY-3914
    Fixed `MouseEvent.mozPressure is deprecated` warning in Firefox #TINY-3919
    Fixed `default_link_target` not being respected when `target_list` is disabled #TINY-3757
    Fixed mobile plugin filter to only apply to the mobile theme, rather than all mobile platforms #TINY-3405
    Fixed focus switching to another editor during mode changes #TINY-3852
    Fixed an exception being thrown when clicking on an uninitialized inline editor #TINY-3925
    Fixed unable to keyboard navigate to dialog menu buttons #TINY-3933
    Fixed dialogs being able to be dragged outside the window viewport #TINY-3787
    Fixed inline dialogs appearing above modal dialogs #TINY-3932
Version 5.0.12 (2019-07-18)
    Added ability to utilize UI dialog panels inside other panels #TINY-3305
    Added help dialog tab explaining keyboard navigation of the editor #TINY-3603
    Changed the "Find and Replace" design to an inline dialog #TINY-3054
    Fixed issue where autolink spacebar event was not being fired on Edge #TINY-3891
    Fixed table selection missing the background color #TINY-3892
    Fixed removing shortcuts not working for function keys #TINY-3871
    Fixed non-descriptive UI component type names #TINY-3349
    Fixed UI registry components rendering as the wrong type when manually specifying a different type #TINY-3385
    Fixed an issue where dialog checkbox, input, selectbox, textarea and urlinput components couldn't be disabled #TINY-3708
    Fixed the context toolbar not using viable screen space in inline/distraction free mode #TINY-3717
    Fixed the context toolbar overlapping the toolbar in various conditions #TINY-3205
    Fixed IE11 edge case where items were being inserted into the wrong location #TINY-3884
Version 5.0.11 (2019-07-04)
    Fixed packaging errors caused by a rollup treeshaking bug (https://github.com/rollup/rollup/issues/2970) #TINY-3866
    Fixed the customeditor component not able to get data from the dialog api #TINY-3866
    Fixed collection component tooltips not being translated #TINY-3855
Version 5.0.10 (2019-07-02)
    Added support for all HTML color formats in `color_map` setting #TINY-3837
    Changed backspace key handling to outdent content in appropriate circumstances #TINY-3685
    Changed default palette for forecolor and backcolor to include some lighter colors suitable for highlights #TINY-2865
    Changed the search and replace plugin to cycle through results #TINY-3800
    Fixed inconsistent types causing some properties to be unable to be used in dialog components #TINY-3778
    Fixed an issue in the Oxide skin where dialog content like outlines and shadows were clipped because of overflow hidden #TINY-3566
    Fixed the search and replace plugin not resetting state when changing the search query #TINY-3800
    Fixed backspace in lists not creating an undo level #TINY-3814
    Fixed the editor to cancel loading in quirks mode where the UI is not supported #TINY-3391
    Fixed applying fonts not working when the name contained spaces and numbers #TINY-3801
    Fixed so that initial content is retained when initializing on list items #TINY-3796
    Fixed inefficient font name and font size current value lookup during rendering #TINY-3813
    Fixed mobile font copied into the wrong folder for the oxide-dark skin #TINY-3816
    Fixed an issue where resizing the width of tables would produce inaccurate results #TINY-3827
    Fixed a memory leak in the Silver theme #TINY-3797
    Fixed alert and confirm dialogs using incorrect markup causing inconsistent padding #TINY-3835
    Fixed an issue in the Table plugin with `table_responsive_width` not enforcing units when resizing #TINY-3790
    Fixed leading, trailing and sequential spaces being lost when pasting plain text #TINY-3726
    Fixed exception being thrown when creating relative URIs #TINY-3851
    Fixed focus is no longer set to the editor content during mode changes unless the editor already had focus #TINY-3852
Version 5.0.9 (2019-06-26)
    Fixed print plugin not working in Firefox #TINY-3834
Version 5.0.8 (2019-06-18)
    Added back support for multiple toolbars #TINY-2195
    Added support for .m4a files to the media plugin #TINY-3750
    Added new base_url and suffix editor init options #TINY-3681
    Fixed incorrect padding for select boxes with visible values #TINY-3780
    Fixed selection incorrectly changing when programmatically setting selection on contenteditable false elements #TINY-3766
    Fixed sidebar background being transparent #TINY-3727
    Fixed the build to remove duplicate iife wrappers #TINY-3689
    Fixed bogus autocompleter span appearing in content when the autocompleter menu is shown #TINY-3752
    Fixed toolbar font size select not working with legacyoutput plugin #TINY-2921
    Fixed the legacyoutput plugin incorrectly aligning images #TINY-3660
    Fixed remove color not working when using the legacyoutput plugin #TINY-3756
    Fixed the font size menu applying incorrect sizes when using the legacyoutput plugin #TINY-3773
    Fixed scrollIntoView not working when the parent window was out of view #TINY-3663
    Fixed the print plugin printing from the wrong window in IE11 #TINY-3762
    Fixed content CSS loaded over CORS not loading in the preview plugin with content_css_cors enabled #TINY-3769
    Fixed the link plugin missing the default "None" option for link list #TINY-3738
    Fixed small dot visible with menubar and toolbar disabled in inline mode #TINY-3623
    Fixed space key properly inserts a nbsp before/after block elements #TINY-3745
    Fixed native context menu not showing with images in IE11 #TINY-3392
    Fixed inconsistent browser context menu image selection #TINY-3789
Version 5.0.7 (2019-06-05)
    Added new toolbar button and menu item for inserting tables via dialog #TINY-3636
    Added new API for adding/removing/changing tabs in the Help dialog #TINY-3535
    Added highlighting of matched text in autocompleter items #TINY-3687
    Added the ability for autocompleters to work with matches that include spaces #TINY-3704
    Added new `imagetools_fetch_image` callback to allow custom implementations for cors loading of images #TINY-3658
    Added `'http'` and `https` options to `link_assume_external_targets` to prepend `http://` or `https://` prefixes when URL does not contain a protocol prefix. Patch contributed by francoisfreitag. #GH-4335
    Changed annotations navigation to work the same as inline boundaries #TINY-3396
    Changed tabpanel API by adding a `name` field and changing relevant methods to use it #TINY-3535
    Fixed text color not updating all color buttons when choosing a color #TINY-3602
    Fixed the autocompleter not working with fragmented text #TINY-3459
    Fixed the autosave plugin no longer overwrites window.onbeforeunload #TINY-3688
    Fixed infinite loop in the paste plugin when IE11 takes a long time to process paste events. Patch contributed by lRawd. #GH-4987
    Fixed image handle locations when using `fixed_toolbar_container`. Patch contributed by t00. #GH-4966
    Fixed the autoresize plugin not firing `ResizeEditor` events #TINY-3587
    Fixed editor in fullscreen mode not extending to the bottom of the screen #TINY-3701
    Fixed list removal when pressing backspace after the start of the list item #TINY-3697
    Fixed autocomplete not triggering from compositionend events #TINY-3711
    Fixed `file_picker_callback` could not set the caption field on the insert image dialog #TINY-3172
    Fixed the autocompleter menu showing up after a selection had been made #TINY-3718
    Fixed an exception being thrown when a file or number input has focus during initialization. Patch contributed by t00 #GH-2194
Version 5.0.6 (2019-05-22)
    Added `icons_url` editor settings to enable icon packs to be loaded from a custom url #TINY-3585
    Added `image_uploadtab` editor setting to control the visibility of the upload tab in the image dialog #TINY-3606
    Added new api endpoints to the wordcount plugin and improved character count logic #TINY-3578
    Changed plugin, language and icon loading errors to log in the console instead of a notification #TINY-3585
    Fixed the textpattern plugin not working with fragmented text #TINY-3089
    Fixed various toolbar drawer accessibility issues and added an animation #TINY-3554
    Fixed issues with selection and ui components when toggling readonly mode #TINY-3592
    Fixed so readonly mode works with inline editors #TINY-3592
    Fixed docked inline toolbar positioning when scrolled #TINY-3621
    Fixed initial value not being set on bespoke select in quickbars and toolbar drawer #TINY-3591
    Fixed so that nbsp entities aren't trimmed in white-space: pre-line elements #TINY-3642
    Fixed `mceInsertLink` command inserting spaces instead of url encoded characters #GH-4990
    Fixed text content floating on top of dialogs in IE11 #TINY-3640
Version 5.0.5 (2019-05-09)
    Added menu items to match the forecolor/backcolor toolbar buttons #TINY-2878
    Added default directionality based on the configured language #TINY-2621
    Added styles, icons and tests for rtl mode #TINY-2621
    Fixed autoresize not working with floating elements or when media elements finished loading #TINY-3545
    Fixed incorrect vertical caret positioning in IE 11 #TINY-3188
    Fixed submenu anchoring hiding overflowed content #TINY-3564
    Removed unused and hidden validation icons to avoid displaying phantom tooltips #TINY-2329
Version 5.0.4 (2019-04-23)
    Added back URL dialog functionality, which is now available via `editor.windowManager.openUrl()` #TINY-3382
    Added the missing throbber functionality when calling `editor.setProgressState(true)` #TINY-3453
    Added function to reset the editor content and undo/dirty state via `editor.resetContent()` #TINY-3435
    Added the ability to set menu buttons as active #TINY-3274
    Added `editor.mode` API, featuring a custom editor mode API #TINY-3406
    Added better styling to floating toolbar drawer #TINY-3479
    Added the new premium plugins to the Help dialog plugins tab #TINY-3496
    Added the linkchecker context menu items to the default configuration #TINY-3543
    Fixed image context menu items showing on placeholder images #TINY-3280
    Fixed dialog labels and text color contrast within notifications/alert banners to satisfy WCAG 4.5:1 contrast ratio for accessibility #TINY-3351
    Fixed selectbox and colorpicker items not being translated #TINY-3546
    Fixed toolbar drawer sliding mode to correctly focus the editor when tabbing via keyboard navigation #TINY-3533
    Fixed positioning of the styleselect menu in iOS while using the mobile theme #TINY-3505
    Fixed the menubutton `onSetup` callback to be correctly executed when rendering the menu buttons #TINY-3547
    Fixed `default_link_target` setting to be correctly utilized when creating a link #TINY-3508
    Fixed colorpicker floating marginally outside its container #TINY-3026
    Fixed disabled menu items displaying as active when hovered #TINY-3027
    Removed redundant mobile wrapper #TINY-3480
Version 5.0.3 (2019-03-19)
    Changed empty nested-menu items within the style formats menu to be disabled or hidden if the value of `style_formats_autohide` is `true` #TINY-3310
    Changed the entire phrase 'Powered by Tiny' in the status bar to be a link instead of just the word 'Tiny' #TINY-3366
    Changed `formatselect`, `styleselect` and `align` menus to use the `mceToggleFormat` command internally #TINY-3428
    Fixed toolbar keyboard navigation to work as expected when `toolbar_drawer` is configured #TINY-3432
    Fixed text direction buttons to display the correct pressed state in selections that have no explicit `dir` property #TINY-3138
    Fixed the mobile editor to clean up properly when removed #TINY-3445
    Fixed quickbar toolbars to add an empty box to the screen when it is set to `false` #TINY-3439
    Fixed an issue where pressing the **Delete/Backspace** key at the edge of tables was creating incorrect selections #TINY-3371
    Fixed an issue where dialog collection items (emoticon and special character dialogs) couldn't be selected with touch devices #TINY-3444
    Fixed a type error introduced in TinyMCE version 5.0.2 when calling `editor.getContent()` with nested bookmarks #TINY-3400
    Fixed an issue that prevented default icons from being overridden #TINY-3449
    Fixed an issue where **Home/End** keys wouldn't move the caret correctly before or after `contenteditable=false` inline elements #TINY-2995
    Fixed styles to be preserved in IE 11 when editing via the `fullpage` plugin #TINY-3464
    Fixed the `link` plugin context toolbar missing the open link button #TINY-3461
    Fixed inconsistent dialog component spacing #TINY-3436
Version 5.0.2 (2019-03-05)
    Added presentation and document presets to `htmlpanel` dialog component #TINY-2694
    Added missing fixed_toolbar_container setting has been reimplemented in the Silver theme #TINY-2712
    Added a new toolbar setting `toolbar_drawer` that moves toolbar groups which overflow the editor width into either a `sliding` or `floating` toolbar section #TINY-2874
    Updated the build process to include package lock files in the dev distribution archive #TINY-2870
    Fixed inline dialogs did not have aria attributes #TINY-2694
    Fixed default icons are now available in the UI registry, allowing use outside of toolbar buttons #TINY-3307
    Fixed a memory leak related to select toolbar items #TINY-2874
    Fixed a memory leak due to format changed listeners that were never unbound #TINY-3191
    Fixed an issue where content may have been lost when using permanent bookmarks #TINY-3400
    Fixed the quicklink toolbar button not rendering in the quickbars plugin #TINY-3125
    Fixed an issue where menus were generating invalid HTML in some cases #TINY-3323
    Fixed an issue that could cause the mobile theme to show a blank white screen when the editor was inside an `overflow:hidden` element #TINY-3407
    Fixed mobile theme using a transparent background and not taking up the full width on iOS #TINY-3414
    Fixed the template plugin dialog missing the description field #TINY-3337
    Fixed input dialog components using an invalid default type attribute #TINY-3424
    Fixed an issue where backspace/delete keys after/before pagebreak elements wouldn't move the caret #TINY-3097
    Fixed an issue in the table plugin where menu items and toolbar buttons weren't showing correctly based on the selection #TINY-3423
    Fixed inconsistent button focus styles in Firefox #TINY-3377
    Fixed the resize icon floating left when all status bar elements were disabled #TINY-3340
    Fixed the resize handle to not show in fullscreen mode #TINY-3404
Version 5.0.1 (2019-02-21)
    Removed paste as text notification banner and paste_plaintext_inform setting #POW-102
    Fixed an issue where adding links to images would replace the image with text #TINY-3356
    Fixed an issue where the inline editor could use fractional pixels for positioning #TINY-3202
    Fixed an issue where uploading non-image files in the Image Plugin upload tab threw an error. #TINY-3244
    Added H1-H6 toggle button registration to the silver theme #TINY-3070
    Fixed an issue in the media plugin that was causing the source url and height/width to be lost in certain circumstances #TINY-2858
    Fixed an issue with the Context Toolbar not being removed when clicking outside of the editor #TINY-2804
    Fixed an issue where clicking 'Remove link' wouldn't remove the link in certain circumstances #TINY-3199
    Added code sample toolbar button will now toggle on when the cursor is in a code section #TINY-3040
    Fixed an issue where the media plugin would fail when parsing dialog data #TINY-3218
    Fixed an issue where retrieving the selected content as text didn't create newlines #TINY-3197
    Fixed incorrect keyboard shortcuts in the Help dialog for Windows #TINY-3292
    Fixed an issue where JSON serialization could produce invalid JSON #TINY-3281
    Fixed production CSS including references to source maps #TINY-3920
    Fixed development CSS was not included in the development zip #TINY-3920
    Fixed the autocompleter matches predicate not matching on the start of words by default #TINY-3306
    Added new settings to the emoticons plugin to allow additional emoticons to be added #TINY-3088
    Fixed an issue where the page could be scrolled with modal dialogs open #TINY-2252
    Fixed an issue where autocomplete menus would show an icon margin when no items had icons #TINY-3329
    Fixed an issue in the quickbars plugin where images incorrectly showed the text selection toolbar #TINY-3338
    Fixed an issue that caused the inline editor to fail to render when the target element already had focus #TINY-3353
Version 5.0.0 (2019-02-04)
    Full documentation for the version 5 features and changes is available at https://www.tiny.cloud/docs/release-notes/

    Changes since RC2:
    Fixed an issue where tab panel heights weren't sizing properly on smaller screens and weren't updating on resize #TINY-3242
    Added links and registered names with * to denote premium plugins in Plugins tab of Help dialog #TINY-3223
    Changed Tiny 5 mobile skin to look more uniform with desktop #TINY-2650
    Fixed image tools not having any padding between the label and slider #TINY-3220
    Blacklisted table, th and td as inline editor target #TINY-717
    Fixed context toolbar toggle buttons not showing the correct state #TINY-3022
    Fixed missing separators in the spellchecker context menu between the suggestions and actions #TINY-3217
    Fixed notification icon positioning in alert banners #TINY-2196
    Fixed a typo in the word count plugin name #TINY-3062
    Fixed charmap and emoticons dialogs not having a primary button #TINY-3233
    Fixed an issue where resizing wouldn't work correctly depending on the box-sizing model #TINY-3278
Version 5.0.0-rc-2 (2019-01-22)
    Fixed the link dialog such that it will now retain class attributes when updating links #TINY-2825
    Added screen reader accessibility for sidebar and statusbar #TINY-2699
    Updated Emoticons and Charmap dialogs to be screen reader accessible #TINY-2693
    Fixed "Find and replace" not showing in the "Edit" menu by default #TINY-3061
    Updated the textpattern plugin to properly support nested patterns and to allow running a command with a value for a pattern with a start and an end #TINY-2991
    Removed unnecessary 'flex' and unused 'colspan' properties from the new dialog APIs #TINY-2973
    Changed checkboxes to use a boolean for its state, instead of a string #TINY-2848
    Fixed dropdown buttons missing the 'type' attribute, which could cause forms to be incorrectly submitted #TINY-2826
    Fixed emoticon and charmap search not returning expected results in certain cases #TINY-3084
    Changed formatting menus so they are registered and made the align toolbar button use an icon instead of text #TINY-2880
    Fixed blank rel_list values throwing an exception in the link plugin #TINY-3149
Version 5.0.0-rc-1 (2019-01-08)
    Updated the font select dropdown logic to try to detect the system font stack and show "System Font" as the font name #TINY-2710
    Fixed readonly mode not fully disabling editing content #TINY-2287
    Updated the autocompleter to only show when it has matched items #TINY-2350
    Added editor settings functionality to specify title attributes for toolbar groups #TINY-2690
    Added icons instead of button text to improve Search and Replace dialog footer appearance #TINY-2654
    Added `tox-dialog__table` instead of `mce-table-striped` class to enhance Help dialog appearance #TINY-2360
    Added title attribute to iframes so, screen readers can announce iframe labels #TINY-2692
    Updated SizeInput labels to "Height" and "Width" instead of Dimensions #TINY-2833
    Fixed accessibility issues with the font select, font size, style select and format select toolbar dropdowns #TINY-2713
    Fixed accessibility issues with split dropdowns #TINY-2697
    Added a wordcount menu item, that defaults to appearing in the tools menu #TINY-2877
    Fixed the legacyoutput plugin to be compatible with TinyMCE 5.0 #TINY-2301
    Updated the build process to minify and generate ASCII only output for the emoticons database #TINY-2744
    Fixed icons not showing correctly in the autocompleter popup #TINY-3029
    Fixed an issue where preview wouldn't show anything in Edge under certain circumstances #TINY-3035
    Fixed the height being incorrectly calculated for the autoresize plugin #TINY-2807
Version 5.0.0-beta-1 (2018-11-30)
    Changed the name of the "inlite" plugin to "quickbars" #TINY-2831
    Fixed an inline mode issue where the save plugin upon saving can cause content loss #TINY-2659
    Changed the background color icon to highlight background icon #TINY-2258
    Added a new `addNestedMenuItem()` UI registry function and changed all nested menu items to use the new registry functions #TINY-2230
    Changed Help dialog to be accessible to screen readers #TINY-2687
    Changed the color swatch to save selected custom colors to local storage for use across sessions #TINY-2722
    Added title attribute to color swatch colors #TINY-2669
    Added anchorbar component to anchor inline toolbar dialogs to instead of the toolbar #TINY-2040
    Added support for toolbar<n> and toolbar array config options to be squashed into a single toolbar and not create multiple toolbars #TINY-2195
    Added error handling for when forced_root_block config option is set to true #TINY-2261
    Added functionality for the removed_menuitems config option #TINY-2184
    Fixed an issue in IE 11 where calling selection.getContent() would return an empty string when the editor didn't have focus #TINY-2325
    Added the ability to use a string to reference menu items in menu buttons and submenu items #TINY-2253
    Removed compat3x plugin #TINY-2815
    Changed `WindowManager` API - methods `getParams`, `setParams` and `getWindows`, and the legacy `windows` property, have been removed. `alert` and `confirm` dialogs are no longer tracked in the window list. #TINY-2603
Version 5.0.0-preview-4 (2018-11-12)
    Fixed distraction free plugin #AP-470
    Removed the tox-custom-editor class that was added to the wrapping element of codemirror #TINY-2211
    Fixed contents of the input field being selected on focus instead of just recieving an outline highlight #AP-464
    Added width and height placeholder text to image and media dialog dimensions input #AP-296
    Fixed styling issues with dialogs and menus in IE 11 #AP-456
    Fixed custom style format control not honoring custom formats #AP-393
    Fixed context menu not appearing when clicking an image with a caption #AP-382
    Fixed directionality of UI when using an RTL language #AP-423
    Fixed page responsiveness with multiple inline editors #AP-430
    Added the ability to keyboard navigate through menus, toolbars, sidebar and the status bar sequentially #AP-381
    Fixed empty toolbar groups appearing through invalid configuration of the `toolbar` property #AP-450
    Fixed text not being retained when updating links through the link dialog #AP-293
    Added translation capability back to the editor's UI #AP-282
    Fixed edit image context menu, context toolbar and toolbar items being incorrectly enabled when selecting invalid images #AP-323
    Fixed emoji type ahead being shown when typing URLs #AP-366
    Fixed toolbar configuration properties incorrectly expecting string arrays instead of strings #AP-342
    Changed the editor resize handle so that it should be disabled when the autoresize plugin is turned on #AP-424
    Fixed the block formatting toolbar item not showing a "Formatting" title when there is no selection #AP-321
    Fixed clicking disabled toolbar buttons hiding the toolbar in inline mode #AP-380
    Fixed `EditorResize` event not being fired upon editor resize #AP-327
    Fixed tables losing styles when updating through the dialog #AP-368
    Fixed context toolbar positioning to be more consistent near the edges of the editor #AP-318
    Added `label` component type for dialogs to group components under a label
    Fixed table of contents plugin now works with v5 toolbar APIs correctly #AP-347
    Fixed the `link_context_toolbar` configuration not disabling the context toolbar #AP-458
    Fixed the link context toolbar showing incorrect relative links #AP-435
    Fixed the alignment of the icon in alert banner dialog components #TINY-2220
    Changed UI text for microcopy improvements #TINY-2281
    Fixed the visual blocks and visual char menu options not displaying their toggled state #TINY-2238
    Fixed the editor not displaying as fullscreen when toggled #TINY-2237
Version 5.0.0-preview-3 (2018-10-18)
    Changed editor layout to use modern CSS properties over manually calculating dimensions #AP-324
    Changed `autoresize_min_height` and `autoresize_max_height` configurations to `min_height` and `max_height` #AP-324
    Fixed bugs with editor width jumping when resizing and the iframe not resizing to smaller than 150px in height #AP-324
    Fixed mobile theme bug that prevented the editor from loading #AP-404
    Fixed long toolbar groups extending outside of the editor instead of wrapping
    Changed `Whole word` label in Search and Replace dialog to `Find whole words only` #AP-387
    Fixed dialog titles so they are now proper case #AP-384
    Fixed color picker default to be #000000 instead of #ff00ff #AP-216
    Fixed "match case" option on the Find and Replace dialog is no longer selected by default #AP-298
    Fixed vertical alignment of toolbar icons #DES-134
    Fixed toolbar icons not appearing on IE11 #DES-133
Version 5.0.0-preview-2 (2018-10-10)
    Changed configuration of color options has been simplified to `color_map`, `color_cols`, and `custom_colors` #AP-328
    Added swatch is now shown for colorinput fields, instead of the colorpicker directly #AP-328
    Removed `colorpicker` plugin, it is now in the theme #AP-328
    Removed `textcolor` plugin, it is now in the theme #AP-328
    Fixed styleselect not updating the displayed item as the cursor moved #AP-388
    Changed `height` configuration to apply to the editor frame (including menubar, toolbar, status bar) instead of the content area #AP-324
    Added fontformats and fontsizes menu items #AP-390
    Fixed preview iframe not expanding to the dialog size #AP-252
    Fixed 'meta' shortcuts not translated into platform-specific text #AP-270
    Fixed tabbed dialogs (Charmap and Emoticons) shrinking when no search results returned
    Fixed a bug where alert banner icons were not retrieved from icon pack. #AP-330
    Fixed component styles to flex so they fill large dialogs. #AP-252
    Fixed editor flashing unstyled during load (still in progress). #AP-349
Version 5.0.0-preview-1 (2018-10-01)
    Developer preview 1
    Initial list of features and changes is available at https://tiny.cloud/docs-preview/release-notes/new-features/
Version 4.9.3 (2019-01-31)
    Added a visualchars_default_state setting to the Visualchars Plugin. Patch contributed by mat3e.
    Fixed a bug where scrolling on a page with more than one editor would cause a ResizeWindow event to fire. #TINY-3247
    Fixed a bug where if a plugin threw an error during initialisation the whole editor would fail to load. #TINY-3243
    Fixed a bug where getContent would include bogus elements when valid_elements setting was set up in a specific way. #TINY-3213
    Fixed a bug where only a few function key names could be used when creating keyboard shortcuts. #TINY-3146
    Fixed a bug where it wasn't possible to enter spaces into an editor after pressing shift+enter. #TINY-3099
    Fixed a bug where no caret would be rendered after backspacing to a contenteditable false element. #TINY-2998
    Fixed a bug where deletion to/from indented lists would leave list fragments in the editor. #TINY-2981
Version 4.9.2 (2018-12-17)
    Fixed a bug with pressing the space key on IE 11 would result in nbsp characters being inserted between words at the end of a block. #TINY-2996
    Fixed a bug where character composition using quote and space on US International keyboards would produce a space instead of a quote. #TINY-2999
    Fixed a bug where remove format wouldn't remove the inner most inline element in some situations. #TINY-2982
    Fixed a bug where outdenting an list item would affect attributes on other list items within the same list. #TINY-2971
    Fixed a bug where the DomParser filters wouldn't be applied for elements created when parsing invalid html. #TINY-2978
    Fixed a bug where setProgressState wouldn't automatically close floating ui elements like menus. #TINY-2896
    Fixed a bug where it wasn't possible to navigate out of a figcaption element using the arrow keys. #TINY-2894
    Fixed a bug where enter key before an image inside a link would remove the image. #TINY-2780
Version 4.9.1 (2018-12-04)
    Added functionality to insert html to the replacement feature of the Textpattern Plugin. #TINY-2839
    Fixed a bug where `editor.selection.getContent({format: 'text'})` didn't work as expected in IE11 on an unfocused editor. #TINY-2862
    Fixed a bug in the Textpattern Plugin where the editor would get an incorrect selection after inserting a text pattern on Safari. #TINY-2838
    Fixed a bug where the space bar didn't work correctly in editors with the forced_root_block setting set to false. #TINY-2816
Version 4.9.0 (2018-11-27)
    Added a replace feature to the Textpattern Plugin. #TINY-1908
    Added functionality to the Lists Plugin that improves the indentation logic. #TINY-1790
    Fixed a bug where it wasn't possible to delete/backspace when the caret was between a contentEditable=false element and a BR. #TINY-2372
    Fixed a bug where copying table cells without a text selection would fail to copy anything. #TINY-1789
    Implemented missing `autosave_restore_when_empty` functionality in the Autosave Plugin. Patch contributed by gzzo. #GH-4447
    Reduced insertion of unnecessary nonbreaking spaces in the editor. #TINY-1879
Version 4.8.5 (2018-10-30)
    Added a content_css_cors setting to the editor that adds the crossorigin="anonymous" attribute to link tags added by the StyleSheetLoader. #TINY-1909
    Fixed a bug where trying to remove formatting with a collapsed selection range would throw an exception. #GH-4636
    Fixed a bug in the image plugin that caused updating figures to split contenteditable elements. #GH-4563
    Fixed a bug that was causing incorrect viewport calculations for fixed position UI elements. #TINY-1897
    Fixed a bug where inline formatting would cause the delete key to do nothing. #TINY-1900
Version 4.8.4 (2018-10-23)
    Added support for the HTML5 `main` element. #TINY-1877
    Changed the keyboard shortcut to move focus to contextual toolbars to Ctrl+F9. #TINY-1812
    Fixed a bug where content css could not be loaded from another domain. #TINY-1891
    Fixed a bug on FireFox where the cursor would get stuck between two contenteditable false inline elements located inside of the same block element divided by a BR. #TINY-1878
    Fixed a bug with the insertContent method where nonbreaking spaces would be inserted incorrectly. #TINY-1868
    Fixed a bug where the toolbar of the inline editor would not be visible in some scenarios. #TINY-1862
    Fixed a bug where removing the editor while more than one notification was open would throw an error. #TINY-1845
    Fixed a bug where the menubutton would be rendered on top of the menu if the viewport didn't have enough height. #TINY-1678
    Fixed a bug with the annotations api where annotating collapsed selections caused problems. #TBS-2449
    Fixed a bug where wbr elements were being transformed into whitespace when using the Paste Plugin's paste as text setting. #GH-4638
    Fixed a bug where the Search and Replace didn't replace spaces correctly. #GH-4632
    Fixed a bug with sublist items not persisting selection. #GH-4628
    Fixed a bug with mceInsertRawHTML command not working as expected. #GH-4625
Version 4.8.3 (2018-09-13)
    Fixed a bug where the Wordcount Plugin didn't correctly count words within tables on IE11. #TINY-1770
    Fixed a bug where it wasn't possible to move the caret out of a table on IE11 and Firefox. #TINY-1682
    Fixed a bug where merging empty blocks didn't work as expected, sometimes causing content to be deleted. #TINY-1781
    Fixed a bug where the Textcolor Plugin didn't show the correct current color. #TINY-1810
    Fixed a bug where clear formatting with a collapsed selection would sometimes clear formatting from more content than expected. #TINY-1813 #TINY-1821
    Fixed a bug with the Table Plugin where it wasn't possible to keyboard navigate to the caption. #TINY-1818
Version 4.8.2 (2018-08-09)
    Moved annotator from "experimental" to "annotator" object on editor. #TBS-2398
    Improved the multiclick normalization across browsers. #TINY-1788
    Fixed a bug where running getSelectedBlocks with a collapsed selection between block elements would produce incorrect results. #TINY-1787
    Fixed a bug where the ScriptLoaders loadScript method would not work as expected in FireFox when loaded on the same page as a ShadowDOM polyfill. #TINY-1786
    Removed reference to ShadowDOM event.path as Blink based browsers now support event.composedPath. #TINY-1785
    Fixed a bug where a reference to localStorage would throw an "access denied" error in IE11 with strict security settings. #TINY-1782
    Fixed a bug where pasting using the toolbar button on an inline editor in IE11 would cause a looping behaviour. #TINY-1768
Version 4.8.1 (2018-07-26)
    Fixed a bug where the content of inline editors was being cleaned on every call of `editor.save()`. #TINY-1783
    Fixed a bug where the arrow of the Inlite Theme toolbar was being rendered incorrectly in RTL mode. #TINY-1776
    Fixed a bug with the Paste Plugin where pasting after inline contenteditable false elements moved the caret to the end of the line. #TINY-1758
Version 4.8.0 (2018-06-27)
    Added new "experimental" object in editor, with initial Annotator API. #TBS-2374
    Fixed a bug where deleting paragraphs inside of table cells would delete the whole table cell. #TINY-1759
    Fixed a bug in the Table Plugin where removing row height set on the row properties dialog did not update the table. #TINY-1730
    Fixed a bug with the font select toolbar item didn't update correctly. #TINY-1683
    Fixed a bug where all bogus elements would not be deleted when removing an inline editor. #TINY-1669
Version 4.7.13 (2018-05-16)
    Fixed a bug where Edge 17 wouldn't be able to select images or tables. #TINY-1679
    Fixed issue where whitespace wasn't preserved when the editor was initialized on pre elements. #TINY-1649
    Fixed a bug with the fontselect dropdowns throwing an error if the editor was hidden in Firefox. #TINY-1664
    Fixed a bug where it wasn't possible to merge table cells on IE 11. #TINY-1671
    Fixed a bug where textcolor wasn't applying properly on IE 11 in some situations. #TINY-1663
    Fixed a bug where the justifyfull command state wasn't working correctly. #TINY-1677
    Fixed a bug where the styles wasn't updated correctly when resizing some tables. #TINY-1668
    Added missing code menu item from the default menu config. #TINY-1648
    Added new align button for combining the separate align buttons into a menu button. #TINY-1652
Version 4.7.12 (2018-05-03)
    Added an option to filter out image svg data urls.
    Added support for html5 details and summary elements.
    Changed so the mce-abs-layout-item css rule targets html instead of body. Patch contributed by nazar-pc.
    Fixed a bug where the "read" step on the mobile theme was still present on android mobile browsers.
    Fixed a bug where all images in the editor document would reload on any editor change.
    Fixed a bug with the Table Plugin where ObjectResized event wasn't being triggered on column resize.
    Fixed so the selection is set to the first suitable caret position after editor.setContent called.
    Fixed so links with xlink:href attributes are filtered correctly to prevent XSS.
    Fixed a bug on IE11 where pasting content into an inline editor initialized on a heading element would create new editable elements.
    Fixed a bug where readonly mode would not work as expected when the editor contained contentEditable=true elements.
    Fixed a bug where the Link Plugin would throw an error when used together with the webcomponents polyfill. Patch contributed by 4esnog.
    Fixed a bug where the "Powered by TinyMCE" branding link would break on XHTML pages. Patch contributed by tistre.
    Fixed a bug where the same id would be used in the blobcache for all pasted images. Patch contributed by thorn0.
Version 4.7.11 (2018-04-11)
    Added a new imagetools_credentials_hosts option to the Imagetools Plugin.
    Fixed a bug where toggling a list containing empty LIs would throw an error. Patch contributed by bradleyke.
    Fixed a bug where applying block styles to a text with the caret at the end of the paragraph would select all text in the paragraph.
    Fixed a bug where toggling on the Spellchecker Plugin would trigger isDirty on the editor.
    Fixed a bug where it was possible to enter content into selection bookmark spans.
    Fixed a bug where if a non paragraph block was configured in forced_root_block the editor.getContent method would return incorrect values with an empty editor.
    Fixed a bug where dropdown menu panels stayed open and fixed in position when dragging dialog windows.
    Fixed a bug where it wasn't possible to extend table cells with the space button in Safari.
    Fixed a bug where the setupeditor event would thrown an error when using the Compat3x Plugin.
    Fixed a bug where an error was thrown in FontInfo when called on a detached element.
Version 4.7.10 (2018-04-03)
    Removed the "read" step from the mobile theme.
    Added normalization of triple clicks across browsers in the editor.
    Added a `hasFocus` method to the editor that checks if the editor has focus.
    Added correct icon to the Nonbreaking Plugin menu item.
    Fixed so the `getContent`/`setContent` methods work even if the editor is not initialized.
    Fixed a bug with the Media Plugin where query strings were being stripped from youtube links.
    Fixed a bug where image styles were changed/removed when opening and closing the Image Plugin dialog.
    Fixed a bug in the Table Plugin where some table cell styles were not correctly added to the content html.
    Fixed a bug in the Spellchecker Plugin where it wasn't possible to change the spellchecker language.
    Fixed so the the unlink action in the Link Plugin has a menu item and can be added to the contextmenu.
    Fixed a bug where it wasn't possible to keyboard navigate to the start of an inline element on a new line within the same block element.
    Fixed a bug with the Text Color Plugin where if used with an inline editor located at the bottom of the screen the colorpicker could appear off screen.
    Fixed a bug with the UndoManager where undo levels were being added for nbzwsp characters.
    Fixed a bug with the Table Plugin where the caret would sometimes be lost when keyboard navigating up through a table.
    Fixed a bug where FontInfo.getFontFamily would throw an error when called on a removed editor.
    Fixed a bug in Firefox where undo levels were not being added correctly for some specific operations.
    Fixed a bug where initializing an inline editor inside of a table would make the whole table resizeable.
    Fixed a bug where the fake cursor that appears next to tables on Firefox was positioned incorrectly when switching to fullscreen.
    Fixed a bug where zwsp's weren't trimmed from the output from `editor.getContent({ format: 'text' })`.
    Fixed a bug where the fontsizeselect/fontselect toolbar items showed the body info rather than the first possible caret position info on init.
    Fixed a bug where it wasn't possible to select all content if the editor only contained an inline boundary element.
    Fixed a bug where `content_css` urls with query strings wasn't working.
    Fixed a bug in the Table Plugin where some table row styles were removed when changing other styles in the row properties dialog.
Version 4.7.9 (2018-02-27)
    Fixed a bug where the editor target element didn't get the correct style when removing the editor.
Version 4.7.8 (2018-02-26)
    Fixed an issue with the Help Plugin where the menuitem name wasn't lowercase.
    Fixed an issue on MacOS where text and bold text did not have the same line-height in the autocomplete dropdown in the Link Plugin dialog.
    Fixed a bug where the "paste as text" option in the Paste Plugin didn't work.
    Fixed a bug where dialog list boxes didn't get positioned correctly in documents with scroll.
    Fixed a bug where the Inlite Theme didn't use the Table Plugin api to insert correct tables.
    Fixed a bug where the Inlite Theme panel didn't hide on blur in a correct way.
    Fixed a bug where placing the cursor before a table in Firefox would scroll to the bottom of the table.
    Fixed a bug where selecting partial text in table cells with rowspans and deleting would produce faulty tables.
    Fixed a bug where the Preview Plugin didn't work on Safari due to sandbox security.
    Fixed a bug where table cell selection using the keyboard threw an error.
    Fixed so the font size and font family doesn't toggle the text but only sets the selected format on the selected text.
    Fixed so the built-in spellchecking on Chrome and Safari creates an undo level when replacing words.
Version 4.7.7 (2018-02-19)
    Added a border style selector to the advanced tab of the Image Plugin.
    Added better controls for default table inserted by the Table Plugin.
    Added new `table_responsive_width` option to the Table Plugin that controls whether to use pixel or percentage widths.
    Fixed a bug where the Link Plugin text didn't update when a URL was pasted using the context menu.
    Fixed a bug with the Spellchecker Plugin where using "Add to dictionary" in the context menu threw an error.
    Fixed a bug in the Media Plugin where the preview node for iframes got default width and height attributes that interfered with width/height styles.
    Fixed a bug where backslashes were being added to some font family names in Firefox in the fontselect toolbar item.
    Fixed a bug where errors would be thrown when trying to remove an editor that had not yet been fully initialized.
    Fixed a bug where the Imagetools Plugin didn't update the images atomically.
    Fixed a bug where the Fullscreen Plugin was throwing errors when being used on an inline editor.
    Fixed a bug where drop down menus weren't positioned correctly in inline editors on scroll.
    Fixed a bug with a semicolon missing at the end of the bundled javascript files.
    Fixed a bug in the Table Plugin with cursor navigation inside of tables where the cursor would sometimes jump into an incorrect table cells.
    Fixed a bug where indenting a table that is a list item using the "Increase indent" button would create a nested table.
    Fixed a bug where text nodes containing only whitespace were being wrapped by paragraph elements.
    Fixed a bug where whitespace was being inserted after br tags inside of paragraph tags.
    Fixed a bug where converting an indented paragraph to a list item would cause the list item to have extra padding.
    Fixed a bug where Copy/Paste in an editor with a lot of content would cause the editor to scroll to the top of the content in IE11.
    Fixed a bug with a memory leak in the DragHelper. Path contributed by ben-mckernan.
    Fixed a bug where the advanced tab in the Media Plugin was being shown even if it didn't contain anything. Patch contributed by gabrieeel.
    Fixed an outdated eventname in the EventUtils. Patch contributed by nazar-pc.
    Fixed an issue where the Json.parse function would throw an error when being used on a page with strict CSP settings.
    Fixed so you can place the curser before and after table elements within the editor in Firefox and Edge/IE.
Version 4.7.6 (2018-01-29)
    Fixed a bug in the jquery integration where it threw an error saying that "global is not defined".
    Fixed a bug where deleting a table cell whose previous sibling was set to contenteditable false would create a corrupted table.
    Fixed a bug where highlighting text in an unfocused editor did not work correctly in IE11/Edge.
    Fixed a bug where the table resize handles were not being repositioned when activating the Fullscreen Plugin.
    Fixed a bug where the Imagetools Plugin dialog didn't honor editor RTL settings.
    Fixed a bug where block elements weren't being merged correctly if you deleted from after a contenteditable false element to the beginning of another block element.
    Fixed a bug where TinyMCE didn't work with module loaders like webpack.
Version 4.7.5 (2018-01-22)
    Fixed bug with the Codesample Plugin where it wasn't possible to edit codesamples when the editor was in inline mode.
    Fixed bug where focusing on the status bar broke the keyboard navigation functionality.
    Fixed bug where an error would be thrown on Edge by the Table Plugin when pasting using the PowerPaste Plugin.
    Fixed bug in the Table Plugin where selecting row border style from the dropdown menu in advanced row properties would throw an error.
    Fixed bug with icons being rendered incorrectly on Chrome on Mac OS.
    Fixed bug in the Textcolor Plugin where the font color and background color buttons wouldn't trigger an ExecCommand event.
    Fixed bug in the Link Plugin where the url field wasn't forced LTR.
    Fixed bug where the Nonbreaking Plugin incorrectly inserted spaces into tables.
    Fixed bug with the inline theme where the toolbar wasn't repositioned on window resize.
Version 4.7.4 (2017-12-05)
    Fixed bug in the Nonbreaking Plugin where the nonbreaking_force_tab setting was being ignored.
    Fixed bug in the Table Plugin where changing row height incorrectly converted column widths to pixels.
    Fixed bug in the Table Plugin on Edge and IE11 where resizing the last column after resizing the table would cause invalid column heights.
    Fixed bug in the Table Plugin where keyboard navigation was not normalized between browsers.
    Fixed bug in the Table Plugin where the colorpicker button would show even without defining the colorpicker_callback.
    Fixed bug in the Table Plugin where it wasn't possible to set the cell background color.
    Fixed bug where Firefox would throw an error when intialising an editor on an element that is hidden or not yet added to the DOM.
    Fixed bug where Firefox would throw an error when intialising an editor inside of a hidden iframe.
Version 4.7.3 (2017-11-23)
    Added functionality to open the Codesample Plugin dialog when double clicking on a codesample. Patch contributed by dakuzen.
    Fixed bug where undo/redo didn't work correctly with some formats and caret positions.
    Fixed bug where the color picker didn't show up in Table Plugin dialogs.
    Fixed bug where it wasn't possible to change the width of a table through the Table Plugin dialog.
    Fixed bug where the Charmap Plugin couldn't insert some special characters.
    Fixed bug where editing a newly inserted link would not actually edit the link but insert a new link next to it.
    Fixed bug where deleting all content in a table cell made it impossible to place the caret into it.
    Fixed bug where the vertical alignment field in the Table Plugin cell properties dialog didn't do anything.
    Fixed bug where an image with a caption showed two sets of resize handles in IE11.
    Fixed bug where pressing the enter button inside of an h1 with contenteditable set to true would sometimes produce a p tag.
    Fixed bug with backspace not working as expected before a noneditable element.
    Fixed bug where operating on tables with invalid rowspans would cause an error to be thrown.
    Fixed so a real base64 representation of the image is available on the blobInfo that the images_upload_handler gets called with.
    Fixed so the image upload tab is available when the images_upload_handler is defined (and not only when the images_upload_url is defined).
Version 4.7.2 (2017-11-07)
    Added newly rewritten Table Plugin.
    Added support for attributes with colon in valid_elements and addValidElements.
    Added support for dailymotion short url in the Media Plugin. Patch contributed by maat8.
    Added support for converting to half pt when converting font size from px to pt. Patch contributed by danny6514.
    Added support for location hash to the Autosave plugin to make it work better with SPAs using hash routing.
    Added support for merging table cells when pasting a table into another table.
    Changed so the language packs are only loaded once. Patch contributed by 0xor1.
    Simplified the css for inline boundaries selection by switching to an attribute selector.
    Fixed bug where an error would be thrown on editor initialization if the window.getSelection() returned null.
    Fixed bug where holding down control or alt keys made the keyboard navigation inside an inline boundary not work as expected.
    Fixed bug where applying formats in IE11 produced extra, empty paragraphs in the editor.
    Fixed bug where the Word Count Plugin didn't count some mathematical operators correctly.
    Fixed bug where removing an inline editor removed the element that the editor had been initialized on.
    Fixed bug where setting the selection to the end of an editable container caused some formatting problems.
    Fixed bug where an error would be thrown sometimes when an editor was removed because of the selection bookmark was being stored asynchronously.
    Fixed a bug where an editor initialized on an empty list did not contain any valid cursor positions.
    Fixed a bug with the Context Menu Plugin and webkit browsers on Mac where right-clicking inside a table would produce an incorrect selection.
    Fixed bug where the Image Plugin constrain proportions setting wasn't working as expected.
    Fixed bug where deleting the last character in a span with decorations produced an incorrect element when typing.
    Fixed bug where focusing on inline editors made the toolbar flicker when moving between elements quickly.
    Fixed bug where the selection would be stored incorrectly in inline editors when the mouseup event was fired outside the editor body.
    Fixed bug where toggling bold at the end of an inline boundary would toggle off the whole word.
    Fixed bug where setting the skin to false would not stop the loading of some skin css files.
    Fixed bug in mobile theme where pinch-to-zoom would break after exiting the editor.
    Fixed bug where sublists of a fully selected list would not be switched correctly when changing list style.
    Fixed bug where inserting media by source would break the UndoManager.
    Fixed bug where inserting some content into the editor with a specific selection would replace some content incorrectly.
    Fixed bug where selecting all content with ctrl+a in IE11 caused problems with untoggling some formatting.
    Fixed bug where the Search and Replace Plugin left some marker spans in the editor when undoing and redoing after replacing some content.
    Fixed bug where the editor would not get a scrollbar when using the Fullscreen and Autoresize plugins together.
    Fixed bug where the font selector would stop working correctly after selecting fonts three times.
    Fixed so pressing the enter key inside of an inline boundary inserts a br after the inline boundary element.
    Fixed a bug where it wasn't possible to use tab navigation inside of a table that was inside of a list.
    Fixed bug where end_container_on_empty_block would incorrectly remove elements.
    Fixed bug where content_styles weren't added to the Preview Plugin iframe.
    Fixed so the beforeSetContent/beforeGetContent events are preventable.
    Fixed bug where changing height value in Table Plugin advanced tab didn't do anything.
    Fixed bug where it wasn't possible to remove formatting from content in beginning of table cell.
Version 4.7.1 (2017-10-09)
    Fixed bug where theme set to false on an inline editor produced an extra div element after the target element.
    Fixed bug where the editor drag icon was misaligned with the branding set to false.
    Fixed bug where doubled menu items were not being removed as expected with the removed_menuitems setting.
    Fixed bug where the Table of contents plugin threw an error when initialized.
    Fixed bug where it wasn't possible to add inline formats to text selected right to left.
    Fixed bug where the paste from plain text mode did not work as expected.
    Fixed so the style previews do not set color and background color when selected.
    Fixed bug where the Autolink plugin didn't work as expected with some formats applied on an empty editor.
    Fixed bug where the Textpattern plugin were throwing errors on some patterns.
    Fixed bug where the Save plugin saved all editors instead of only the active editor. Patch contributed by dannoe.
Version 4.7.0 (2017-10-03)
    Added new mobile ui that is specifically designed for mobile devices.
    Updated the default skin to be more modern and white since white is preferred by most implementations.
    Restructured the default menus to be more similar to common office suites like Google Docs.
    Fixed so theme can be set to false on both inline and iframe editor modes.
    Fixed bug where inline editor would add/remove the visualblocks css multiple times.
    Fixed bug where selection wouldn't be properly restored when editor lost focus and commands where invoked.
    Fixed bug where toc plugin would generate id:s for headers even though a toc wasn't inserted into the content.
    Fixed bug where is wasn't possible to drag/drop contents within the editor if paste_data_images where set to true.
    Fixed bug where getParam and close in WindowManager would get the first opened window instead of the last opened window.
    Fixed bug where delete would delete between cells inside a table in Firefox.
Version 4.6.7 (2017-09-18)
    Fixed bug where paste wasn't working in IOS.
    Fixed bug where the Word Count Plugin didn't count some mathematical operators correctly.
    Fixed bug where inserting a list in a table caused the cell to expand in height.
    Fixed bug where pressing enter in a list located inside of a table deleted list items instead of inserting new list item.
    Fixed bug where copy and pasting table cells produced inconsistent results.
    Fixed bug where initializing an editor with an ID of 'length' would throw an exception.
    Fixed bug where it was possible to split a non merged table cell.
    Fixed bug where copy and pasting a list with a very specific selection into another list would produce a nested list.
    Fixed bug where copy and pasting ordered lists sometimes produced unordered lists.
    Fixed bug where padded elements inside other elements would be treated as empty.
    Added some missing translations to Image, Link and Help plugins.
    Fixed so you can resize images inside a figure element.
    Fixed bug where an inline TinyMCE editor initialized on a table did not set selection on load in Chrome.
    Fixed the positioning of the inlite toolbar when the target element wasn't big enough to fit the toolbar.
Version 4.6.6 (2017-08-30)
    Fixed so that notifications wrap long text content instead of bleeding outside the notification element.
    Fixed so the content_style css is added after the skin and custom stylesheets.
    Fixed bug where it wasn't possible to remove a table with the Cut button.
    Fixed bug where the center format wasn't getting the same font size as the other formats in the format preview.
    Fixed bug where the wordcount plugin wasn't counting hyphenated words correctly.
    Fixed bug where all content pasted into the editor was added to the end of the editor.
    Fixed bug where enter keydown on list item selection only deleted content and didn't create a new line.
    Fixed bug where destroying the editor while the content css was still loading caused error notifications on Firefox.
    Fixed bug where undoing cut operation in IE11 left some unwanted html in the editor content.
    Fixed bug where enter keydown would throw an error in IE11.
    Fixed bug where duplicate instances of an editor were added to the editors array when using the createEditor API.
    Fixed bug where the formatter applied formats on the wrong content when spellchecker was activated.
    Fixed bug where switching formats would reset font size on child nodes.
    Fixed bug where the table caption element weren't always the first descendant to the table tag.
    Fixed bug where pasting some content into the editor on chrome some newlines were removed.
    Fixed bug where it wasn't possible to remove a list if a list item was a table element.
    Fixed bug where copy/pasting partial selections of tables wouldn't produce a proper table.
    Fixed bug where the searchreplace plugin could not find consecutive spaces.
    Fixed bug where background color wasn't applied correctly on some partially selected contents.
Version 4.6.5 (2017-08-02)
    Added new inline_boundaries_selector that allows you to specify the elements that should have boundaries.
    Added new local upload feature this allows the user to upload images directly from the image dialog.
    Added a new api for providing meta data for plugins. It will show up in the help dialog if it's provided.
    Fixed so that the notifications created by the notification manager are more screen reader accessible.
    Fixed bug where changing the list format on multiple selected lists didn't change all of the lists.
    Fixed bug where the nonbreaking plugin would insert multiple undo levels when pressing the tab key.
    Fixed bug where delete/backspace wouldn't render a caret when all editor contents where deleted.
    Fixed bug where delete/backspace wouldn't render a caret if the deleted element was a single contentEditable false element.
    Fixed bug where the wordcount plugin wouldn't count words correctly if word where typed after applying a style format.
    Fixed bug where the wordcount plugin would count mathematical formulas as multiple words for example 1+1=2.
    Fixed bug where formatting of triple clicked blocks on Chrome/Safari would result in styles being added outside the visual selection.
    Fixed bug where paste would add the contents to the end of the editor area when inline mode was used.
    Fixed bug where toggling off bold formatting on text entered in a new paragraph would add an extra line break.
    Fixed bug where autolink plugin would only produce a link on every other consecutive link on Firefox.
    Fixed bug where it wasn't possible to select all contents if the content only had one pre element.
    Fixed bug where sizzle would produce lagging behavior on some sites due to repaints caused by feature detection.
    Fixed bug where toggling off inline formats wouldn't include the space on selected contents with leading or trailing spaces.
    Fixed bug where the cut operation in UI wouldn't work in Chrome.
    Fixed bug where some legacy editor initialization logic would throw exceptions about editor settings not being defined.
    Fixed bug where it wasn't possible to apply text color to links if they where part of a non collapsed selection.
    Fixed bug where an exception would be thrown if the user selected a video element and then moved the focus outside the editor.
    Fixed bug where list operations didn't work if there where block elements inside the list items.
    Fixed bug where applying block formats to lists wrapped in block elements would apply to all elements in that wrapped block.
Version 4.6.4 (2017-06-13)
    Fixed bug where the editor would move the caret when clicking on the scrollbar next to a content editable false block.
    Fixed bug where the text color select dropdowns wasn't placed correctly when they didn't fit the width of the screen.
    Fixed bug where the default editor line height wasn't working for mixed font size contents.
    Fixed bug where the content css files for inline editors were loaded multiple times for multiple editor instances.
    Fixed bug where the initial value of the font size/font family dropdowns wasn't displayed.
    Fixed bug where the I18n api was not supporting arrays as the translation replacement values.
    Fixed bug where chrome would display "The given range isn't in document." errors for invalid ranges passed to setRng.
    Fixed bug where the compat3x plugin wasn't working since the global tinymce references wasn't resolved correctly.
    Fixed bug where the preview plugin wasn't encoding the base url passed into the iframe contents producing a xss bug.
    Fixed bug where the dom parser/serializer wasn't handling some special elements like noframes, title and xmp.
    Fixed bug where the dom parser/serializer wasn't handling cdata sections with comments inside.
    Fixed bug where the editor would scroll to the top of the editable area if a dialog was closed in inline mode.
    Fixed bug where the link dialog would not display the right rel value if rel_list was configured.
    Fixed bug where the context menu would select images on some platforms but not others.
    Fixed bug where the filenames of images were not retained on dragged and drop into the editor from the desktop.
    Fixed bug where the paste plugin would misrepresent newlines when pasting plain text and having forced_root_block configured.
    Fixed so that the error messages for the imagetools plugin is more human readable.
    Fixed so the internal validate setting for the parser/serializer can't be set from editor initialization settings.
Version 4.6.3 (2017-05-30)
    Fixed bug where the arrow keys didn't work correctly when navigating on nested inline boundary elements.
    Fixed bug where delete/backspace didn't work correctly on nested inline boundary elements.
    Fixed bug where image editing didn't work on subsequent edits of the same image.
    Fixed bug where charmap descriptions wouldn't properly wrap if they exceeded the width of the box.
    Fixed bug where the default image upload handler only accepted 200 as a valid http status code.
    Fixed so rel on target=_blank links gets forced with only noopener instead of both noopener and noreferrer.
Version 4.6.2 (2017-05-23)
    Fixed bug where the SaxParser would run out of memory on very large documents.
    Fixed bug with formatting like font size wasn't applied to del elements.
    Fixed bug where various api calls would be throwing exceptions if they where invoked on a removed editor instance.
    Fixed bug where the branding position would be incorrect if the editor was inside a hidden tab and then later showed.
    Fixed bug where the color levels feature in the imagetools dialog wasn't working properly.
    Fixed bug where imagetools dialog wouldn't pre-load images from CORS domains, before trying to prepare them for editing.
    Fixed bug where the tab key would move the caret to the next table cell if being pressed inside a list inside a table.
    Fixed bug where the cut/copy operations would loose parent context like the current format etc.
    Fixed bug with format preview not working on invalid elements excluded by valid_elements.
    Fixed bug where blocks would be merged in incorrect order on backspace/delete.
    Fixed bug where zero length text nodes would cause issues with the undo logic if there where iframes present.
    Fixed bug where the font size/family select lists would throw errors if the first node was a comment.
    Fixed bug with csp having to allow local script evaluation since it was used to detect global scope.
    Fixed bug where CSP required a relaxed option for javascript: URLs in unsupported legacy browsers.
    Fixed bug where a fake caret would be rendered for td with the contenteditable=false.
    Fixed bug where typing would be blocked on IE 11 when within a nested contenteditable=true/false structure.
Version 4.6.1 (2017-05-10)
    Added configuration option to list plugin to disable tab indentation.
    Fixed bug where format change on very specific content could cause the selection to change.
    Fixed bug where TinyMCE could not be lazyloaded through jquery integration.
    Fixed bug where entities in style attributes weren't decoded correctly on paste in webkit.
    Fixed bug where fontsize_formats option had been renamed incorrectly.
    Fixed bug with broken backspace/delete behaviour between contenteditable=false blocks.
    Fixed bug where it wasn't possible to backspace to the previous line with the inline boundaries functionality turned on.
    Fixed bug where is wasn't possible to move caret left and right around a linked image with the inline boundaries functionality turned on.
    Fixed bug where pressing enter after/before hr element threw exception. Patch contributed bradleyke.
    Fixed so the CSS in the visualblocks plugin doesn't overwrite background color. Patch contributed by Christian Rank.
    Fixed bug where multibyte characters weren't encoded correctly. Patch contributed by James Tarkenton.
    Fixed bug where shift-click to select within contenteditable=true fields wasn't working.
Version 4.6.0 (2017-05-04)
    Dropped support for IE 8-10 due to market share and lack of support from Microsoft. See tinymce docs for details.
    Added an inline boundary caret position feature that makes it easier to type at the beginning/end of links/code elements.
    Added a help plugin that adds a button and a dialog showing the editor shortcuts and loaded plugins.
    Added an inline_boundaries option that allows you to disable the inline boundary feature if it's not desired.
    Added a new ScrollIntoView event that allows you to override the default scroll to element behavior.
    Added role and aria- attributes as valid elements in the default valid elements config.
    Added new internal flag for PastePreProcess/PastePostProcess this is useful to know if the paste was coming from an external source.
    Added new ignore function to UndoManager this works similar to transact except that it doesn't add an undo level by default.
    Fixed so that urls gets retained for images when being edited. This url is then passed on to the upload handler.
    Fixed so that the editors would be initialized on readyState interactive instead of complete.
    Fixed so that the init event of the editor gets fired once all contentCSS files have been properly loaded.
    Fixed so that width/height of the editor gets taken from the textarea element if it's explicitly specified in styles.
    Fixed so that keep_styles set to false no longer clones class/style from the previous paragraph on enter.
    Fixed so that the default line-height is 1.2em to avoid zwnbsp characters from producing text rendering glitches on Windows.
    Fixed so that loading errors of content css gets presented by a notification message.
    Fixed so figure image elements can be linked when selected this wraps the figure image in a anchor element.
    Fixed bug where it wasn't possible to copy/paste rows with colspans by using the table copy/paste feature.
    Fixed bug where the protect setting wasn't properly applied to header/footer parts when using the fullpage plugin.
    Fixed bug where custom formats that specified upper case element names where not applied correctly.
    Fixed bug where some screen readers weren't reading buttons due to an aria specific fix for IE 8.
    Fixed bug where cut wasn't working correctly on iOS due to it's clipboard API not working correctly.
    Fixed bug where Edge would paste div elements instead of paragraphs when pasting plain text.
    Fixed bug where the textpattern plugin wasn't dealing with trailing punctuations correctly.
    Fixed bug where image editing would some times change the image format from jpg to png.
    Fixed bug where some UI elements could be inserted into the toolbar even if they where not registered.
    Fixed bug where it was possible to click the TD instead of the character in the character map and that caused an exception.
    Fixed bug where the font size/font family dropdowns would sometimes show an incorrect value due to css not being loaded in time.
    Fixed bug with the media plugin inserting undefined instead of retaining size when media_dimensions was set to false.
    Fixed bug with deleting images when forced_root_blocks where set to false.
    Fixed bug where input focus wasn't properly handled on nested content editable elements.
    Fixed bug where Chrome/Firefox would throw an exception when selecting images due to recent change of setBaseAndExtent support.
    Fixed bug where malformed blobs would throw exceptions now they are simply ignored.
    Fixed bug where backspace/delete wouldn't work properly in some cases where all contents was selected in WebKit.
    Fixed bug with Angular producing errors since it was expecting events objects to be patched with their custom properties.
    Fixed bug where the formatter would apply formatting to spellchecker errors now all bogus elements are excluded.
    Fixed bug with backspace/delete inside table caption elements wouldn't behave properly on IE 11.
    Fixed bug where typing after a contenteditable false inline element could move the caret to the end of that element.
    Fixed bug where backspace before/after contenteditable false blocks wouldn't properly remove the right element.
    Fixed bug where backspace before/after contenteditable false inline elements wouldn't properly empty the current block element.
    Fixed bug where vertical caret navigation with a custom line-height would sometimes match incorrect positions.
    Fixed bug with paste on Edge where character encoding wasn't handled properly due to a browser bug.
    Fixed bug with paste on Edge where extra fragment data was inserted into the contents when pasting.
    Fixed bug with pasting contents when having a whole block element selected on WebKit could cause WebKit spans to appear.
    Fixed bug where the visualchars plugin wasn't working correctly showing invisible nbsp characters.
    Fixed bug where browsers would hang if you tried to load some malformed html contents.
    Fixed bug where the init call promise wouldn't resolve if the specified selector didn't find any matching elements.
    Fixed bug where the Schema isValidChild function was case sensitive.
Version 4.5.3 (2017-02-01)
    Added keyboard navigation for menu buttons when the menu is in focus.
    Added api to the list plugin for setting custom classes/attributes on lists.
    Added validation for the anchor plugin input field according to W3C id naming specifications.
    Fixed bug where media placeholders were removed after resize with the forced_root_block setting set to false.
    Fixed bug where deleting selections with similar sibling nodes sometimes deleted the whole document.
    Fixed bug with inlite theme where several toolbars would appear scrolling when more than one instance of the editor was in use.
    Fixed bug where the editor would throw error with the fontselect plugin on hidden editor instances in Firefox.
    Fixed bug where the background color would not stretch to the font size.
    Fixed bug where font size would be removed when changing background color.
    Fixed bug where the undomanager trimmed away whitespace between nodes on undo/redo.
    Fixed bug where media_dimensions=false in media plugin caused the editor to throw an error.
    Fixed bug where IE was producing font/u elements within links on paste.
    Fixed bug where some button tooltips were broken when compat3x was in use.
    Fixed bug where backspace/delete/typeover would remove the caption element.
    Fixed bug where powerspell failed to function when compat3x was enabled.
    Fixed bug where it wasn't possible to apply sub/sup on text with large font size.
    Fixed bug where pre tags with spaces weren't treated as content.
    Fixed bug where Meta+A would select the entire document instead of all contents in nested ce=true elements.
Version 4.5.2 (2017-01-04)
    Added missing keyboard shortcut description for the underline menu item in the format menu.
    Fixed bug where external blob urls wasn't properly handled by editor upload logic. Patch contributed by David Oviedo.
    Fixed bug where urls wasn't treated as a single word by the wordcount plugin.
    Fixed bug where nbsp characters wasn't treated as word delimiters by the wordcount plugin.
    Fixed bug where editor instance wasn't properly passed to the format preview logic. Patch contributed by NullQuery.
    Fixed bug where the fake caret wasn't hidden when you moved selection to a cE=false element.
    Fixed bug where it wasn't possible to edit existing code sample blocks.
    Fixed bug where it wasn't possible to delete editor contents if the selection included an empty block.
    Fixed bug where the formatter wasn't expanding words on some international characters. Patch contributed by Martin Larochelle.
    Fixed bug where the open link feature wasn't working correctly on IE 11.
    Fixed bug where enter before/after a cE=false block wouldn't properly padd the paragraph with an br element.
    Fixed so font size and font family select boxes always displays a value by using the runtime style as a fallback.
    Fixed so missing plugins will be logged to console as warnings rather than halting the initialization of the editor.
    Fixed so splitbuttons become normal buttons in advlist plugin if styles are empty. Patch contributed by René Schleusner.
    Fixed so you can multi insert rows/cols by selecting table cells and using insert rows/columns.
Version 4.5.1 (2016-12-07)
    Fixed bug where the lists plugin wouldn't initialize without the advlist plugins if served from cdn.
    Fixed bug where selectors with "*" would cause the style format preview to throw an error.
    Fixed bug with toggling lists off on lists with empty list items would throw an error.
    Fixed bug where editing images would produce non existing blob uris.
    Fixed bug where the offscreen toc selection would be treated as the real toc element.
    Fixed bug where the aria level attribute for element path would have an incorrect start index.
    Fixed bug where the offscreen selection of cE=false that where very wide would be shown onscreen. Patch contributed by Steven Bufton.
    Fixed so the default_link_target gets applied to links created by the autolink plugin.
    Fixed so that the name attribute gets removed by the anchor plugin if editing anchors.
Version 4.5.0 (2016-11-23)
    Added new toc plugin allows you to insert table of contents based on editor headings.
    Added new auto complete menu to all url fields. Adds history, link to anchors etc.
    Added new sidebar api that allows you to add custom sidebar panels and buttons to toggle these.
    Added new insert menu button that allows you to have multiple insert functions under the same menu button.
    Added new open link feature to ctrl+click, alt+enter and context menu.
    Added new media_embed_handler option to allow the media plugin to be populated with custom embeds.
    Added new support for editing transparent images using the image tools dialog.
    Added new images_reuse_filename option to allow filenames of images to be retained for upload.
    Added new security feature where links with target="_blank" will by default get rel="noopener noreferrer".
    Added new allow_unsafe_link_target to allow you to opt-out of the target="_blank" security feature.
    Added new style_formats_autohide option to automatically hide styles based on context.
    Added new codesample_content_css option to specify where the code sample prism css is loaded from.
    Added new support for Japanese/Chinese word count following the unicode standards on this.
    Added new fragmented undo levels this dramatically reduces flicker on contents with iframes.
    Added new live previews for complex elements like table or lists.
    Fixed bug where it wasn't possible to properly tab between controls in a dialog with a disabled form item control.
    Fixed bug where firefox would generate a rectangle on elements produced after/before a cE=false elements.
    Fixed bug with advlist plugin not switching list element format properly in some edge cases.
    Fixed bug where col/rowspans wasn't correctly computed by the table plugin in some cases.
    Fixed bug where the table plugin would thrown an error if object_resizing was disabled.
    Fixed bug where some invalid markup would cause issues when running in XHTML mode. Patch contributed by Charles Bourasseau.
    Fixed bug where the fullscreen class wouldn't be removed properly when closing dialogs.
    Fixed bug where the PastePlainTextToggle event wasn't fired by the paste plugin when the state changed.
    Fixed bug where table the row type wasn't properly updated in table row dialog. Patch contributed by Matthias Balmer.
    Fixed bug where select all and cut wouldn't place caret focus back to the editor in WebKit. Patch contributed by Daniel Jalkut.
    Fixed bug where applying cell/row properties to multiple cells/rows would reset other unchanged properties.
    Fixed bug where some elements in the schema would have redundant/incorrect children.
    Fixed bug where selector and target options would cause issues if used together.
    Fixed bug where drag/drop of images from desktop on chrome would thrown an error.
    Fixed bug where cut on WebKit/Blink wouldn't add an undo level.
    Fixed bug where IE 11 would scroll to the cE=false elements when they where selected.
    Fixed bug where keys like F5 wouldn't work when a cE=false element was selected.
    Fixed bug where the undo manager wouldn't stop the typing state when commands where executed.
    Fixed bug where unlink on wrapped links wouldn't work properly.
    Fixed bug with drag/drop of images on WebKit where the image would be deleted form the source editor.
    Fixed bug where the visual characters mode would be disabled when contents was extracted from the editor.
    Fixed bug where some browsers would toggle of formats applied to the caret when clicking in the editor toolbar.
    Fixed bug where the custom theme function wasn't working correctly.
    Fixed bug where image option for custom buttons required you to have icon specified as well.
    Fixed bug where the context menu and contextual toolbars would be visible at the same time and sometimes overlapping.
    Fixed bug where the noneditable plugin would double wrap elements when using the noneditable_regexp option.
    Fixed bug where tables would get padding instead of margin when you used the indent button.
    Fixed bug where the charmap plugin wouldn't properly insert non breaking spaces.
    Fixed bug where the color previews in color input boxes wasn't properly updated.
    Fixed bug where the list items of previous lists wasn't merged in the right order.
    Fixed bug where it wasn't possible to drag/drop inline-block cE=false elements on IE 11.
    Fixed bug where some table cell merges would produce incorrect rowspan/colspan.
    Fixed so the font size of the editor defaults to 14px instead of 11px this can be overridden by custom css.
    Fixed so wordcount is debounced to reduce cpu hogging on larger texts.
    Fixed so tinymce global gets properly exported as a module when used with some module bundlers.
    Fixed so it's possible to specify what css properties you want to preview on specific formats.
    Fixed so anchors are contentEditable=false while within the editor.
    Fixed so selected contents gets wrapped in a inline code element by the codesample plugin.
    Fixed so conditional comments gets properly stripped independent of case. Patch contributed by Georgii Dolzhykov.
    Fixed so some escaped css sequences gets properly handled. Patch contributed by Georgii Dolzhykov.
    Fixed so notifications with the same message doesn't get displayed at the same time.
    Fixed so F10 can be used as an alternative key to focus to the toolbar.
    Fixed various api documentation issues and typos.
    Removed layer plugin since it wasn't really ported from 3.x and there doesn't seem to be much use for it.
    Removed moxieplayer.swf from the media plugin since it wasn't used by the media plugin.
    Removed format state from the advlist plugin to be more consistent with common word processors.
Version 4.4.3 (2016-09-01)
    Fixed bug where copy would produce an exception on Chrome.
    Fixed bug where deleting lists on IE 11 would merge in correct text nodes.
    Fixed bug where deleting partial lists with indentation wouldn't cause proper normalization.
Version 4.4.2 (2016-08-25)
    Added new importcss_exclusive option to disable unique selectors per group.
    Added new group specific selector_converter option to importcss plugin.
    Added new codesample_languages option to apply custom languages to codesample plugin.
    Added new codesample_dialog_width/codesample_dialog_height options.
    Fixed bug where fullscreen button had an incorrect keyboard shortcut.
    Fixed bug where backspace/delete wouldn't work correctly from a block to a cE=false element.
    Fixed bug where smartpaste wasn't detecting links with special characters in them like tilde.
    Fixed bug where the editor wouldn't get proper focus if you clicked on a cE=false element.
    Fixed bug where it wasn't possible to copy/paste table rows that had merged cells.
    Fixed bug where merging cells could some times produce invalid col/rowspan attibute values.
    Fixed bug where getBody would sometimes thrown an exception now it just returns null if the iframe is clobbered.
    Fixed bug where drag/drop of cE=false element wasn't properly constrained to viewport.
    Fixed bug where contextmenu on Mac would collapse any selection to a caret.
    Fixed bug where rtl mode wasn't rendered properly when loading a language pack with the rtl flag.
    Fixed bug where Kamer word bounderies would be stripped from contents.
    Fixed bug where lists would sometimes render two dots or numbers on the same line.
    Fixed bug where the skin_url wasn't used by the inlite theme.
    Fixed so data attributes are ignored when comparing formats in the formatter.
    Fixed so it's possible to disable inline toolbars in the inlite theme.
    Fixed so template dialog gets resized if it doesn't fit the window viewport.
Version 4.4.1 (2016-07-26)
    Added smart_paste option to paste plugin to allow disabling the paste behavior if needed.
    Fixed bug where png urls wasn't properly detected by the smart paste logic.
    Fixed bug where the element path wasn't working properly when multiple editor instances where used.
    Fixed bug with creating lists out of multiple paragraphs would just create one list item instead of multiple.
    Fixed bug where scroll position wasn't properly handled by the inlite theme to place the toolbar properly.
    Fixed bug where multiple instances of the editor using the inlite theme didn't render the toolbar properly.
    Fixed bug where the shortcut label for fullscreen mode didn't match the actual shortcut key.
    Fixed bug where it wasn't possible to select cE=false blocks using touch devices on for example iOS.
    Fixed bug where it was possible to select the child image within a cE=false on IE 11.
    Fixed so inserts of html containing lists doesn't merge with any existing lists unless it's a paste operation.
Version 4.4.0 (2016-06-30)
    Added new inlite theme this is a more lightweight inline UI.
    Added smarter paste logic that auto detects urls in the clipboard and inserts images/links based on that.
    Added a better image resize algorithm for better image quality in the imagetools plugin.
    Fixed bug where it wasn't possible to drag/dropping cE=false elements on FF.
    Fixed bug where backspace/delete before/after a cE=false block would produce a new paragraph.
    Fixed bug where list style type css property wasn't preserved when indenting lists.
    Fixed bug where merging of lists where done even if the list style type was different.
    Fixed bug where the image_dataimg_filter function wasn't used when pasting images.
    Fixed bug where nested editable within a non editable element would cause scroll on focus in Chrome.
    Fixed so invalid targets for inline mode is blocked on initialization. We only support elements that can have children.
Version 4.3.13 (2016-06-08)
    Added characters with a diacritical mark to charmap plugin. Patch contributed by Dominik Schilling.
    Added better error handling if the image proxy service would produce errors.
    Fixed issue with pasting list items into list items would produce nested list rather than a merged list.
    Fixed bug where table selection could get stuck in selection mode for inline editors.
    Fixed bug where it was possible to place the caret inside the resize grid elements.
    Fixed bug where it wasn't possible to place in elements horizontally adjacent cE=false blocks.
    Fixed bug where multiple notifications wouldn't be properly placed on screen.
    Fixed bug where multiple editor instance of the same id could be produces in some specific integrations.
Version 4.3.12 (2016-05-10)
    Fixed bug where focus calls couldn't be made inside the editors PostRender event handler.
    Fixed bug where some translations wouldn't work as expected due to a bug in editor.translate.
    Fixed bug where the node change event could fire with a node out side the root of the editor.
    Fixed bug where Chrome wouldn't properly present the keyboard paste clipboard details when paste was clicked.
    Fixed bug where merged cells in tables couldn't be selected from right to left.
    Fixed bug where insert row wouldn't properly update a merged cells rowspan property.
    Fixed bug where the color input boxes preview field wasn't properly set on initialization.
    Fixed bug where IME composition inside table cells wouldn't work as expected on IE 11.
    Fixed so all shadow dom support is under and experimental flag due to flaky browser support.
Version 4.3.11 (2016-04-25)
    Fixed bug where it wasn't possible to insert empty blocks though the API unless they where padded.
    Fixed bug where you couldn't type the Euro character on Windows.
    Fixed bug where backspace/delete from a cE=false element to a text block didn't work properly.
    Fixed bug where the text color default grid would render incorrectly.
    Fixed bug where the codesample plugin wouldn't load the css in the editor for multiple editors.
    Fixed so the codesample plugin textarea gets focused by default.
Version 4.3.10 (2016-04-12)
    Fixed bug where the key "y" on WebKit couldn't be entered due to conflict with keycode for F10 on keypress.
Version 4.3.9 (2016-04-12)
    Added support for focusing the contextual toolbars using keyboard.
    Added keyboard support for slider UI controls. You can no increase/decrease using arrow keys.
    Added url pattern matching for Dailymotion to media plugin. Patch contributed by Bertrand Darbon.
    Added body_class to template plugin preview. Patch contributed by Milen Petrinski.
    Added options to better override textcolor pickers with custom colors. Patch contributed by Xavier Boubert.
    Added visual arrows to inline contextual toolbars so that they point to the element being active.
    Fixed so toolbars for tables or other larger elements get better positioned below the scrollable viewport.
    Fixed bug where it was possible to click links inside cE=false blocks.
    Fixed bug where event targets wasn't properly handled in Safari Technical Preview.
    Fixed bug where drag/drop text in FF 45 would make the editor caret invisible.
    Fixed bug where the remove state wasn't properly set on editor instances when detected as clobbered.
    Fixed bug where offscreen selection of some cE=false elements would render onscreen. Patch contributed by Steven Bufton
    Fixed bug where enter would clone styles out side the root on editors inside a span. Patch contributed by ChristophKaser.
    Fixed bug where drag/drop of images into the editor didn't work correctly in FF.
    Fixed so the first item in panels for the imagetools dialog gets proper keyboard focus.
    Changed the Meta+Shift+F shortcut to Ctrl+Shift+F since Czech, Slovak, Polish languages used the first one for input.
Version 4.3.8 (2016-03-15)
    Fixed bug where inserting HR at the end of a block element would produce an extra empty block.
    Fixed bug where links would be clickable when readonly mode was enabled.
    Fixed bug where the formatter would normalize to the wrong node on very specific content.
    Fixed bug where some nested list items couldn't be indented properly.
    Fixed bug where links where clickable in the preview dialog.
    Fixed so the alt attribute doesn't get padded with an empty value by default.
    Fixed so nested alignment works more correctly. You will now alter the alignment to the closest block parent.
Version 4.3.7 (2016-03-02)
    Fixed bug where incorrect icons would be rendered for imagetools edit and color levels.
    Fixed bug where navigation using arrow keys inside a SelectBox didn't move up/down.
    Fixed bug where the visualblocks plugin would render borders round internal UI elements.
Version 4.3.6 (2016-03-01)
    Added new paste_remember_plaintext_info option to allow a global disable of the plain text mode notification.
    Added new PastePlainTextToggle event that fires when plain text mode toggles on/off.
    Fixed bug where it wasn't possible to select media elements since the drag logic would snap it to mouse cursor.
    Fixed bug where it was hard to place the caret inside nested cE=true elements when the outer cE=false element was focused.
    Fixed bug where editors wouldn't properly initialize if both selector and mode where used.
    Fixed bug where IME input inside table cells would switch the IME off.
    Fixed bug where selection inside the first table cell would cause the whole table cell to get selected.
    Fixed bug where error handling of images being uploaded wouldn't properly handle faulty statuses.
    Fixed bug where inserting contents before a HR would cause an exception to be thrown.
    Fixed bug where copy/paste of Excel data would be inserted as an image.
    Fixed caret position issues with copy/paste of inline block cE=false elements.
    Fixed issues with various menu item focus bugs in Chrome. Where the focused menu bar item wasn't properly blurred.
    Fixed so the notifications have a solid background since it would be hard to read if there where text under it.
    Fixed so notifications gets animated similar to the ones used by dialogs.
    Fixed so larger images that gets pasted is handled better.
    Fixed so the window close button is more uniform on various platform and also increased it's hit area.
Version 4.3.5 (2016-02-11)
    Npm version bump due to package not being fully updated.
Version 4.3.4 (2016-02-11)
    Added new OpenWindow/CloseWindow events that gets fired when windows open/close.
    Added new NewCell/NewRow events that gets fired when table cells/rows are created.
    Added new Promise return value to tinymce.init makes it easier to handle initialization.
    Removed the jQuery version the jQuery plugin is now moved into the main package.
    Removed jscs from build process since eslint can now handle code style checking.
    Fixed various bugs with drag/drop of contentEditable:false elements.
    Fixed bug where deleting of very specific nested list items would result in an odd list.
    Fixed bug where lists would get merged with adjacent lists outside the editable inline root.
    Fixed bug where MS Edge would crash when closing a dialog then clicking a menu item.
    Fixed bug where table cell selection would add undo levels.
    Fixed bug where table cell selection wasn't removed when inline editor where removed.
    Fixed bug where table cell selection wouldn't work properly on nested tables.
    Fixed bug where table merge menu would be available when merging between thead and tbody.
    Fixed bug where table row/column resize wouldn't get properly removed when the editor was removed.
    Fixed bug where Chrome would scroll to the editor if there where a empty hash value in document url.
    Fixed bug where the cache suffix wouldn't work correctly with the importcss plugin.
    Fixed bug where selection wouldn't work properly on MS Edge on Windows Phone 10.
    Fixed so adjacent pre blocks gets joined into one pre block since that seems like the user intent.
    Fixed so events gets properly dispatched in shadow dom. Patch provided by Nazar Mokrynskyi.
Version 4.3.3 (2016-01-14)
    Added new table_resize_bars configuration setting.  This setting allows you to disable the table resize bars.
    Added new beforeInitialize event to tinymce.util.XHR lets you modify XHR properties before open. Patch contributed by Brent Clintel.
    Added new autolink_pattern setting to autolink plugin. Enables you to override the default autolink formats. Patch contributed by Ben Tiedt.
    Added new charmap option that lets you override the default charmap of the charmap plugin.
    Added new charmap_append option that lets you add new characters to the default charmap of the charmap plugin.
    Added new insertCustomChar event that gets fired when a character is inserted by the charmap plugin.
    Fixed bug where table cells started with a superfluous &nbsp; in IE10+.
    Fixed bug where table plugin would retain all BR tags when cells were merged.
    Fixed bug where media plugin would strip underscores from youtube urls.
    Fixed bug where IME input would fail on IE 11 if you typed within a table.
    Fixed bug where double click selection of a word would remove the space before the word on insert contents.
    Fixed bug where table plugin would produce exceptions when hovering tables with invalid structure.
    Fixed bug where fullscreen wouldn't scroll back to it's original position when untoggled.
    Fixed so the template plugins templates setting can be a function that gets a callback that can provide templates.
Version 4.3.2 (2015-12-14)
    Fixed bug where the resize bars for table cells were not affected by the object_resizing property.
    Fixed bug where the contextual table toolbar would appear incorrectly if TinyMCE was initialized inline inside a table.
    Fixed bug where resizing table cells did not fire a node change event or add an undo level.
    Fixed bug where double click selection of text on IE 11 wouldn't work properly.
    Fixed bug where codesample plugin would incorrectly produce br elements inside code elements.
    Fixed bug where media plugin would strip dashes from youtube urls.
    Fixed bug where it was possible to move the caret into the table resize bars.
    Fixed bug where drag/drop into a cE=false element was possible on IE.
Version 4.3.1 (2015-11-30)
    Fixed so it's possible to disable the table inline toolbar by setting it to false or an empty string.
    Fixed bug where it wasn't possible to resize some tables using the drag handles.
    Fixed bug where unique id:s would clash for multiple editor instances and cE=false selections.
    Fixed bug where the same plugin could be initialized multiple times.
    Fixed bug where the table inline toolbars would be displayed at the same time as the image toolbars.
    Fixed bug where the table selection rect wouldn't be removed when selecting another control element.
Version 4.3.0 (2015-11-23)
    Added new table column/row resize support. Makes it a lot more easy to resize the columns/rows in a table.
    Added new table inline toolbar. Makes it easier to for example add new rows or columns to a table.
    Added new notification API. Lets you display floating notifications to the end user.
    Added new codesample plugin that lets you insert syntax highlighted pre elements into the editor.
    Added new image_caption to images. Lets you create images with captions using a HTML5 figure/figcaption elements.
    Added new live previews of embeded videos. Lets you play the video right inside the editor.
    Added new setDirty method and "dirty" event to the editor. Makes it easier to track the dirty state change.
    Added new setMode method to Editor instances that lets you dynamically switch between design/readonly.
    Added new core support for contentEditable=false elements within the editor overrides the browsers broken behavior.
    Rewrote the noneditable plugin to use the new contentEditable false core logic.
    Fixed so the dirty state doesn't set to false automatically when the undo index is set to 0.
    Fixed the Selection.placeCaretAt so it works better on IE when the coordinate is between paragraphs.
    Fixed bug where data-mce-bogus="all" element contents where counted by the word count plugin.
    Fixed bug where contentEditable=false elements would be indented by the indent buttons.
    Fixed bug where images within contentEditable=false would be selected in WebKit on mouse click.
    Fixed bug in DOMUntils split method where the replacement parameter wouldn't work on specific cases.
    Fixed bug where the importcss plugin would import classes from the skin content css file.
    Fixed so all button variants have a wrapping span for it's text to make it easier to skin.
    Fixed so it's easier to exit pre block using the arrow keys.
    Fixed bug where listboxes with fix widths didn't render correctly.
Version 4.2.8 (2015-11-13)
    Fixed bug where it was possible to delete tables as the inline root element if all columns where selected.
    Fixed bug where the UI buttons active state wasn't properly updated due to recent refactoring of that logic.
Version 4.2.7 (2015-10-27)
    Fixed bug where backspace/delete would remove all formats on the last paragraph character in WebKit/Blink.
    Fixed bug where backspace within a inline format element with a bogus caret container would move the caret.
    Fixed bug where backspace/delete on selected table cells wouldn't add an undo level.
    Fixed bug where script tags embedded within the editor could sometimes get a mce- prefix prepended to them
    Fixed bug where validate: false option could produce an error to be thrown from the Serialization step.
    Fixed bug where inline editing of a table as the root element could let the user delete that table.
    Fixed bug where inline editing of a table as the root element wouldn't properly handle enter key.
    Fixed bug where inline editing of a table as the root element would normalize the selection incorrectly.
    Fixed bug where inline editing of a list as the root element could let the user delete that list.
    Fixed bug where inline editing of a list as the root element could let the user split that list.
    Fixed bug where resize handles would be rendered on editable root elements such as table.
Version 4.2.6 (2015-09-28)
    Added capability to set request headers when using XHRs.
    Added capability to upload local images automatically default delay is set to 30 seconds after editing images.
    Added commands ids mceEditImage, mceAchor and mceMedia to be avaiable from execCommand.
    Added Edge browser to saucelabs grunt task. Patch contributed by John-David Dalton.
    Fixed bug where blob uris not produced by tinymce would produce HTML invalid markup.
    Fixed bug where selection of contents of a nearly empty editor in Edge would sometimes fail.
    Fixed bug where color styles woudln't be retained on copy/paste in Blink/Webkit.
    Fixed bug where the table plugin would throw an error when inserting rows after a child table.
    Fixed bug where the template plugin wouldn't handle functions as variable replacements.
    Fixed bug where undo/redo sometimes wouldn't work properly when applying formatting collapsed ranges.
    Fixed bug where shift+delete wouldn't do a cut operation on Blink/WebKit.
    Fixed bug where cut action wouldn't properly store the before selection bookmark for the undo level.
    Fixed bug where backspace in side an empty list element on IE would loose editor focus.
    Fixed bug where the save plugin wouldn't enable the buttons when a change occurred.
    Fixed bug where Edge wouldn't initialize the editor if a document.domain was specified.
    Fixed bug where enter key before nested images would sometimes not properly expand the previous block.
    Fixed bug where the inline toolbars wouldn't get properly hidden when blurring the editor instance.
    Fixed bug where Edge would paste Chinese characters on some Windows 10 installations.
    Fixed bug where IME would loose focus on IE 11 due to the double trailing br bug fix.
    Fixed bug where the proxy url in imagetools was incorrect. Patch contributed by Wong Ho Wang.
Version 4.2.5 (2015-08-31)
    Added fullscreen capability to embedded youtube and vimeo videos.
    Fixed bug where the uploadImages call didn't work on IE 10.
    Fixed bug where image place holders would be uploaded by uploadImages call.
    Fixed bug where images marked with bogus would be uploaded by the uploadImages call.
    Fixed bug where multiple calls to uploadImages would result in decreased performance.
    Fixed bug where pagebreaks were editable to imagetools patch contributed by Rasmus Wallin.
    Fixed bug where the element path could cause too much recursion exception.
    Fixed bug for domains containing ".min". Patch contributed by Loïc Février.
    Fixed so validation of external links to accept a number after www. Patch contributed by Victor Carvalho.
    Fixed so the charmap is exposed though execCommand. Patch contributed by Matthew Will.
    Fixed so that the image uploads are concurrent for improved performance.
    Fixed various grammar problems in inline documentation. Patches provided by nikolas.
Version 4.2.4 (2015-08-17)
    Added picture as a valid element to the HTML 5 schema. Patch contributed by Adam Taylor.
    Fixed bug where contents would be duplicated on drag/drop within the same editor.
    Fixed bug where floating/alignment of images on Edge wouldn't work properly.
    Fixed bug where it wasn't possible to drag images on IE 11.
    Fixed bug where image selection on Edge would sometimes fail.
    Fixed bug where contextual toolbars icons wasn't rendered properly when using the toolbar_items_size.
    Fixed bug where searchreplace dialog doesn't get prefilled with the selected text.
    Fixed bug where fragmented matches wouldn't get properly replaced by the searchreplace plugin.
    Fixed bug where enter key wouldn't place the caret if was after a trailing space within an inline element.
    Fixed bug where the autolink plugin could produce multiple links for the same text on Gecko.
    Fixed bug where EditorUpload could sometimes throw an exception if the blob wasn't found.
    Fixed xss issues with media plugin not properly filtering out some script attributes.
Version 4.2.3 (2015-07-30)
    Fixed bug where image selection wasn't possible on Edge due to incompatible setBaseAndExtend API.
    Fixed bug where image blobs urls where not properly destroyed by the imagetools plugin.
    Fixed bug where keyboard shortcuts wasn't working correctly on IE 8.
    Fixed skin issue where the borders of panels where not visible on IE 8.
Version 4.2.2 (2015-07-22)
    Fixed bug where float panels were not being hidden on inline editor blur when fixed_toolbar_container config option was in use.
    Fixed bug where combobox states wasn't properly updated if contents where updated without keyboard.
    Fixed bug where pasting into textbox or combobox would move the caret to the end of text.
    Fixed bug where removal of bogus span elements before block elements would remove whitespace between nodes.
    Fixed bug where repositioning of inline toolbars where async and producing errors if the editor was removed from DOM to early. Patch by iseulde.
    Fixed bug where element path wasn't working correctly. Patch contributed by iseulde.
    Fixed bug where menus wasn't rendered correctly when custom images where added to a menu. Patch contributed by Naim Hammadi.
Version 4.2.1 (2015-06-29)
    Fixed bug where back/forward buttons in the browser would render blob images as broken images.
    Fixed bug where Firefox would throw regexp to big error when replacing huge base64 chunks.
    Fixed bug rendering issues with resize and context toolbars not being placed properly until next animation frame.
    Fixed bug where the rendering of the image while cropping would some times not be centered correctly.
    Fixed bug where listbox items with submenus would me selected as active.
    Fixed bug where context menu where throwing an error when rendering.
    Fixed bug where resize both option wasn't working due to resent addClass API change. Patch contributed by Jogai.
    Fixed bug where a hideAll call for container rendered inline toolbars would throw an error.
    Fixed bug where onclick event handler on combobox could cause issues if element.id was a function by some polluting libraries.
    Fixed bug where listboxes wouldn't get proper selected sub menu item when using link_list or image_list.
    Fixed so the UI controls are as wide as 4.1.x to avoid wrapping controls in toolbars.
    Fixed so the imagetools dialog is adaptive for smaller screen sizes.
Version 4.2.0 (2015-06-25)
    Added new flat default skin to make the UI more modern.
    Added new imagetools plugin, lets you crop/resize and apply filters to images.
    Added new contextual toolbars support to the API lets you add floating toolbars for specific CSS selectors.
    Added new promise feature fill as tinymce.util.Promise.
    Added new built in image upload feature lets you upload any base64 encoded image within the editor as files.
    Fixed bug where resize handles would appear in the right position in the wrong editor when switching between resizable content in different inline editors.
    Fixed bug where tables would not be inserted in inline mode due to previous float panel fix.
    Fixed bug where floating panels would remain open when focus was lost on inline editors.
    Fixed bug where cut command on Chrome would thrown a browser security exception.
    Fixed bug where IE 11 sometimes would report an incorrect size for images in the image dialog.
    Fixed bug where it wasn't possible to remove inline formatting at the end of block elements.
    Fixed bug where it wasn't possible to delete table cell contents when cell selection was vertical.
    Fixed bug where table cell wasn't emptied from block elements if delete/backspace where pressed in empty cell.
    Fixed bug where cmd+shift+arrow didn't work correctly on Firefox mac when selecting to start/end of line.
    Fixed bug where removal of bogus elements would sometimes remove whitespace between nodes.
    Fixed bug where the resize handles wasn't updated when the main window was resized.
    Fixed so script elements gets removed by default to prevent possible XSS issues in default config implementations.
    Fixed so the UI doesn't need manual reflows when using non native layout managers.
    Fixed so base64 encoded images doesn't slow down the editor on modern browsers while editing.
    Fixed so all UI elements uses touch events to improve mobile device support.
    Removed the touch click quirks patch for iOS since it did more harm than good.
    Removed the non proportional resize handles since. Unproportional resize can still be done by holding the shift key.
Version 4.1.10 (2015-05-05)
    Fixed bug where plugins loaded with compat3x would sometimes throw errors when loading using the jQuery version.
    Fixed bug where extra empty paragraphs would get deleted in WebKit/Blink due to recent Quriks fix.
    Fixed bug where the editor wouldn't work properly on IE 12 due to some required browser sniffing.
    Fixed bug where formatting shortcut keys where interfering with Mac OS X screenshot keys.
    Fixed bug where the caret wouldn't move to the next/previous line boundary on Cmd+Left/Right on Gecko.
    Fixed bug where it wasn't possible to remove formats from very specific nested contents.
    Fixed bug where undo levels wasn't produced when typing letters using the shift or alt+ctrl modifiers.
    Fixed bug where the dirty state wasn't properly updated when typing using the shift or alt+ctrl modifiers.
    Fixed bug where an error would be thrown if an autofocused editor was destroyed quickly after its initialization. Patch provided by thorn0.
    Fixed issue with dirty state not being properly updated on redo operation.
    Fixed issue with entity decoder not handling incorrectly written numeric entities.
    Fixed issue where some PI element values wouldn't be properly encoded.
Version 4.1.9 (2015-03-10)
    Fixed bug where indentation wouldn't work properly for non list elements.
    Fixed bug with image plugin not pulling the image dimensions out correctly if a custom document_base_url was used.
    Fixed bug where ctrl+alt+[1-9] would conflict with the AltGr+[1-9] on Windows. New shortcuts is ctrl+shift+[1-9].
    Fixed bug with removing formatting on nodes in inline mode would sometimes include nodes outside the editor body.
    Fixed bug where extra nbsp:s would be inserted when you replaced a word surrounded by spaces using insertContent.
    Fixed bug with pasting from Google Docs would produce extra strong elements and line feeds.
Version 4.1.8 (2015-03-05)
    Added new html5 sizes attribute to img elements used together with srcset.
    Added new elementpath option that makes it possible to disable the element path but keep the statusbar.
    Added new option table_style_by_css for the table plugin to set table styling with css rather than table attributes.
    Added new link_assume_external_targets option to prompt the user to prepend http:// prefix if the supplied link does not contain a protocol prefix.
    Added new image_prepend_url option to allow a custom base path/url to be added to images.
    Added new table_appearance_options option to make it possible to disable some options.
    Added new image_title option to make it possible to alter the title of the image, disabled by default.
    Fixed bug where selection starting from out side of the body wouldn't produce a proper selection range on IE 11.
    Fixed bug where pressing enter twice before a table moves the cursor in the table and causes a javascript error.
    Fixed bug where advanced image styles were not respected.
    Fixed bug where the less common Shift+Delete didn't produce a proper cut operation on WebKit browsers.
    Fixed bug where image/media size constrain logic would produce NaN when handling non number values.
    Fixed bug where internal classes where removed by the removeformat command.
    Fixed bug with creating links table cell contents with a specific selection would throw a exceptions on WebKit/Blink.
    Fixed bug where valid_classes option didn't work as expected according to docs. Patch provided by thorn0.
    Fixed bug where jQuery plugin would patch the internal methods multiple times. Patch provided by Drew Martin.
    Fixed bug where backspace key wouldn't delete the current selection of newly formatted content.
    Fixed bug where type over of inline formatting elements wouldn't properly keep the format on WebKit/Blink.
    Fixed bug where selection needed to be properly normalized on modern IE versions.
    Fixed bug where Command+Backspace didn't properly delete the whole line of text but the previous word.
    Fixed bug where UI active states wheren't properly updated on IE if you placed caret within the current range.
    Fixed bug where delete/backspace on WebKit/Blink would remove span elements created by the user.
    Fixed bug where delete/backspace would produce incorrect results when deleting between two text blocks with br elements.
    Fixed bug where captions where removed when pasting from MS Office.
    Fixed bug where lists plugin wouldn't properly remove fully selected nested lists.
    Fixed bug where the ttf font used for icons would throw an warning message on Gecko on Mac OS X.
    Fixed a bug where applying a color to text did not update the undo/redo history.
    Fixed so shy entities gets displayed when using the visualchars plugin.
    Fixed so removeformat removes ins/del by default since these might be used for strikethough.
    Fixed so multiple language packs can be loaded and added to the global I18n data structure.
    Fixed so transparent color selection gets treated as a normal color selection. Patch contributed by Alexander Hofbauer.
    Fixed so it's possible to disable autoresize_overflow_padding, autoresize_bottom_margin options by setting them to false.
    Fixed so the charmap plugin shows the description of the character in the dialog. Patch contributed by Jelle Hissink.
    Removed address from the default list of block formats since it tends to be missused.
    Fixed so the pre block format is called preformatted to make it more verbose.
    Fixed so it's possible to context scope translation strings this isn't needed most of the time.
    Fixed so the max length of the width/height input fields of the media dialog is 5 instead of 3.
    Fixed so drag/dropped contents gets properly processed by paste plugin since it's basically a paste. Patch contributed by Greg Fairbanks.
    Fixed so shortcut keys for headers is ctrl+alt+[1-9] instead of ctrl+[1-9] since these are for switching tabs in the browsers.
    Fixed so "u" doesn't get converted into a span element by the legacy input filter. Since this is now a valid HTML5 element.
    Fixed font families in order to provide appropriate web-safe fonts.
Version 4.1.7 (2014-11-27)
    Added HTML5 schema support for srcset, source and picture. Patch contributed by mattheu.
    Added new cache_suffix setting to enable cache busting by producing unique urls.
    Added new paste_convert_word_fake_lists option to enable users to disable the fake lists convert logic.
    Fixed so advlist style changes adds undo levels for each change.
    Fixed bug where WebKit would sometimes produce an exception when the autolink plugin where looking for URLs.
    Fixed bug where IE 7 wouldn't be rendered properly due to aggressive css compression.
    Fixed bug where DomQuery wouldn't accept window as constructor element.
    Fixed bug where the color picker in 3.x dialogs wouldn't work properly. Patch contributed by Callidior.
    Fixed bug where the image plugin wouldn't respect the document_base_url.
    Fixed bug where the jQuery plugin would fail to append to elements named array prototype names.
Version 4.1.6 (2014-10-08)
    Fixed bug with clicking on the scrollbar of the iframe would cause a JS error to be thrown.
    Fixed bug where null would produce an exception if you passed it to selection.setRng.
    Fixed bug where Ctrl/Cmd+Tab would indent the current list item if you switched tabs in the browser.
    Fixed bug where pasting empty cells from Excel would result in a broken table.
    Fixed bug where it wasn't possible to switch back to default list style type.
    Fixed issue where the select all quirk fix would fire for other modifiers than Ctrl/Cmd combinations.
    Replaced jake with grunt since it is more mainstream and has better plugin support.
Version 4.1.5 (2014-09-09)
    Fixed bug where sometimes the resize rectangles wouldn't properly render on images on WebKit/Blink.
    Fixed bug in list plugin where delete/backspace would merge empty LI elements in lists incorrectly.
    Fixed bug where empty list elements would result in empty LI elements without it's parent container.
    Fixed bug where backspace in empty caret formatted element could produce an type error exception of Gecko.
    Fixed bug where lists pasted from word with a custom start index above 9 wouldn't be properly handled.
    Fixed bug where tabfocus plugin would tab out of the editor instance even if the default action was prevented.
    Fixed bug where tabfocus wouldn't tab properly to other adjacent editor instances.
    Fixed bug where the DOMUtils setStyles wouldn't properly removed or update the data-mce-style attribute.
    Fixed bug where dialog select boxes would be placed incorrectly if document.body wasn't statically positioned.
    Fixed bug where pasting would sometimes scroll to the top of page if the user was using the autoresize plugin.
    Fixed bug where caret wouldn't be properly rendered by Chrome when clicking on the iframes documentElement.
    Fixed so custom images for menubutton/splitbutton can be provided. Patch contributed by Naim Hammadi.
    Fixed so the default action of windows closing can be prevented by blocking the default action of the close event.
    Fixed so nodeChange and focus of the editor isn't automatically performed when opening sub dialogs.
Version 4.1.4 (2014-08-21)
    Added new media_filter_html option to media plugin that blocks any conditional comments, scripts etc within a video element.
    Added new content_security_policy option allows you to set custom policy for iframe contents. Patch contributed by Francois Chagnon.
    Fixed bug where activate/deactivate events wasn't firing properly when switching between editors.
    Fixed bug where placing the caret on iOS was difficult due to a WebKit bug with touch events.
    Fixed bug where the resize helper wouldn't render properly on older IE versions.
    Fixed bug where resizing images inside tables on older IE versions would sometimes fail depending mouse position.
    Fixed bug where editor.insertContent would produce an exception when inserting select/option elements.
    Fixed bug where extra empty paragraphs would be produced if block elements where inserted inside span elements.
    Fixed bug where the spellchecker menu item wouldn't be properly checked if spell checking was started before it was rendered.
    Fixed bug where the DomQuery filter function wouldn't remove non elements from collection.
    Fixed bug where document with custom document.domain wouldn't properly render the editor.
    Fixed bug where IE 8 would throw exception when trying to enter invalid color values into colorboxes.
    Fixed bug where undo manager could incorrectly add an extra undo level when custom resize handles was removed.
    Fixed bug where it wouldn't be possible to alter cell properties properly on table cells on IE 8.
    Fixed so the color picker button in table dialog isn't shown unless you include the colorpicker plugin or add your own custom color picker.
    Fixed so activate/deactivate events fire when windowManager opens a window since.
    Fixed so the table advtab options isn't separated by an underscore to normalize naming with image_advtab option.
    Fixed so the table cell dialog has proper padding when the advanced tab in disabled.
Version 4.1.3 (2014-07-29)
    Added event binding logic to tinymce.util.XHR making it possible to override headers and settings before any request is made.
    Fixed bug where drag events wasn't fireing properly on older IE versions since the event handlers where bound to document.
    Fixed bug where drag/dropping contents within the editor on IE would force the contents into plain text mode even if it was internal content.
    Fixed bug where IE 7 wouldn't open menus properly due to a resize bug in the browser auto closing them immediately.
    Fixed bug where the DOMUtils getPos logic wouldn't produce a valid coordinate inside the body if the body was positioned non static.
    Fixed bug where the element path and format state wasn't properly updated if you had the wordcount plugin enabled.
    Fixed bug where a comment at the beginning of source would produce an exception in the formatter logic.
    Fixed bug where setAttrib/getAttrib on null would throw exception together with any hooked attributes like style.
    Fixed bug where table sizes wasn't properly retained when copy/pasting on WebKit/Blink.
    Fixed bug where WebKit/Blink would produce colors in RGB format instead of the forced HEX format when deleting contents.
    Fixed bug where the width attribute wasn't updated on tables if you changed the size inside the table dialog.
    Fixed bug where control selection wasn't properly handled when the caret was placed directly after an image.
    Fixed bug where selecting the contents of table cells using the selection.select method wouldn't place the caret properly.
    Fixed bug where the selection state for images wasn't removed when placing the caret right after an image on WebKit/Blink.
    Fixed bug where all events wasn't properly unbound when and editor instance was removed or destroyed by some external innerHTML call.
    Fixed bug where it wasn't possible or very hard to select images on iOS when the onscreen keyboard was visible.
    Fixed so auto_focus can take a boolean argument this will auto focus the last initialized editor might be useful for single inits.
    Fixed so word auto detect lists logic works better for faked lists that doesn't have specific markup.
    Fixed so nodeChange gets fired on mouseup as it used to before 4.1.1 we optimized that event to fire less often.
    Removed the finish menu item from spellchecker menu since it's redundant you can stop spellchecking by toggling menu item or button.
Version 4.1.2 (2014-07-15)
    Added offset/grep to DomQuery class works basically the same as it's jQuery equivalent.
    Fixed bug where backspace/delete or setContent with an empty string would remove header data when using the fullpage plugin.
    Fixed bug where tinymce.remove with a selector not matching any editors would remove all editors.
    Fixed bug where resizing of the editor didn't work since the theme was calling setStyles instead of setStyle.
    Fixed bug where IE 7 would fail to append html fragments to iframe document when using DomQuery.
    Fixed bug where the getStyle DOMUtils method would produce an exception if it was called with null as it's element.
    Fixed bug where the paste plugin would remove the element if the none of the paste_webkit_styles rules matched the current style.
    Fixed bug where contextmenu table items wouldn't work properly on IE since it would some times fire an incorrect selection change.
    Fixed bug where the padding/border values wasn't used in the size calculation for the body size when using autoresize. Patch contributed by Matt Whelan.
    Fixed bug where conditional word comments wouldn't be properly removed when pasting plain text.
    Fixed bug where resizing would sometime fail on IE 11 when the mouseup occurred inside the resizable element.
    Fixed so the iframe gets initialized without any inline event handlers for better CSP support. Patch contributed by Matt Whelan.
    Fixed so the tinymce.dom.Sizzle is the latest version of sizzle this resolves the document context bug.
Version 4.1.1 (2014-07-08)
    Fixed bug where pasting plain text on some WebKit versions would result in an empty line.
    Fixed bug where resizing images inside tables on IE 11 wouldn't work properly.
    Fixed bug where IE 11 would sometimes throw "Invalid argument" exception when editor contents was set to an empty string.
    Fixed bug where document.activeElement would throw exceptions on IE 9 when that element was hidden or removed from dom.
    Fixed bug where WebKit/Blink sometimes produced br elements with the Apple-interchange-newline class.
    Fixed bug where table cell selection wasn't properly removed when copy/pasting table cells.
    Fixed bug where pasting nested list items from Word wouldn't produce proper semantic nested lists.
    Fixed bug where right clicking using the contextmenu plugin on WebKit/Blink on Mac OS X would select the target current word or line.
    Fixed bug where it wasn't possible to alter table cell properties on IE 8 using the context menu.
    Fixed bug where the resize helper wouldn't be correctly positioned on older IE versions.
    Fixed bug where fullpage plugin would produce an error if you didn't specify a doctype encoding.
    Fixed bug where anchor plugin would get the name/id of the current element even if it wasn't anchor element.
    Fixed bug where visual aids for tables wouldn't be properly disabled when changing the border size.
    Fixed bug where some control selection events wasn't properly fired on older IE versions.
    Fixed bug where table cell selection on older IE versions would prevent resizing of images.
    Fixed bug with paste_data_images paste option not working properly on modern IE versions.
    Fixed bug where custom elements with underscores in the name wasn't properly parsed/serialized.
    Fixed bug where applying inline formats to nested list elements would produce an incorrect formatting result.
    Fixed so it's possible to hide items from elements path by using preventDefault/stopPropagation.
    Fixed so inline mode toolbar gets rendered right aligned if the editable element positioned to the documents right edge.
    Fixed so empty inline elements inside empty block elements doesn't get removed if configured to be kept intact.
    Fixed so DomQuery parentsUntil/prevUntil/nextUntil supports selectors/elements/filters etc.
    Fixed so legacyoutput plugin overrides fontselect and fontsizeselect controls and handles font elements properly.
Version 4.1.0 (2014-06-18)
    Added new file_picker_callback option to replace the old file_browser_callback the latter will still work though.
    Added new custom colors to textcolor plugin will be displayed if a color picker is provided also shows the latest colors.
    Added new color_picker_callback option to enable you to add custom color pickers to the editor.
    Added new advanced tabs to table/cell/row dialogs to enable you to select colors for border/background.
    Added new colorpicker plugin that lets you select colors from a hsv color picker.
    Added new tinymce.util.Color class to handle color parsing and converting.
    Added new colorpicker UI widget element lets you add a hsv color picker to any form/window.
    Added new textpattern plugin that allows you to use markdown like text patterns to format contents.
    Added new resize helper element that shows the current width & height while resizing.
    Added new "once" method to Editor and EventDispatcher enables since callback execution events.
    Added new jQuery like class under tinymce.dom.DomQuery it's exposed on editor instances (editor.$) and globally under (tinymce.$).
    Fixed so the default resize method for images are proportional shift/ctrl can be used to make an unproportional size.
    Fixed bug where the image_dimensions option of the image plugin would cause exceptions when it tried to update the size.
    Fixed bug where table cell dialog class field wasn't properly updated when editing an a table cell with an existing class.
    Fixed bug where Safari on Mac would produce webkit-fake-url for pasted images so these are now removed.
    Fixed bug where the nodeChange event would get fired before the selection was changed when clicking inside the current selection range.
    Fixed bug where valid_classes option would cause exception when it removed internal prefixed classes like mce-item-.
    Fixed bug where backspace would cause navigation in IE 8 on an inline element and after a caret formatting was applied.
    Fixed so placeholder images produced by the media plugin gets selected when inserted/edited.
    Fixed so it's possible to drag in images when the paste_data_images option is enabled. Might be useful for mail clients.
    Fixed so images doesn't get a width/height applied if the image_dimensions option is set to false useful for responsive contents.
    Fixed so it's possible to pass in an optional arguments object for the nodeChanged function to be passed to all nodechange event listeners.
    Fixed bug where media plugin embed code didn't update correctly.<|MERGE_RESOLUTION|>--- conflicted
+++ resolved
@@ -10,11 +10,8 @@
     Changed `advlist` toolbar buttons to only show a dropdown list if there's more than one option #TINY-3194
     Changed `mceInsertTable` command and `insertTable` API method to take optional header rows and columns arguments #TINY-6012
     Changed stylesheet loading, so that UI skin stylesheets now to load in a ShadowRoot, if the editor is in a ShadowRoot. #TINY-6089
-<<<<<<< HEAD
     Changed the DOM location of menus so that they display correctly when the editor is in a ShadowRoot. #TINY-6093
-=======
     Fixed the `autosave` isEmpty API incorrectly detecting non-empty content as empty #TINY-5953
->>>>>>> bf37857d
     Fixed table `Paste row after` and `Paste row before` menu items not disabled when nothing was available to paste #TINY-6006
     Fixed a selection performance issue with large tables on Microsoft Internet Explorer and Edge #TINY-6057
     Fixed filters for screening commands from the undo stack to be properly case-insensitive #TINY-5946
