Version 5.2.0 (TBD)
    Changed `toolbar_drawer` setting to `toolbar_mode`. `toolbar_drawer` has been deprecated #TINY-4416
    Added the ability to apply formats to spaces #TINY-4200
    Added new `tinymce.dom.TextSeeker` API to allow searching text across different DOM nodes #TINY-4200
    Added a drop shadow below the toolbar while in sticky mode and introduced Oxide variables to customize it when creating a custom skin #TINY-4343
    Added `quickbars_image_toolbar` setting to allow for the image quickbar to be turned off #TINY-4398
    Added iframe and img `loading` attribute to the default schema. Patch contributed by ataylor32. #GH-5112
    Changed iframe mode to set selection on content init if selection doesn't exist #TINY-4139
    Changed table related icons to align them with the visual style of the other icons #TINY-4341
    Changed and improved the visual appearance of the color input field #TINY-2917
    Changed fake caret container to use `forced_root_block` when possible #TINY-4190
    Changed so style_formats gets registered to the formatter before the initial content is loaded into the editor. #TINY-4238
    Fixed bug with alignment toolbar buttons sometimes not changing state correctly #TINY-4139
    Fixed content incorrectly scrolling to the top or bottom when pressing enter if they were already in view #TINY-4162
    Fixed `scrollIntoView` potentially hiding elements behind the toolbar #TINY-4162
    Fixed editor not respecting the `resize_img_proportional` setting due to legacy code. #TINY-4162
    Added new `toolbar_location` setting to allow for positioning the menu- and toolbar at the bottom of the editor #TINY-4210
    Fixed flickering floating toolbar drawer in inline mode #TINY-4210
    Fixed the `mscontrolselect` event not being unbound on IE/Edge #TINY-4196
    Fixed the "Current Window" target not applying when saving from the link dialog #TINY-4063
    Fixed Confirm Dialog footer buttons so only the "Yes" button is highlighted #TINY-4130
    Fixed `file_picker_callback` functionality for Image, Link and Media plugins #TINY-4163
    Fixed issue where floating toolbar drawer sometimes would break if the editor is resized while the drawer is open #TINY-4439
    Fixed incorrect `external_plugins` loading error message #TINY-4503
    Fixed resize handler was not hidden for ARIA purposes. Patch contributed by Parent5446. #GH-5195
    Fixed an issue where content could be lost if a misspelled word was selected and spellchecking was disabled #TINY-3899
    Fixed validation errors in the CSS where certain properties had the wrong default value #TINY-4491
    Fixed an issue where the element path isn't being cleared when there are no parents #TINY-4412
<<<<<<< HEAD
    Fixed an issue where width and height in svg icons containing `rect` elements were overridden by the CSS reset TINY-4408
=======
    Fixed keyboard flicker when opening a context menu on mobile #TINY-4540
>>>>>>> c551df70
Version 5.1.4 (2019-12-11)
    Fixed dialog contents disappearing when clicking a checkbox for right-to-left languages #TINY-4518
    Fixed the `legacyoutput` plugin registering legacy formats after editior initialization, causing legacy content to be stripped on the initial load #TINY-4447
    Fixed search and replace not cycling through results when searching using special characters #TINY-4506
    Fixed the `visualchars` plugin converting HTML-like text to DOM elements in certain cases #TINY-4507
    Fixed an issue with the `paste` plugin not sanitizing content in some cases #TINY-4510
    Fixed HTML comments incorrectly being parsed in certain cases #TINY-4511
Version 5.1.3 (2019-12-04)
    Fixed sticky toolbar not undocking when fullscreen mode is activated #TINY-4390
    Fixed the "Current Window" target not applying when updating links using the link dialog #TINY-4063
    Fixed disabled menu items not highlighting when focused #TINY-4339
    Fixed touch events passing through dialog collection items to the content underneath on Android devices #TINY-4431
    Fixed keyboard navigation of the Help dialog's Keyboard Navigation tab #TINY-4391
    Fixed search and replace dialog disappearing when finding offscreen matches on iOS devices #TINY-4350
    Fixed performance issues where sticky toolbar was jumping while scrolling on slower browsers #TINY-4475
Version 5.1.2 (2019-11-19)
    Fixed desktop touch devices using `mobile` configuration overrides #TINY-4345
    Fixed unable to disable the new scrolling toolbar feature #TINY-4345
    Fixed touch events passing through any pop-up items to the content underneath on Android devices #TINY-4367
    Fixed the table selector handles throwing JavaScript exceptions for non-table selections #TINY-4338
    Fixed `cut` operations not removing selected content on Android devices when the `paste` plugin is enabled #TINY-4362
    Fixed inline toolbar not constrained to the window width by default #TINY-4314
    Fixed context toolbar split button chevrons pointing right when they should be pointing down #TINY-4257
    Fixed unable to access the dialog footer in tabbed dialogs on small screens #TINY-4360
    Fixed mobile table selectors were hard to select with touch by increasing the size #TINY-4366
    Fixed mobile table selectors moving when moving outside the editor #TINY-4366
    Fixed inline toolbars collapsing when using sliding toolbars #TINY-4389
    Fixed block textpatterns not treating NBSPs as spaces #TINY-4378
    Fixed backspace not merging blocks when the last element in the preceding block was a `contenteditable="false"` element #TINY-4235
    Fixed toolbar buttons that only contain text labels overlapping on mobile devices #TINY-4395
    Fixed quickbars quickimage picker not working on mobile #TINY-4377
    Fixed fullscreen not resizing in an iOS WKWebView component #TINY-4413
Version 5.1.1 (2019-10-28)
    Fixed font formats containing spaces being wrapped in `&quot;` entities instead of single quotes #TINY-4275
    Fixed alert and confirm dialogs losing focus when clicked #TINY-4248
    Fixed clicking outside a modal dialog focusing on the document body #TINY-4249
    Fixed the context toolbar not hiding when scrolled out of view #TINY-4265
Version 5.1.0 (2019-10-17)
    Added touch selector handles for table selections on touch devices #TINY-4097
    Added border width field to Table Cell dialog #TINY-4028
    Added touch event listener to media plugin to make embeds playable #TINY-4093
    Added oxide styling options to notifications and tweaked the default variables #TINY-4153
    Added additional padding to split button chevrons on touch devices, to make them easier to interact with #TINY-4223
    Added new platform detection functions to `Env` and deprecated older detection properties #TINY-4184
    Added `inputMode` config field to specify inputmode attribute of `input` dialog components #TINY-4062
    Added new `inputMode` property to relevant plugins/dialogs #TINY-4102
    Added new `toolbar_sticky` setting to allow the iframe menubar/toolbar to stick to the top of the window when scrolling #TINY-3982
    Changed default setting for `toolbar_drawer` to `floating` #TINY-3634
    Changed mobile phones to use the `silver` theme by default #TINY-3634
    Changed some editor settings to default to `false` on touch devices:
        - `menubar`(phones only) #TINY-4077
        - `table_grid` #TINY-4075
        - `resize` #TINY-4157
        - `object_resizing` #TINY-4157
    Changed toolbars and context toolbars to sidescroll on mobile #TINY-3894 #TINY-4107
    Changed context menus to render as horizontal menus on touch devices #TINY-4107
    Changed the editor to use the `VisualViewport` API of the browser where possible #TINY-4078
    Changed visualblocks toolbar button icon and renamed `paragraph` icon to `visualchars` #TINY-4074
    Changed Oxide default for `@toolbar-button-chevron-color` to follow toolbar button icon color #TINY-4153
    Changed the `urlinput` dialog component to use the `url` type attribute #TINY-4102
    Fixed Safari desktop visual viewport fires resize on fullscreen breaking the restore function #TINY-3976
    Fixed scroll issues on mobile devices #TINY-3976
    Fixed context toolbar unable to refresh position on iOS12 #TINY-4107
    Fixed ctrl+left click not opening links on readonly mode and the preview dialog #TINY-4138
    Fixed Slider UI component not firing `onChange` event on touch devices #TINY-4092
    Fixed notifications overlapping instead of stacking #TINY-3478
    Fixed inline dialogs positioning incorrectly when the page is scrolled #TINY-4018
    Fixed inline dialogs and menus not repositioning when resizing #TINY-3227
    Fixed inline toolbar incorrectly stretching to the full width when a width value was provided #TINY-4066
    Fixed menu chevrons color to follow the menu text color #TINY-4153
    Fixed table menu selection grid from staying black when using dark skins, now follows border color #TINY-4153
    Fixed Oxide using the wrong text color variable for menubar button focused state #TINY-4146
    Fixed the autoresize plugin not keeping the selection in view when resizing #TINY-4094
    Fixed textpattern plugin throwing exceptions when using `forced_root_block: false` #TINY-4172
    Fixed missing CSS fill styles for toolbar button icon active state #TINY-4147
    Fixed an issue where the editor selection could end up inside a short ended element (such as `br`) #TINY-3999
    Fixed browser selection being lost in inline mode when opening split dropdowns #TINY-4197
    Fixed backspace throwing an exception when using `forced_root_block: false` #TINY-4099
    Fixed floating toolbar drawer expanding outside the bounds of the editor #TINY-3941
    Fixed the autocompleter not activating immediately after a `br` or `contenteditable=false` element #TINY-4194
    Fixed an issue where the autocompleter would incorrectly close on IE 11 in certain edge cases #TINY-4205
Version 5.0.16 (2019-09-24)
    Added new `referrer_policy` setting to add the `referrerpolicy` attribute when loading scripts or stylesheets #TINY-3978
    Added a slight background color to dialog tab links when focused to aid keyboard navigation #TINY-3877
    Fixed media poster value not updating on change #TINY-4013
    Fixed openlink was not registered as a toolbar button #TINY-4024
    Fixed failing to initialize if a script tag was used inside a SVG #TINY-4087
    Fixed double top border showing on toolbar without menubar when toolbar_drawer is enabled #TINY-4118
    Fixed unable to drag inline dialogs to the bottom of the screen when scrolled #TINY-4154
    Fixed notifications appearing on top of the toolbar when scrolled in inline mode #TINY-4159
    Fixed notifications displaying incorrectly on IE 11 #TINY-4169
Version 5.0.15 (2019-09-02)
    Added a dark `content_css` skin to go with the dark UI skin #TINY-3743
    Changed the enabled state on toolbar buttons so they don't get the hover effect #TINY-3974
    Fixed missing CSS active state on toolbar buttons #TINY-3966
    Fixed `onChange` callback not firing for the colorinput dialog component #TINY-3968
    Fixed context toolbars not showing in fullscreen mode #TINY-4023
Version 5.0.14 (2019-08-19)
    Added an API to reload the autocompleter menu with additional fetch metadata #MENTIONS-17
    Fixed missing toolbar button border styling options #TINY-3965
    Fixed image upload progress notification closing before the upload is complete #TINY-3963
    Fixed inline dialogs not closing on escape when no dialog component is in focus #TINY-3936
    Fixed plugins not being filtered when defaulting to mobile on phones #TINY-3537
    Fixed toolbar more drawer showing the content behind it when transitioning between opened and closed states #TINY-3878
    Fixed focus not returning to the dialog after pressing the "Replace all" button in the search and replace dialog #TINY-3961
    Removed Oxide variable `@menubar-select-disabled-border-color` and replaced it with `@menubar-select-disabled-border` #TINY-3965
Version 5.0.13 (2019-08-06)
    Changed modal dialogs to prevent dragging by default and added new `draggable_modal` setting to restore dragging #TINY-3873
    Changed the nonbreaking plugin to insert nbsp characters wrapped in spans to aid in filtering. This can be disabled using the `nonbreaking_wrap` setting #TINY-3647
    Changed backspace behaviour in lists to outdent nested list items when the cursor is at the start of the list item #TINY-3651
    Fixed sidebar growing beyond editor bounds in IE 11 #TINY-3937
    Fixed issue with being unable to keyboard navigate disabled toolbar buttons #TINY-3350
    Fixed issues with backspace and delete in nested contenteditable true and false elements #TINY-3868
    Fixed issue with losing keyboard navigation in dialogs due to disabled buttons #TINY-3914
    Fixed `MouseEvent.mozPressure is deprecated` warning in Firefox #TINY-3919
    Fixed `default_link_target` not being respected when `target_list` is disabled #TINY-3757
    Fixed mobile plugin filter to only apply to the mobile theme, rather than all mobile platforms #TINY-3405
    Fixed focus switching to another editor during mode changes #TINY-3852
    Fixed an exception being thrown when clicking on an uninitialized inline editor #TINY-3925
    Fixed unable to keyboard navigate to dialog menu buttons #TINY-3933
    Fixed dialogs being able to be dragged outside the window viewport #TINY-3787
    Fixed inline dialogs appearing above modal dialogs #TINY-3932
Version 5.0.12 (2019-07-18)
    Added ability to utilize UI dialog panels inside other panels #TINY-3305
    Added help dialog tab explaining keyboard navigation of the editor #TINY-3603
    Changed the "Find and Replace" design to an inline dialog #TINY-3054
    Fixed issue where autolink spacebar event was not being fired on Edge #TINY-3891
    Fixed table selection missing the background color #TINY-3892
    Fixed removing shortcuts not working for function keys #TINY-3871
    Fixed non-descriptive UI component type names #TINY-3349
    Fixed UI registry components rendering as the wrong type when manually specifying a different type #TINY-3385
    Fixed an issue where dialog checkbox, input, selectbox, textarea and urlinput components couldn't be disabled #TINY-3708
    Fixed the context toolbar not using viable screen space in inline/distraction free mode #TINY-3717
    Fixed the context toolbar overlapping the toolbar in various conditions #TINY-3205
    Fixed IE11 edge case where items were being inserted into the wrong location #TINY-3884
Version 5.0.11 (2019-07-04)
    Fixed packaging errors caused by a rollup treeshaking bug (https://github.com/rollup/rollup/issues/2970) #TINY-3866
    Fixed the customeditor component not able to get data from the dialog api #TINY-3866
    Fixed collection component tooltips not being translated #TINY-3855
Version 5.0.10 (2019-07-02)
    Added support for all HTML color formats in `color_map` setting #TINY-3837
    Changed backspace key handling to outdent content in appropriate circumstances #TINY-3685
    Changed default palette for forecolor and backcolor to include some lighter colors suitable for highlights #TINY-2865
    Changed the search and replace plugin to cycle through results #TINY-3800
    Fixed inconsistent types causing some properties to be unable to be used in dialog components #TINY-3778
    Fixed an issue in the Oxide skin where dialog content like outlines and shadows were clipped because of overflow hidden #TINY-3566
    Fixed the search and replace plugin not resetting state when changing the search query #TINY-3800
    Fixed backspace in lists not creating an undo level #TINY-3814
    Fixed the editor to cancel loading in quirks mode where the UI is not supported #TINY-3391
    Fixed applying fonts not working when the name contained spaces and numbers #TINY-3801
    Fixed so that initial content is retained when initializing on list items #TINY-3796
    Fixed inefficient font name and font size current value lookup during rendering #TINY-3813
    Fixed mobile font copied into the wrong folder for the oxide-dark skin #TINY-3816
    Fixed an issue where resizing the width of tables would produce inaccurate results #TINY-3827
    Fixed a memory leak in the Silver theme #TINY-3797
    Fixed alert and confirm dialogs using incorrect markup causing inconsistent padding #TINY-3835
    Fixed an issue in the Table plugin with `table_responsive_width` not enforcing units when resizing #TINY-3790
    Fixed leading, trailing and sequential spaces being lost when pasting plain text #TINY-3726
    Fixed exception being thrown when creating relative URIs #TINY-3851
    Fixed focus is no longer set to the editor content during mode changes unless the editor already had focus #TINY-3852
Version 5.0.9 (2019-06-26)
    Fixed print plugin not working in Firefox #TINY-3834
Version 5.0.8 (2019-06-18)
    Added back support for multiple toolbars #TINY-2195
    Added support for .m4a files to the media plugin #TINY-3750
    Added new base_url and suffix editor init options #TINY-3681
    Fixed incorrect padding for select boxes with visible values #TINY-3780
    Fixed selection incorrectly changing when programmatically setting selection on contenteditable false elements #TINY-3766
    Fixed sidebar background being transparent #TINY-3727
    Fixed the build to remove duplicate iife wrappers #TINY-3689
    Fixed bogus autocompleter span appearing in content when the autocompleter menu is shown #TINY-3752
    Fixed toolbar font size select not working with legacyoutput plugin #TINY-2921
    Fixed the legacyoutput plugin incorrectly aligning images #TINY-3660
    Fixed remove color not working when using the legacyoutput plugin #TINY-3756
    Fixed the font size menu applying incorrect sizes when using the legacyoutput plugin #TINY-3773
    Fixed scrollIntoView not working when the parent window was out of view #TINY-3663
    Fixed the print plugin printing from the wrong window in IE11 #TINY-3762
    Fixed content CSS loaded over CORS not loading in the preview plugin with content_css_cors enabled #TINY-3769
    Fixed the link plugin missing the default "None" option for link list #TINY-3738
    Fixed small dot visible with menubar and toolbar disabled in inline mode #TINY-3623
    Fixed space key properly inserts a nbsp before/after block elements #TINY-3745
    Fixed native context menu not showing with images in IE11 #TINY-3392
    Fixed inconsistent browser context menu image selection #TINY-3789
Version 5.0.7 (2019-06-05)
    Added new toolbar button and menu item for inserting tables via dialog #TINY-3636
    Added new API for adding/removing/changing tabs in the Help dialog #TINY-3535
    Added highlighting of matched text in autocompleter items #TINY-3687
    Added the ability for autocompleters to work with matches that include spaces #TINY-3704
    Added new `imagetools_fetch_image` callback to allow custom implementations for cors loading of images #TINY-3658
    Added `'http'` and `https` options to `link_assume_external_targets` to prepend `http://` or `https://` prefixes when URL does not contain a protocol prefix. Patch contributed by francoisfreitag. #GH-4335
    Changed annotations navigation to work the same as inline boundaries #TINY-3396
    Changed tabpanel API by adding a `name` field and changing relevant methods to use it #TINY-3535
    Fixed text color not updating all color buttons when choosing a color #TINY-3602
    Fixed the autocompleter not working with fragmented text #TINY-3459
    Fixed the autosave plugin no longer overwrites window.onbeforeunload #TINY-3688
    Fixed infinite loop in the paste plugin when IE11 takes a long time to process paste events. Patch contributed by lRawd. #GH-4987
    Fixed image handle locations when using `fixed_toolbar_container`. Patch contributed by t00. #GH-4966
    Fixed the autoresize plugin not firing `ResizeEditor` events #TINY-3587
    Fixed editor in fullscreen mode not extending to the bottom of the screen #TINY-3701
    Fixed list removal when pressing backspace after the start of the list item #TINY-3697
    Fixed autocomplete not triggering from compositionend events #TINY-3711
    Fixed `file_picker_callback` could not set the caption field on the insert image dialog #TINY-3172
    Fixed the autocompleter menu showing up after a selection had been made #TINY-3718
    Fixed an exception being thrown when a file or number input has focus during initialization. Patch contributed by t00 #GH-2194
Version 5.0.6 (2019-05-22)
    Added `icons_url` editor settings to enable icon packs to be loaded from a custom url #TINY-3585
    Added `image_uploadtab` editor setting to control the visibility of the upload tab in the image dialog #TINY-3606
    Added new api endpoints to the wordcount plugin and improved character count logic #TINY-3578
    Changed plugin, language and icon loading errors to log in the console instead of a notification #TINY-3585
    Fixed the textpattern plugin not working with fragmented text #TINY-3089
    Fixed various toolbar drawer accessibility issues and added an animation #TINY-3554
    Fixed issues with selection and ui components when toggling readonly mode #TINY-3592
    Fixed so readonly mode works with inline editors #TINY-3592
    Fixed docked inline toolbar positioning when scrolled #TINY-3621
    Fixed initial value not being set on bespoke select in quickbars and toolbar drawer #TINY-3591
    Fixed so that nbsp entities aren't trimmed in white-space: pre-line elements #TINY-3642
    Fixed `mceInsertLink` command inserting spaces instead of url encoded characters #GH-4990
    Fixed text content floating on top of dialogs in IE11 #TINY-3640
Version 5.0.5 (2019-05-09)
    Added menu items to match the forecolor/backcolor toolbar buttons #TINY-2878
    Added default directionality based on the configured language #TINY-2621
    Added styles, icons and tests for rtl mode #TINY-2621
    Fixed autoresize not working with floating elements or when media elements finished loading #TINY-3545
    Fixed incorrect vertical caret positioning in IE 11 #TINY-3188
    Fixed submenu anchoring hiding overflowed content #TINY-3564
    Removed unused and hidden validation icons to avoid displaying phantom tooltips #TINY-2329
Version 5.0.4 (2019-04-23)
    Added back URL dialog functionality, which is now available via `editor.windowManager.openUrl()` #TINY-3382
    Added the missing throbber functionality when calling `editor.setProgressState(true)` #TINY-3453
    Added function to reset the editor content and undo/dirty state via `editor.resetContent()` #TINY-3435
    Added the ability to set menu buttons as active #TINY-3274
    Added `editor.mode` API, featuring a custom editor mode API #TINY-3406
    Added better styling to floating toolbar drawer #TINY-3479
    Added the new premium plugins to the Help dialog plugins tab #TINY-3496
    Added the linkchecker context menu items to the default configuration #TINY-3543
    Fixed image context menu items showing on placeholder images #TINY-3280
    Fixed dialog labels and text color contrast within notifications/alert banners to satisfy WCAG 4.5:1 contrast ratio for accessibility #TINY-3351
    Fixed selectbox and colorpicker items not being translated #TINY-3546
    Fixed toolbar drawer sliding mode to correctly focus the editor when tabbing via keyboard navigation #TINY-3533
    Fixed positioning of the styleselect menu in iOS while using the mobile theme #TINY-3505
    Fixed the menubutton `onSetup` callback to be correctly executed when rendering the menu buttons #TINY-3547
    Fixed `default_link_target` setting to be correctly utilized when creating a link #TINY-3508
    Fixed colorpicker floating marginally outside its container #TINY-3026
    Fixed disabled menu items displaying as active when hovered #TINY-3027
    Removed redundant mobile wrapper #TINY-3480
Version 5.0.3 (2019-03-19)
    Changed empty nested-menu items within the style formats menu to be disabled or hidden if the value of `style_formats_autohide` is `true` #TINY-3310
    Changed the entire phrase 'Powered by Tiny' in the status bar to be a link instead of just the word 'Tiny' #TINY-3366
    Changed `formatselect`, `styleselect` and `align` menus to use the `mceToggleFormat` command internally #TINY-3428
    Fixed toolbar keyboard navigation to work as expected when `toolbar_drawer` is configured #TINY-3432
    Fixed text direction buttons to display the correct pressed state in selections that have no explicit `dir` property #TINY-3138
    Fixed the mobile editor to clean up properly when removed #TINY-3445
    Fixed quickbar toolbars to add an empty box to the screen when it is set to `false` #TINY-3439
    Fixed an issue where pressing the **Delete/Backspace** key at the edge of tables was creating incorrect selections #TINY-3371
    Fixed an issue where dialog collection items (emoticon and special character dialogs) couldn't be selected with touch devices #TINY-3444
    Fixed a type error introduced in TinyMCE version 5.0.2 when calling `editor.getContent()` with nested bookmarks #TINY-3400
    Fixed an issue that prevented default icons from being overridden #TINY-3449
    Fixed an issue where **Home/End** keys wouldn't move the caret correctly before or after `contenteditable=false` inline elements #TINY-2995
    Fixed styles to be preserved in IE 11 when editing via the `fullpage` plugin #TINY-3464
    Fixed the `link` plugin context toolbar missing the open link button #TINY-3461
    Fixed inconsistent dialog component spacing #TINY-3436
Version 5.0.2 (2019-03-05)
    Added presentation and document presets to `htmlpanel` dialog component #TINY-2694
    Added missing fixed_toolbar_container setting has been reimplemented in the Silver theme #TINY-2712
    Added a new toolbar setting `toolbar_drawer` that moves toolbar groups which overflow the editor width into either a `sliding` or `floating` toolbar section #TINY-2874
    Updated the build process to include package lock files in the dev distribution archive #TINY-2870
    Fixed inline dialogs did not have aria attributes #TINY-2694
    Fixed default icons are now available in the UI registry, allowing use outside of toolbar buttons #TINY-3307
    Fixed a memory leak related to select toolbar items #TINY-2874
    Fixed a memory leak due to format changed listeners that were never unbound #TINY-3191
    Fixed an issue where content may have been lost when using permanent bookmarks #TINY-3400
    Fixed the quicklink toolbar button not rendering in the quickbars plugin #TINY-3125
    Fixed an issue where menus were generating invalid HTML in some cases #TINY-3323
    Fixed an issue that could cause the mobile theme to show a blank white screen when the editor was inside an `overflow:hidden` element #TINY-3407
    Fixed mobile theme using a transparent background and not taking up the full width on iOS #TINY-3414
    Fixed the template plugin dialog missing the description field #TINY-3337
    Fixed input dialog components using an invalid default type attribute #TINY-3424
    Fixed an issue where backspace/delete keys after/before pagebreak elements wouldn't move the caret #TINY-3097
    Fixed an issue in the table plugin where menu items and toolbar buttons weren't showing correctly based on the selection #TINY-3423
    Fixed inconsistent button focus styles in Firefox #TINY-3377
    Fixed the resize icon floating left when all status bar elements were disabled #TINY-3340
    Fixed the resize handle to not show in fullscreen mode #TINY-3404
Version 5.0.1 (2019-02-21)
    Removed paste as text notification banner and paste_plaintext_inform setting #POW-102
    Fixed an issue where adding links to images would replace the image with text #TINY-3356
    Fixed an issue where the inline editor could use fractional pixels for positioning #TINY-3202
    Fixed an issue where uploading non-image files in the Image Plugin upload tab threw an error. #TINY-3244
    Added H1-H6 toggle button registration to the silver theme #TINY-3070
    Fixed an issue in the media plugin that was causing the source url and height/width to be lost in certain circumstances #TINY-2858
    Fixed an issue with the Context Toolbar not being removed when clicking outside of the editor #TINY-2804
    Fixed an issue where clicking 'Remove link' wouldn't remove the link in certain circumstances #TINY-3199
    Added code sample toolbar button will now toggle on when the cursor is in a code section #TINY-3040
    Fixed an issue where the media plugin would fail when parsing dialog data #TINY-3218
    Fixed an issue where retrieving the selected content as text didn't create newlines #TINY-3197
    Fixed incorrect keyboard shortcuts in the Help dialog for Windows #TINY-3292
    Fixed an issue where JSON serialization could produce invalid JSON #TINY-3281
    Fixed production CSS including references to source maps #TINY-3920
    Fixed development CSS was not included in the development zip #TINY-3920
    Fixed the autocompleter matches predicate not matching on the start of words by default #TINY-3306
    Added new settings to the emoticons plugin to allow additional emoticons to be added #TINY-3088
    Fixed an issue where the page could be scrolled with modal dialogs open #TINY-2252
    Fixed an issue where autocomplete menus would show an icon margin when no items had icons #TINY-3329
    Fixed an issue in the quickbars plugin where images incorrectly showed the text selection toolbar #TINY-3338
    Fixed an issue that caused the inline editor to fail to render when the target element already had focus #TINY-3353
Version 5.0.0 (2019-02-04)
    Full documentation for the version 5 features and changes is available at https://www.tiny.cloud/docs/release-notes/

    Changes since RC2:
    Fixed an issue where tab panel heights weren't sizing properly on smaller screens and weren't updating on resize #TINY-3242
    Added links and registered names with * to denote premium plugins in Plugins tab of Help dialog #TINY-3223
    Changed Tiny 5 mobile skin to look more uniform with desktop #TINY-2650
    Fixed image tools not having any padding between the label and slider #TINY-3220
    Blacklisted table, th and td as inline editor target #TINY-717
    Fixed context toolbar toggle buttons not showing the correct state #TINY-3022
    Fixed missing separators in the spellchecker context menu between the suggestions and actions #TINY-3217
    Fixed notification icon positioning in alert banners #TINY-2196
    Fixed a typo in the word count plugin name #TINY-3062
    Fixed charmap and emoticons dialogs not having a primary button #TINY-3233
    Fixed an issue where resizing wouldn't work correctly depending on the box-sizing model #TINY-3278
Version 5.0.0-rc-2 (2019-01-22)
    Fixed the link dialog such that it will now retain class attributes when updating links #TINY-2825
    Added screen reader accessibility for sidebar and statusbar #TINY-2699
    Updated Emoticons and Charmap dialogs to be screen reader accessible #TINY-2693
    Fixed "Find and replace" not showing in the "Edit" menu by default #TINY-3061
    Updated the textpattern plugin to properly support nested patterns and to allow running a command with a value for a pattern with a start and an end #TINY-2991
    Removed unnecessary 'flex' and unused 'colspan' properties from the new dialog APIs #TINY-2973
    Changed checkboxes to use a boolean for its state, instead of a string #TINY-2848
    Fixed dropdown buttons missing the 'type' attribute, which could cause forms to be incorrectly submitted #TINY-2826
    Fixed emoticon and charmap search not returning expected results in certain cases #TINY-3084
    Changed formatting menus so they are registered and made the align toolbar button use an icon instead of text #TINY-2880
    Fixed blank rel_list values throwing an exception in the link plugin #TINY-3149
Version 5.0.0-rc-1 (2019-01-08)
    Updated the font select dropdown logic to try to detect the system font stack and show "System Font" as the font name #TINY-2710
    Fixed readonly mode not fully disabling editing content #TINY-2287
    Updated the autocompleter to only show when it has matched items #TINY-2350
    Added editor settings functionality to specify title attributes for toolbar groups #TINY-2690
    Added icons instead of button text to improve Search and Replace dialog footer appearance #TINY-2654
    Added `tox-dialog__table` instead of `mce-table-striped` class to enhance Help dialog appearance #TINY-2360
    Added title attribute to iframes so, screen readers can announce iframe labels #TINY-2692
    Updated SizeInput labels to "Height" and "Width" instead of Dimensions #TINY-2833
    Fixed accessibility issues with the font select, font size, style select and format select toolbar dropdowns #TINY-2713
    Fixed accessibility issues with split dropdowns #TINY-2697
    Added a wordcount menu item, that defaults to appearing in the tools menu #TINY-2877
    Fixed the legacyoutput plugin to be compatible with TinyMCE 5.0 #TINY-2301
    Updated the build process to minify and generate ASCII only output for the emoticons database #TINY-2744
    Fixed icons not showing correctly in the autocompleter popup #TINY-3029
    Fixed an issue where preview wouldn't show anything in Edge under certain circumstances #TINY-3035
    Fixed the height being incorrectly calculated for the autoresize plugin #TINY-2807
Version 5.0.0-beta-1 (2018-11-30)
    Changed the name of the "inlite" plugin to "quickbars" #TINY-2831
    Fixed an inline mode issue where the save plugin upon saving can cause content loss #TINY-2659
    Changed the background color icon to highlight background icon #TINY-2258
    Added a new `addNestedMenuItem()` UI registry function and changed all nested menu items to use the new registry functions #TINY-2230
    Changed Help dialog to be accessible to screen readers #TINY-2687
    Changed the color swatch to save selected custom colors to local storage for use across sessions #TINY-2722
    Added title attribute to color swatch colors #TINY-2669
    Added anchorbar component to anchor inline toolbar dialogs to instead of the toolbar #TINY-2040
    Added support for toolbar<n> and toolbar array config options to be squashed into a single toolbar and not create multiple toolbars #TINY-2195
    Added error handling for when forced_root_block config option is set to true #TINY-2261
    Added functionality for the removed_menuitems config option #TINY-2184
    Fixed an issue in IE 11 where calling selection.getContent() would return an empty string when the editor didn't have focus #TINY-2325
    Added the ability to use a string to reference menu items in menu buttons and submenu items #TINY-2253
    Removed compat3x plugin #TINY-2815
    Changed `WindowManager` API - methods `getParams`, `setParams` and `getWindows`, and the legacy `windows` property, have been removed. `alert` and `confirm` dialogs are no longer tracked in the window list. #TINY-2603
Version 5.0.0-preview-4 (2018-11-12)
    Fixed distraction free plugin #AP-470
    Removed the tox-custom-editor class that was added to the wrapping element of codemirror #TINY-2211
    Fixed contents of the input field being selected on focus instead of just recieving an outline highlight #AP-464
    Added width and height placeholder text to image and media dialog dimensions input #AP-296
    Fixed styling issues with dialogs and menus in IE 11 #AP-456
    Fixed custom style format control not honoring custom formats #AP-393
    Fixed context menu not appearing when clicking an image with a caption #AP-382
    Fixed directionality of UI when using an RTL language #AP-423
    Fixed page responsiveness with multiple inline editors #AP-430
    Added the ability to keyboard navigate through menus, toolbars, sidebar and the status bar sequentially #AP-381
    Fixed empty toolbar groups appearing through invalid configuration of the `toolbar` property #AP-450
    Fixed text not being retained when updating links through the link dialog #AP-293
    Added translation capability back to the editor's UI #AP-282
    Fixed edit image context menu, context toolbar and toolbar items being incorrectly enabled when selecting invalid images #AP-323
    Fixed emoji type ahead being shown when typing URLs #AP-366
    Fixed toolbar configuration properties incorrectly expecting string arrays instead of strings #AP-342
    Changed the editor resize handle so that it should be disabled when the autoresize plugin is turned on #AP-424
    Fixed the block formatting toolbar item not showing a "Formatting" title when there is no selection #AP-321
    Fixed clicking disabled toolbar buttons hiding the toolbar in inline mode #AP-380
    Fixed `EditorResize` event not being fired upon editor resize #AP-327
    Fixed tables losing styles when updating through the dialog #AP-368
    Fixed context toolbar positioning to be more consistent near the edges of the editor #AP-318
    Added `label` component type for dialogs to group components under a label
    Fixed table of contents plugin now works with v5 toolbar APIs correctly #AP-347
    Fixed the `link_context_toolbar` configuration not disabling the context toolbar #AP-458
    Fixed the link context toolbar showing incorrect relative links #AP-435
    Fixed the alignment of the icon in alert banner dialog components #TINY-2220
    Changed UI text for microcopy improvements #TINY-2281
    Fixed the visual blocks and visual char menu options not displaying their toggled state #TINY-2238
    Fixed the editor not displaying as fullscreen when toggled #TINY-2237
Version 5.0.0-preview-3 (2018-10-18)
    Changed editor layout to use modern CSS properties over manually calculating dimensions #AP-324
    Changed `autoresize_min_height` and `autoresize_max_height` configurations to `min_height` and `max_height` #AP-324
    Fixed bugs with editor width jumping when resizing and the iframe not resizing to smaller than 150px in height #AP-324
    Fixed mobile theme bug that prevented the editor from loading #AP-404
    Fixed long toolbar groups extending outside of the editor instead of wrapping
    Changed `Whole word` label in Search and Replace dialog to `Find whole words only` #AP-387
    Fixed dialog titles so they are now proper case #AP-384
    Fixed color picker default to be #000000 instead of #ff00ff #AP-216
    Fixed "match case" option on the Find and Replace dialog is no longer selected by default #AP-298
    Fixed vertical alignment of toolbar icons #DES-134
    Fixed toolbar icons not appearing on IE11 #DES-133
Version 5.0.0-preview-2 (2018-10-10)
    Changed configuration of color options has been simplified to `color_map`, `color_cols`, and `custom_colors` #AP-328
    Added swatch is now shown for colorinput fields, instead of the colorpicker directly #AP-328
    Removed `colorpicker` plugin, it is now in the theme #AP-328
    Removed `textcolor` plugin, it is now in the theme #AP-328
    Fixed styleselect not updating the displayed item as the cursor moved #AP-388
    Changed `height` configuration to apply to the editor frame (including menubar, toolbar, status bar) instead of the content area #AP-324
    Added fontformats and fontsizes menu items #AP-390
    Fixed preview iframe not expanding to the dialog size #AP-252
    Fixed 'meta' shortcuts not translated into platform-specific text #AP-270
    Fixed tabbed dialogs (Charmap and Emoticons) shrinking when no search results returned
    Fixed a bug where alert banner icons were not retrieved from icon pack. #AP-330
    Fixed component styles to flex so they fill large dialogs. #AP-252
    Fixed editor flashing unstyled during load (still in progress). #AP-349
Version 5.0.0-preview-1 (2018-10-01)
    Developer preview 1
    Initial list of features and changes is available at https://tiny.cloud/docs-preview/release-notes/new-features/
Version 4.9.3 (2019-01-31)
    Added a visualchars_default_state setting to the Visualchars Plugin. Patch contributed by mat3e.
    Fixed a bug where scrolling on a page with more than one editor would cause a ResizeWindow event to fire. #TINY-3247
    Fixed a bug where if a plugin threw an error during initialisation the whole editor would fail to load. #TINY-3243
    Fixed a bug where getContent would include bogus elements when valid_elements setting was set up in a specific way. #TINY-3213
    Fixed a bug where only a few function key names could be used when creating keyboard shortcuts. #TINY-3146
    Fixed a bug where it wasn't possible to enter spaces into an editor after pressing shift+enter. #TINY-3099
    Fixed a bug where no caret would be rendered after backspacing to a contenteditable false element. #TINY-2998
    Fixed a bug where deletion to/from indented lists would leave list fragments in the editor. #TINY-2981
Version 4.9.2 (2018-12-17)
    Fixed a bug with pressing the space key on IE 11 would result in nbsp characters being inserted between words at the end of a block. #TINY-2996
    Fixed a bug where character composition using quote and space on US International keyboards would produce a space instead of a quote. #TINY-2999
    Fixed a bug where remove format wouldn't remove the inner most inline element in some situations. #TINY-2982
    Fixed a bug where outdenting an list item would affect attributes on other list items within the same list. #TINY-2971
    Fixed a bug where the DomParser filters wouldn't be applied for elements created when parsing invalid html. #TINY-2978
    Fixed a bug where setProgressState wouldn't automatically close floating ui elements like menus. #TINY-2896
    Fixed a bug where it wasn't possible to navigate out of a figcaption element using the arrow keys. #TINY-2894
    Fixed a bug where enter key before an image inside a link would remove the image. #TINY-2780
Version 4.9.1 (2018-12-04)
    Added functionality to insert html to the replacement feature of the Textpattern Plugin. #TINY-2839
    Fixed a bug where `editor.selection.getContent({format: 'text'})` didn't work as expected in IE11 on an unfocused editor. #TINY-2862
    Fixed a bug in the Textpattern Plugin where the editor would get an incorrect selection after inserting a text pattern on Safari. #TINY-2838
    Fixed a bug where the space bar didn't work correctly in editors with the forced_root_block setting set to false. #TINY-2816
Version 4.9.0 (2018-11-27)
    Added a replace feature to the Textpattern Plugin. #TINY-1908
    Added functionality to the Lists Plugin that improves the indentation logic. #TINY-1790
    Fixed a bug where it wasn't possible to delete/backspace when the caret was between a contentEditable=false element and a BR. #TINY-2372
    Fixed a bug where copying table cells without a text selection would fail to copy anything. #TINY-1789
    Implemented missing `autosave_restore_when_empty` functionality in the Autosave Plugin. Patch contributed by gzzo. #GH-4447
    Reduced insertion of unnecessary nonbreaking spaces in the editor. #TINY-1879
Version 4.8.5 (2018-10-30)
    Added a content_css_cors setting to the editor that adds the crossorigin="anonymous" attribute to link tags added by the StyleSheetLoader. #TINY-1909
    Fixed a bug where trying to remove formatting with a collapsed selection range would throw an exception. #GH-4636
    Fixed a bug in the image plugin that caused updating figures to split contenteditable elements. #GH-4563
    Fixed a bug that was causing incorrect viewport calculations for fixed position UI elements. #TINY-1897
    Fixed a bug where inline formatting would cause the delete key to do nothing. #TINY-1900
Version 4.8.4 (2018-10-23)
    Added support for the HTML5 `main` element. #TINY-1877
    Changed the keyboard shortcut to move focus to contextual toolbars to Ctrl+F9. #TINY-1812
    Fixed a bug where content css could not be loaded from another domain. #TINY-1891
    Fixed a bug on FireFox where the cursor would get stuck between two contenteditable false inline elements located inside of the same block element divided by a BR. #TINY-1878
    Fixed a bug with the insertContent method where nonbreaking spaces would be inserted incorrectly. #TINY-1868
    Fixed a bug where the toolbar of the inline editor would not be visible in some scenarios. #TINY-1862
    Fixed a bug where removing the editor while more than one notification was open would throw an error. #TINY-1845
    Fixed a bug where the menubutton would be rendered on top of the menu if the viewport didn't have enough height. #TINY-1678
    Fixed a bug with the annotations api where annotating collapsed selections caused problems. #TBS-2449
    Fixed a bug where wbr elements were being transformed into whitespace when using the Paste Plugin's paste as text setting. #GH-4638
    Fixed a bug where the Search and Replace didn't replace spaces correctly. #GH-4632
    Fixed a bug with sublist items not persisting selection. #GH-4628
    Fixed a bug with mceInsertRawHTML command not working as expected. #GH-4625
Version 4.8.3 (2018-09-13)
    Fixed a bug where the Wordcount Plugin didn't correctly count words within tables on IE11. #TINY-1770
    Fixed a bug where it wasn't possible to move the caret out of a table on IE11 and Firefox. #TINY-1682
    Fixed a bug where merging empty blocks didn't work as expected, sometimes causing content to be deleted. #TINY-1781
    Fixed a bug where the Textcolor Plugin didn't show the correct current color. #TINY-1810
    Fixed a bug where clear formatting with a collapsed selection would sometimes clear formatting from more content than expected. #TINY-1813 #TINY-1821
    Fixed a bug with the Table Plugin where it wasn't possible to keyboard navigate to the caption. #TINY-1818
Version 4.8.2 (2018-08-09)
    Moved annotator from "experimental" to "annotator" object on editor. #TBS-2398
    Improved the multiclick normalization across browsers. #TINY-1788
    Fixed a bug where running getSelectedBlocks with a collapsed selection between block elements would produce incorrect results. #TINY-1787
    Fixed a bug where the ScriptLoaders loadScript method would not work as expected in FireFox when loaded on the same page as a ShadowDOM polyfill. #TINY-1786
    Removed reference to ShadowDOM event.path as Blink based browsers now support event.composedPath. #TINY-1785
    Fixed a bug where a reference to localStorage would throw an "access denied" error in IE11 with strict security settings. #TINY-1782
    Fixed a bug where pasting using the toolbar button on an inline editor in IE11 would cause a looping behaviour. #TINY-1768
Version 4.8.1 (2018-07-26)
    Fixed a bug where the content of inline editors was being cleaned on every call of `editor.save()`. #TINY-1783
    Fixed a bug where the arrow of the Inlite Theme toolbar was being rendered incorrectly in RTL mode. #TINY-1776
    Fixed a bug with the Paste Plugin where pasting after inline contenteditable false elements moved the caret to the end of the line. #TINY-1758
Version 4.8.0 (2018-06-27)
    Added new "experimental" object in editor, with initial Annotator API. #TBS-2374
    Fixed a bug where deleting paragraphs inside of table cells would delete the whole table cell. #TINY-1759
    Fixed a bug in the Table Plugin where removing row height set on the row properties dialog did not update the table. #TINY-1730
    Fixed a bug with the font select toolbar item didn't update correctly. #TINY-1683
    Fixed a bug where all bogus elements would not be deleted when removing an inline editor. #TINY-1669
Version 4.7.13 (2018-05-16)
    Fixed a bug where Edge 17 wouldn't be able to select images or tables. #TINY-1679
    Fixed issue where whitespace wasn't preserved when the editor was initialized on pre elements. #TINY-1649
    Fixed a bug with the fontselect dropdowns throwing an error if the editor was hidden in Firefox. #TINY-1664
    Fixed a bug where it wasn't possible to merge table cells on IE 11. #TINY-1671
    Fixed a bug where textcolor wasn't applying properly on IE 11 in some situations. #TINY-1663
    Fixed a bug where the justifyfull command state wasn't working correctly. #TINY-1677
    Fixed a bug where the styles wasn't updated correctly when resizing some tables. #TINY-1668
    Added missing code menu item from the default menu config. #TINY-1648
    Added new align button for combining the separate align buttons into a menu button. #TINY-1652
Version 4.7.12 (2018-05-03)
    Added an option to filter out image svg data urls.
    Added support for html5 details and summary elements.
    Changed so the mce-abs-layout-item css rule targets html instead of body. Patch contributed by nazar-pc.
    Fixed a bug where the "read" step on the mobile theme was still present on android mobile browsers.
    Fixed a bug where all images in the editor document would reload on any editor change.
    Fixed a bug with the Table Plugin where ObjectResized event wasn't being triggered on column resize.
    Fixed so the selection is set to the first suitable caret position after editor.setContent called.
    Fixed so links with xlink:href attributes are filtered correctly to prevent XSS.
    Fixed a bug on IE11 where pasting content into an inline editor initialized on a heading element would create new editable elements.
    Fixed a bug where readonly mode would not work as expected when the editor contained contentEditable=true elements.
    Fixed a bug where the Link Plugin would throw an error when used together with the webcomponents polyfill. Patch contributed by 4esnog.
    Fixed a bug where the "Powered by TinyMCE" branding link would break on XHTML pages. Patch contributed by tistre.
    Fixed a bug where the same id would be used in the blobcache for all pasted images. Patch contributed by thorn0.
Version 4.7.11 (2018-04-11)
    Added a new imagetools_credentials_hosts option to the Imagetools Plugin.
    Fixed a bug where toggling a list containing empty LIs would throw an error. Patch contributed by bradleyke.
    Fixed a bug where applying block styles to a text with the caret at the end of the paragraph would select all text in the paragraph.
    Fixed a bug where toggling on the Spellchecker Plugin would trigger isDirty on the editor.
    Fixed a bug where it was possible to enter content into selection bookmark spans.
    Fixed a bug where if a non paragraph block was configured in forced_root_block the editor.getContent method would return incorrect values with an empty editor.
    Fixed a bug where dropdown menu panels stayed open and fixed in position when dragging dialog windows.
    Fixed a bug where it wasn't possible to extend table cells with the space button in Safari.
    Fixed a bug where the setupeditor event would thrown an error when using the Compat3x Plugin.
    Fixed a bug where an error was thrown in FontInfo when called on a detached element.
Version 4.7.10 (2018-04-03)
    Removed the "read" step from the mobile theme.
    Added normalization of triple clicks across browsers in the editor.
    Added a `hasFocus` method to the editor that checks if the editor has focus.
    Added correct icon to the Nonbreaking Plugin menu item.
    Fixed so the `getContent`/`setContent` methods work even if the editor is not initialized.
    Fixed a bug with the Media Plugin where query strings were being stripped from youtube links.
    Fixed a bug where image styles were changed/removed when opening and closing the Image Plugin dialog.
    Fixed a bug in the Table Plugin where some table cell styles were not correctly added to the content html.
    Fixed a bug in the Spellchecker Plugin where it wasn't possible to change the spellchecker language.
    Fixed so the the unlink action in the Link Plugin has a menu item and can be added to the contextmenu.
    Fixed a bug where it wasn't possible to keyboard navigate to the start of an inline element on a new line within the same block element.
    Fixed a bug with the Text Color Plugin where if used with an inline editor located at the bottom of the screen the colorpicker could appear off screen.
    Fixed a bug with the UndoManager where undo levels were being added for nbzwsp characters.
    Fixed a bug with the Table Plugin where the caret would sometimes be lost when keyboard navigating up through a table.
    Fixed a bug where FontInfo.getFontFamily would throw an error when called on a removed editor.
    Fixed a bug in Firefox where undo levels were not being added correctly for some specific operations.
    Fixed a bug where initializing an inline editor inside of a table would make the whole table resizeable.
    Fixed a bug where the fake cursor that appears next to tables on Firefox was positioned incorrectly when switching to fullscreen.
    Fixed a bug where zwsp's weren't trimmed from the output from `editor.getContent({ format: 'text' })`.
    Fixed a bug where the fontsizeselect/fontselect toolbar items showed the body info rather than the first possible caret position info on init.
    Fixed a bug where it wasn't possible to select all content if the editor only contained an inline boundary element.
    Fixed a bug where `content_css` urls with query strings wasn't working.
    Fixed a bug in the Table Plugin where some table row styles were removed when changing other styles in the row properties dialog.
Version 4.7.9 (2018-02-27)
    Fixed a bug where the editor target element didn't get the correct style when removing the editor.
Version 4.7.8 (2018-02-26)
    Fixed an issue with the Help Plugin where the menuitem name wasn't lowercase.
    Fixed an issue on MacOS where text and bold text did not have the same line-height in the autocomplete dropdown in the Link Plugin dialog.
    Fixed a bug where the "paste as text" option in the Paste Plugin didn't work.
    Fixed a bug where dialog list boxes didn't get positioned correctly in documents with scroll.
    Fixed a bug where the Inlite Theme didn't use the Table Plugin api to insert correct tables.
    Fixed a bug where the Inlite Theme panel didn't hide on blur in a correct way.
    Fixed a bug where placing the cursor before a table in Firefox would scroll to the bottom of the table.
    Fixed a bug where selecting partial text in table cells with rowspans and deleting would produce faulty tables.
    Fixed a bug where the Preview Plugin didn't work on Safari due to sandbox security.
    Fixed a bug where table cell selection using the keyboard threw an error.
    Fixed so the font size and font family doesn't toggle the text but only sets the selected format on the selected text.
    Fixed so the built-in spellchecking on Chrome and Safari creates an undo level when replacing words.
Version 4.7.7 (2018-02-19)
    Added a border style selector to the advanced tab of the Image Plugin.
    Added better controls for default table inserted by the Table Plugin.
    Added new `table_responsive_width` option to the Table Plugin that controls whether to use pixel or percentage widths.
    Fixed a bug where the Link Plugin text didn't update when a URL was pasted using the context menu.
    Fixed a bug with the Spellchecker Plugin where using "Add to dictionary" in the context menu threw an error.
    Fixed a bug in the Media Plugin where the preview node for iframes got default width and height attributes that interfered with width/height styles.
    Fixed a bug where backslashes were being added to some font family names in Firefox in the fontselect toolbar item.
    Fixed a bug where errors would be thrown when trying to remove an editor that had not yet been fully initialized.
    Fixed a bug where the Imagetools Plugin didn't update the images atomically.
    Fixed a bug where the Fullscreen Plugin was throwing errors when being used on an inline editor.
    Fixed a bug where drop down menus weren't positioned correctly in inline editors on scroll.
    Fixed a bug with a semicolon missing at the end of the bundled javascript files.
    Fixed a bug in the Table Plugin with cursor navigation inside of tables where the cursor would sometimes jump into an incorrect table cells.
    Fixed a bug where indenting a table that is a list item using the "Increase indent" button would create a nested table.
    Fixed a bug where text nodes containing only whitespace were being wrapped by paragraph elements.
    Fixed a bug where whitespace was being inserted after br tags inside of paragraph tags.
    Fixed a bug where converting an indented paragraph to a list item would cause the list item to have extra padding.
    Fixed a bug where Copy/Paste in an editor with a lot of content would cause the editor to scroll to the top of the content in IE11.
    Fixed a bug with a memory leak in the DragHelper. Path contributed by ben-mckernan.
    Fixed a bug where the advanced tab in the Media Plugin was being shown even if it didn't contain anything. Patch contributed by gabrieeel.
    Fixed an outdated eventname in the EventUtils. Patch contributed by nazar-pc.
    Fixed an issue where the Json.parse function would throw an error when being used on a page with strict CSP settings.
    Fixed so you can place the curser before and after table elements within the editor in Firefox and Edge/IE.
Version 4.7.6 (2018-01-29)
    Fixed a bug in the jquery integration where it threw an error saying that "global is not defined".
    Fixed a bug where deleting a table cell whose previous sibling was set to contenteditable false would create a corrupted table.
    Fixed a bug where highlighting text in an unfocused editor did not work correctly in IE11/Edge.
    Fixed a bug where the table resize handles were not being repositioned when activating the Fullscreen Plugin.
    Fixed a bug where the Imagetools Plugin dialog didn't honor editor RTL settings.
    Fixed a bug where block elements weren't being merged correctly if you deleted from after a contenteditable false element to the beginning of another block element.
    Fixed a bug where TinyMCE didn't work with module loaders like webpack.
Version 4.7.5 (2018-01-22)
    Fixed bug with the Codesample Plugin where it wasn't possible to edit codesamples when the editor was in inline mode.
    Fixed bug where focusing on the status bar broke the keyboard navigation functionality.
    Fixed bug where an error would be thrown on Edge by the Table Plugin when pasting using the PowerPaste Plugin.
    Fixed bug in the Table Plugin where selecting row border style from the dropdown menu in advanced row properties would throw an error.
    Fixed bug with icons being rendered incorrectly on Chrome on Mac OS.
    Fixed bug in the Textcolor Plugin where the font color and background color buttons wouldn't trigger an ExecCommand event.
    Fixed bug in the Link Plugin where the url field wasn't forced LTR.
    Fixed bug where the Nonbreaking Plugin incorrectly inserted spaces into tables.
    Fixed bug with the inline theme where the toolbar wasn't repositioned on window resize.
Version 4.7.4 (2017-12-05)
    Fixed bug in the Nonbreaking Plugin where the nonbreaking_force_tab setting was being ignored.
    Fixed bug in the Table Plugin where changing row height incorrectly converted column widths to pixels.
    Fixed bug in the Table Plugin on Edge and IE11 where resizing the last column after resizing the table would cause invalid column heights.
    Fixed bug in the Table Plugin where keyboard navigation was not normalized between browsers.
    Fixed bug in the Table Plugin where the colorpicker button would show even without defining the colorpicker_callback.
    Fixed bug in the Table Plugin where it wasn't possible to set the cell background color.
    Fixed bug where Firefox would throw an error when intialising an editor on an element that is hidden or not yet added to the DOM.
    Fixed bug where Firefox would throw an error when intialising an editor inside of a hidden iframe.
Version 4.7.3 (2017-11-23)
    Added functionality to open the Codesample Plugin dialog when double clicking on a codesample. Patch contributed by dakuzen.
    Fixed bug where undo/redo didn't work correctly with some formats and caret positions.
    Fixed bug where the color picker didn't show up in Table Plugin dialogs.
    Fixed bug where it wasn't possible to change the width of a table through the Table Plugin dialog.
    Fixed bug where the Charmap Plugin couldn't insert some special characters.
    Fixed bug where editing a newly inserted link would not actually edit the link but insert a new link next to it.
    Fixed bug where deleting all content in a table cell made it impossible to place the caret into it.
    Fixed bug where the vertical alignment field in the Table Plugin cell properties dialog didn't do anything.
    Fixed bug where an image with a caption showed two sets of resize handles in IE11.
    Fixed bug where pressing the enter button inside of an h1 with contenteditable set to true would sometimes produce a p tag.
    Fixed bug with backspace not working as expected before a noneditable element.
    Fixed bug where operating on tables with invalid rowspans would cause an error to be thrown.
    Fixed so a real base64 representation of the image is available on the blobInfo that the images_upload_handler gets called with.
    Fixed so the image upload tab is available when the images_upload_handler is defined (and not only when the images_upload_url is defined).
Version 4.7.2 (2017-11-07)
    Added newly rewritten Table Plugin.
    Added support for attributes with colon in valid_elements and addValidElements.
    Added support for dailymotion short url in the Media Plugin. Patch contributed by maat8.
    Added support for converting to half pt when converting font size from px to pt. Patch contributed by danny6514.
    Added support for location hash to the Autosave plugin to make it work better with SPAs using hash routing.
    Added support for merging table cells when pasting a table into another table.
    Changed so the language packs are only loaded once. Patch contributed by 0xor1.
    Simplified the css for inline boundaries selection by switching to an attribute selector.
    Fixed bug where an error would be thrown on editor initialization if the window.getSelection() returned null.
    Fixed bug where holding down control or alt keys made the keyboard navigation inside an inline boundary not work as expected.
    Fixed bug where applying formats in IE11 produced extra, empty paragraphs in the editor.
    Fixed bug where the Word Count Plugin didn't count some mathematical operators correctly.
    Fixed bug where removing an inline editor removed the element that the editor had been initialized on.
    Fixed bug where setting the selection to the end of an editable container caused some formatting problems.
    Fixed bug where an error would be thrown sometimes when an editor was removed because of the selection bookmark was being stored asynchronously.
    Fixed a bug where an editor initialized on an empty list did not contain any valid cursor positions.
    Fixed a bug with the Context Menu Plugin and webkit browsers on Mac where right-clicking inside a table would produce an incorrect selection.
    Fixed bug where the Image Plugin constrain proportions setting wasn't working as expected.
    Fixed bug where deleting the last character in a span with decorations produced an incorrect element when typing.
    Fixed bug where focusing on inline editors made the toolbar flicker when moving between elements quickly.
    Fixed bug where the selection would be stored incorrectly in inline editors when the mouseup event was fired outside the editor body.
    Fixed bug where toggling bold at the end of an inline boundary would toggle off the whole word.
    Fixed bug where setting the skin to false would not stop the loading of some skin css files.
    Fixed bug in mobile theme where pinch-to-zoom would break after exiting the editor.
    Fixed bug where sublists of a fully selected list would not be switched correctly when changing list style.
    Fixed bug where inserting media by source would break the UndoManager.
    Fixed bug where inserting some content into the editor with a specific selection would replace some content incorrectly.
    Fixed bug where selecting all content with ctrl+a in IE11 caused problems with untoggling some formatting.
    Fixed bug where the Search and Replace Plugin left some marker spans in the editor when undoing and redoing after replacing some content.
    Fixed bug where the editor would not get a scrollbar when using the Fullscreen and Autoresize plugins together.
    Fixed bug where the font selector would stop working correctly after selecting fonts three times.
    Fixed so pressing the enter key inside of an inline boundary inserts a br after the inline boundary element.
    Fixed a bug where it wasn't possible to use tab navigation inside of a table that was inside of a list.
    Fixed bug where end_container_on_empty_block would incorrectly remove elements.
    Fixed bug where content_styles weren't added to the Preview Plugin iframe.
    Fixed so the beforeSetContent/beforeGetContent events are preventable.
    Fixed bug where changing height value in Table Plugin advanced tab didn't do anything.
    Fixed bug where it wasn't possible to remove formatting from content in beginning of table cell.
Version 4.7.1 (2017-10-09)
    Fixed bug where theme set to false on an inline editor produced an extra div element after the target element.
    Fixed bug where the editor drag icon was misaligned with the branding set to false.
    Fixed bug where doubled menu items were not being removed as expected with the removed_menuitems setting.
    Fixed bug where the Table of contents plugin threw an error when initialized.
    Fixed bug where it wasn't possible to add inline formats to text selected right to left.
    Fixed bug where the paste from plain text mode did not work as expected.
    Fixed so the style previews do not set color and background color when selected.
    Fixed bug where the Autolink plugin didn't work as expected with some formats applied on an empty editor.
    Fixed bug where the Textpattern plugin were throwing errors on some patterns.
    Fixed bug where the Save plugin saved all editors instead of only the active editor. Patch contributed by dannoe.
Version 4.7.0 (2017-10-03)
    Added new mobile ui that is specifically designed for mobile devices.
    Updated the default skin to be more modern and white since white is preferred by most implementations.
    Restructured the default menus to be more similar to common office suites like Google Docs.
    Fixed so theme can be set to false on both inline and iframe editor modes.
    Fixed bug where inline editor would add/remove the visualblocks css multiple times.
    Fixed bug where selection wouldn't be properly restored when editor lost focus and commands where invoked.
    Fixed bug where toc plugin would generate id:s for headers even though a toc wasn't inserted into the content.
    Fixed bug where is wasn't possible to drag/drop contents within the editor if paste_data_images where set to true.
    Fixed bug where getParam and close in WindowManager would get the first opened window instead of the last opened window.
    Fixed bug where delete would delete between cells inside a table in Firefox.
Version 4.6.7 (2017-09-18)
    Fixed bug where paste wasn't working in IOS.
    Fixed bug where the Word Count Plugin didn't count some mathematical operators correctly.
    Fixed bug where inserting a list in a table caused the cell to expand in height.
    Fixed bug where pressing enter in a list located inside of a table deleted list items instead of inserting new list item.
    Fixed bug where copy and pasting table cells produced inconsistent results.
    Fixed bug where initializing an editor with an ID of 'length' would throw an exception.
    Fixed bug where it was possible to split a non merged table cell.
    Fixed bug where copy and pasting a list with a very specific selection into another list would produce a nested list.
    Fixed bug where copy and pasting ordered lists sometimes produced unordered lists.
    Fixed bug where padded elements inside other elements would be treated as empty.
    Added some missing translations to Image, Link and Help plugins.
    Fixed so you can resize images inside a figure element.
    Fixed bug where an inline TinyMCE editor initialized on a table did not set selection on load in Chrome.
    Fixed the positioning of the inlite toolbar when the target element wasn't big enough to fit the toolbar.
Version 4.6.6 (2017-08-30)
    Fixed so that notifications wrap long text content instead of bleeding outside the notification element.
    Fixed so the content_style css is added after the skin and custom stylesheets.
    Fixed bug where it wasn't possible to remove a table with the Cut button.
    Fixed bug where the center format wasn't getting the same font size as the other formats in the format preview.
    Fixed bug where the wordcount plugin wasn't counting hyphenated words correctly.
    Fixed bug where all content pasted into the editor was added to the end of the editor.
    Fixed bug where enter keydown on list item selection only deleted content and didn't create a new line.
    Fixed bug where destroying the editor while the content css was still loading caused error notifications on Firefox.
    Fixed bug where undoing cut operation in IE11 left some unwanted html in the editor content.
    Fixed bug where enter keydown would throw an error in IE11.
    Fixed bug where duplicate instances of an editor were added to the editors array when using the createEditor API.
    Fixed bug where the formatter applied formats on the wrong content when spellchecker was activated.
    Fixed bug where switching formats would reset font size on child nodes.
    Fixed bug where the table caption element weren't always the first descendant to the table tag.
    Fixed bug where pasting some content into the editor on chrome some newlines were removed.
    Fixed bug where it wasn't possible to remove a list if a list item was a table element.
    Fixed bug where copy/pasting partial selections of tables wouldn't produce a proper table.
    Fixed bug where the searchreplace plugin could not find consecutive spaces.
    Fixed bug where background color wasn't applied correctly on some partially selected contents.
Version 4.6.5 (2017-08-02)
    Added new inline_boundaries_selector that allows you to specify the elements that should have boundaries.
    Added new local upload feature this allows the user to upload images directly from the image dialog.
    Added a new api for providing meta data for plugins. It will show up in the help dialog if it's provided.
    Fixed so that the notifications created by the notification manager are more screen reader accessible.
    Fixed bug where changing the list format on multiple selected lists didn't change all of the lists.
    Fixed bug where the nonbreaking plugin would insert multiple undo levels when pressing the tab key.
    Fixed bug where delete/backspace wouldn't render a caret when all editor contents where deleted.
    Fixed bug where delete/backspace wouldn't render a caret if the deleted element was a single contentEditable false element.
    Fixed bug where the wordcount plugin wouldn't count words correctly if word where typed after applying a style format.
    Fixed bug where the wordcount plugin would count mathematical formulas as multiple words for example 1+1=2.
    Fixed bug where formatting of triple clicked blocks on Chrome/Safari would result in styles being added outside the visual selection.
    Fixed bug where paste would add the contents to the end of the editor area when inline mode was used.
    Fixed bug where toggling off bold formatting on text entered in a new paragraph would add an extra line break.
    Fixed bug where autolink plugin would only produce a link on every other consecutive link on Firefox.
    Fixed bug where it wasn't possible to select all contents if the content only had one pre element.
    Fixed bug where sizzle would produce lagging behavior on some sites due to repaints caused by feature detection.
    Fixed bug where toggling off inline formats wouldn't include the space on selected contents with leading or trailing spaces.
    Fixed bug where the cut operation in UI wouldn't work in Chrome.
    Fixed bug where some legacy editor initialization logic would throw exceptions about editor settings not being defined.
    Fixed bug where it wasn't possible to apply text color to links if they where part of a non collapsed selection.
    Fixed bug where an exception would be thrown if the user selected a video element and then moved the focus outside the editor.
    Fixed bug where list operations didn't work if there where block elements inside the list items.
    Fixed bug where applying block formats to lists wrapped in block elements would apply to all elements in that wrapped block.
Version 4.6.4 (2017-06-13)
    Fixed bug where the editor would move the caret when clicking on the scrollbar next to a content editable false block.
    Fixed bug where the text color select dropdowns wasn't placed correctly when they didn't fit the width of the screen.
    Fixed bug where the default editor line height wasn't working for mixed font size contents.
    Fixed bug where the content css files for inline editors were loaded multiple times for multiple editor instances.
    Fixed bug where the initial value of the font size/font family dropdowns wasn't displayed.
    Fixed bug where the I18n api was not supporting arrays as the translation replacement values.
    Fixed bug where chrome would display "The given range isn't in document." errors for invalid ranges passed to setRng.
    Fixed bug where the compat3x plugin wasn't working since the global tinymce references wasn't resolved correctly.
    Fixed bug where the preview plugin wasn't encoding the base url passed into the iframe contents producing a xss bug.
    Fixed bug where the dom parser/serializer wasn't handling some special elements like noframes, title and xmp.
    Fixed bug where the dom parser/serializer wasn't handling cdata sections with comments inside.
    Fixed bug where the editor would scroll to the top of the editable area if a dialog was closed in inline mode.
    Fixed bug where the link dialog would not display the right rel value if rel_list was configured.
    Fixed bug where the context menu would select images on some platforms but not others.
    Fixed bug where the filenames of images were not retained on dragged and drop into the editor from the desktop.
    Fixed bug where the paste plugin would misrepresent newlines when pasting plain text and having forced_root_block configured.
    Fixed so that the error messages for the imagetools plugin is more human readable.
    Fixed so the internal validate setting for the parser/serializer can't be set from editor initialization settings.
Version 4.6.3 (2017-05-30)
    Fixed bug where the arrow keys didn't work correctly when navigating on nested inline boundary elements.
    Fixed bug where delete/backspace didn't work correctly on nested inline boundary elements.
    Fixed bug where image editing didn't work on subsequent edits of the same image.
    Fixed bug where charmap descriptions wouldn't properly wrap if they exceeded the width of the box.
    Fixed bug where the default image upload handler only accepted 200 as a valid http status code.
    Fixed so rel on target=_blank links gets forced with only noopener instead of both noopener and noreferrer.
Version 4.6.2 (2017-05-23)
    Fixed bug where the SaxParser would run out of memory on very large documents.
    Fixed bug with formatting like font size wasn't applied to del elements.
    Fixed bug where various api calls would be throwing exceptions if they where invoked on a removed editor instance.
    Fixed bug where the branding position would be incorrect if the editor was inside a hidden tab and then later showed.
    Fixed bug where the color levels feature in the imagetools dialog wasn't working properly.
    Fixed bug where imagetools dialog wouldn't pre-load images from CORS domains, before trying to prepare them for editing.
    Fixed bug where the tab key would move the caret to the next table cell if being pressed inside a list inside a table.
    Fixed bug where the cut/copy operations would loose parent context like the current format etc.
    Fixed bug with format preview not working on invalid elements excluded by valid_elements.
    Fixed bug where blocks would be merged in incorrect order on backspace/delete.
    Fixed bug where zero length text nodes would cause issues with the undo logic if there where iframes present.
    Fixed bug where the font size/family select lists would throw errors if the first node was a comment.
    Fixed bug with csp having to allow local script evaluation since it was used to detect global scope.
    Fixed bug where CSP required a relaxed option for javascript: URLs in unsupported legacy browsers.
    Fixed bug where a fake caret would be rendered for td with the contenteditable=false.
    Fixed bug where typing would be blocked on IE 11 when within a nested contenteditable=true/false structure.
Version 4.6.1 (2017-05-10)
    Added configuration option to list plugin to disable tab indentation.
    Fixed bug where format change on very specific content could cause the selection to change.
    Fixed bug where TinyMCE could not be lazyloaded through jquery integration.
    Fixed bug where entities in style attributes weren't decoded correctly on paste in webkit.
    Fixed bug where fontsize_formats option had been renamed incorrectly.
    Fixed bug with broken backspace/delete behaviour between contenteditable=false blocks.
    Fixed bug where it wasn't possible to backspace to the previous line with the inline boundaries functionality turned on.
    Fixed bug where is wasn't possible to move caret left and right around a linked image with the inline boundaries functionality turned on.
    Fixed bug where pressing enter after/before hr element threw exception. Patch contributed bradleyke.
    Fixed so the CSS in the visualblocks plugin doesn't overwrite background color. Patch contributed by Christian Rank.
    Fixed bug where multibyte characters weren't encoded correctly. Patch contributed by James Tarkenton.
    Fixed bug where shift-click to select within contenteditable=true fields wasn't working.
Version 4.6.0 (2017-05-04)
    Dropped support for IE 8-10 due to market share and lack of support from Microsoft. See tinymce docs for details.
    Added an inline boundary caret position feature that makes it easier to type at the beginning/end of links/code elements.
    Added a help plugin that adds a button and a dialog showing the editor shortcuts and loaded plugins.
    Added an inline_boundaries option that allows you to disable the inline boundary feature if it's not desired.
    Added a new ScrollIntoView event that allows you to override the default scroll to element behavior.
    Added role and aria- attributes as valid elements in the default valid elements config.
    Added new internal flag for PastePreProcess/PastePostProcess this is useful to know if the paste was coming from an external source.
    Added new ignore function to UndoManager this works similar to transact except that it doesn't add an undo level by default.
    Fixed so that urls gets retained for images when being edited. This url is then passed on to the upload handler.
    Fixed so that the editors would be initialized on readyState interactive instead of complete.
    Fixed so that the init event of the editor gets fired once all contentCSS files have been properly loaded.
    Fixed so that width/height of the editor gets taken from the textarea element if it's explicitly specified in styles.
    Fixed so that keep_styles set to false no longer clones class/style from the previous paragraph on enter.
    Fixed so that the default line-height is 1.2em to avoid zwnbsp characters from producing text rendering glitches on Windows.
    Fixed so that loading errors of content css gets presented by a notification message.
    Fixed so figure image elements can be linked when selected this wraps the figure image in a anchor element.
    Fixed bug where it wasn't possible to copy/paste rows with colspans by using the table copy/paste feature.
    Fixed bug where the protect setting wasn't properly applied to header/footer parts when using the fullpage plugin.
    Fixed bug where custom formats that specified upper case element names where not applied correctly.
    Fixed bug where some screen readers weren't reading buttons due to an aria specific fix for IE 8.
    Fixed bug where cut wasn't working correctly on iOS due to it's clipboard API not working correctly.
    Fixed bug where Edge would paste div elements instead of paragraphs when pasting plain text.
    Fixed bug where the textpattern plugin wasn't dealing with trailing punctuations correctly.
    Fixed bug where image editing would some times change the image format from jpg to png.
    Fixed bug where some UI elements could be inserted into the toolbar even if they where not registered.
    Fixed bug where it was possible to click the TD instead of the character in the character map and that caused an exception.
    Fixed bug where the font size/font family dropdowns would sometimes show an incorrect value due to css not being loaded in time.
    Fixed bug with the media plugin inserting undefined instead of retaining size when media_dimensions was set to false.
    Fixed bug with deleting images when forced_root_blocks where set to false.
    Fixed bug where input focus wasn't properly handled on nested content editable elements.
    Fixed bug where Chrome/Firefox would throw an exception when selecting images due to recent change of setBaseAndExtent support.
    Fixed bug where malformed blobs would throw exceptions now they are simply ignored.
    Fixed bug where backspace/delete wouldn't work properly in some cases where all contents was selected in WebKit.
    Fixed bug with Angular producing errors since it was expecting events objects to be patched with their custom properties.
    Fixed bug where the formatter would apply formatting to spellchecker errors now all bogus elements are excluded.
    Fixed bug with backspace/delete inside table caption elements wouldn't behave properly on IE 11.
    Fixed bug where typing after a contenteditable false inline element could move the caret to the end of that element.
    Fixed bug where backspace before/after contenteditable false blocks wouldn't properly remove the right element.
    Fixed bug where backspace before/after contenteditable false inline elements wouldn't properly empty the current block element.
    Fixed bug where vertical caret navigation with a custom line-height would sometimes match incorrect positions.
    Fixed bug with paste on Edge where character encoding wasn't handled properly due to a browser bug.
    Fixed bug with paste on Edge where extra fragment data was inserted into the contents when pasting.
    Fixed bug with pasting contents when having a whole block element selected on WebKit could cause WebKit spans to appear.
    Fixed bug where the visualchars plugin wasn't working correctly showing invisible nbsp characters.
    Fixed bug where browsers would hang if you tried to load some malformed html contents.
    Fixed bug where the init call promise wouldn't resolve if the specified selector didn't find any matching elements.
    Fixed bug where the Schema isValidChild function was case sensitive.
Version 4.5.3 (2017-02-01)
    Added keyboard navigation for menu buttons when the menu is in focus.
    Added api to the list plugin for setting custom classes/attributes on lists.
    Added validation for the anchor plugin input field according to W3C id naming specifications.
    Fixed bug where media placeholders were removed after resize with the forced_root_block setting set to false.
    Fixed bug where deleting selections with similar sibling nodes sometimes deleted the whole document.
    Fixed bug with inlite theme where several toolbars would appear scrolling when more than one instance of the editor was in use.
    Fixed bug where the editor would throw error with the fontselect plugin on hidden editor instances in Firefox.
    Fixed bug where the background color would not stretch to the font size.
    Fixed bug where font size would be removed when changing background color.
    Fixed bug where the undomanager trimmed away whitespace between nodes on undo/redo.
    Fixed bug where media_dimensions=false in media plugin caused the editor to throw an error.
    Fixed bug where IE was producing font/u elements within links on paste.
    Fixed bug where some button tooltips were broken when compat3x was in use.
    Fixed bug where backspace/delete/typeover would remove the caption element.
    Fixed bug where powerspell failed to function when compat3x was enabled.
    Fixed bug where it wasn't possible to apply sub/sup on text with large font size.
    Fixed bug where pre tags with spaces weren't treated as content.
    Fixed bug where Meta+A would select the entire document instead of all contents in nested ce=true elements.
Version 4.5.2 (2017-01-04)
    Added missing keyboard shortcut description for the underline menu item in the format menu.
    Fixed bug where external blob urls wasn't properly handled by editor upload logic. Patch contributed by David Oviedo.
    Fixed bug where urls wasn't treated as a single word by the wordcount plugin.
    Fixed bug where nbsp characters wasn't treated as word delimiters by the wordcount plugin.
    Fixed bug where editor instance wasn't properly passed to the format preview logic. Patch contributed by NullQuery.
    Fixed bug where the fake caret wasn't hidden when you moved selection to a cE=false element.
    Fixed bug where it wasn't possible to edit existing code sample blocks.
    Fixed bug where it wasn't possible to delete editor contents if the selection included an empty block.
    Fixed bug where the formatter wasn't expanding words on some international characters. Patch contributed by Martin Larochelle.
    Fixed bug where the open link feature wasn't working correctly on IE 11.
    Fixed bug where enter before/after a cE=false block wouldn't properly padd the paragraph with an br element.
    Fixed so font size and font family select boxes always displays a value by using the runtime style as a fallback.
    Fixed so missing plugins will be logged to console as warnings rather than halting the initialization of the editor.
    Fixed so splitbuttons become normal buttons in advlist plugin if styles are empty. Patch contributed by René Schleusner.
    Fixed so you can multi insert rows/cols by selecting table cells and using insert rows/columns.
Version 4.5.1 (2016-12-07)
    Fixed bug where the lists plugin wouldn't initialize without the advlist plugins if served from cdn.
    Fixed bug where selectors with "*" would cause the style format preview to throw an error.
    Fixed bug with toggling lists off on lists with empty list items would throw an error.
    Fixed bug where editing images would produce non existing blob uris.
    Fixed bug where the offscreen toc selection would be treated as the real toc element.
    Fixed bug where the aria level attribute for element path would have an incorrect start index.
    Fixed bug where the offscreen selection of cE=false that where very wide would be shown onscreen. Patch contributed by Steven Bufton.
    Fixed so the default_link_target gets applied to links created by the autolink plugin.
    Fixed so that the name attribute gets removed by the anchor plugin if editing anchors.
Version 4.5.0 (2016-11-23)
    Added new toc plugin allows you to insert table of contents based on editor headings.
    Added new auto complete menu to all url fields. Adds history, link to anchors etc.
    Added new sidebar api that allows you to add custom sidebar panels and buttons to toggle these.
    Added new insert menu button that allows you to have multiple insert functions under the same menu button.
    Added new open link feature to ctrl+click, alt+enter and context menu.
    Added new media_embed_handler option to allow the media plugin to be populated with custom embeds.
    Added new support for editing transparent images using the image tools dialog.
    Added new images_reuse_filename option to allow filenames of images to be retained for upload.
    Added new security feature where links with target="_blank" will by default get rel="noopener noreferrer".
    Added new allow_unsafe_link_target to allow you to opt-out of the target="_blank" security feature.
    Added new style_formats_autohide option to automatically hide styles based on context.
    Added new codesample_content_css option to specify where the code sample prism css is loaded from.
    Added new support for Japanese/Chinese word count following the unicode standards on this.
    Added new fragmented undo levels this dramatically reduces flicker on contents with iframes.
    Added new live previews for complex elements like table or lists.
    Fixed bug where it wasn't possible to properly tab between controls in a dialog with a disabled form item control.
    Fixed bug where firefox would generate a rectangle on elements produced after/before a cE=false elements.
    Fixed bug with advlist plugin not switching list element format properly in some edge cases.
    Fixed bug where col/rowspans wasn't correctly computed by the table plugin in some cases.
    Fixed bug where the table plugin would thrown an error if object_resizing was disabled.
    Fixed bug where some invalid markup would cause issues when running in XHTML mode. Patch contributed by Charles Bourasseau.
    Fixed bug where the fullscreen class wouldn't be removed properly when closing dialogs.
    Fixed bug where the PastePlainTextToggle event wasn't fired by the paste plugin when the state changed.
    Fixed bug where table the row type wasn't properly updated in table row dialog. Patch contributed by Matthias Balmer.
    Fixed bug where select all and cut wouldn't place caret focus back to the editor in WebKit. Patch contributed by Daniel Jalkut.
    Fixed bug where applying cell/row properties to multiple cells/rows would reset other unchanged properties.
    Fixed bug where some elements in the schema would have redundant/incorrect children.
    Fixed bug where selector and target options would cause issues if used together.
    Fixed bug where drag/drop of images from desktop on chrome would thrown an error.
    Fixed bug where cut on WebKit/Blink wouldn't add an undo level.
    Fixed bug where IE 11 would scroll to the cE=false elements when they where selected.
    Fixed bug where keys like F5 wouldn't work when a cE=false element was selected.
    Fixed bug where the undo manager wouldn't stop the typing state when commands where executed.
    Fixed bug where unlink on wrapped links wouldn't work properly.
    Fixed bug with drag/drop of images on WebKit where the image would be deleted form the source editor.
    Fixed bug where the visual characters mode would be disabled when contents was extracted from the editor.
    Fixed bug where some browsers would toggle of formats applied to the caret when clicking in the editor toolbar.
    Fixed bug where the custom theme function wasn't working correctly.
    Fixed bug where image option for custom buttons required you to have icon specified as well.
    Fixed bug where the context menu and contextual toolbars would be visible at the same time and sometimes overlapping.
    Fixed bug where the noneditable plugin would double wrap elements when using the noneditable_regexp option.
    Fixed bug where tables would get padding instead of margin when you used the indent button.
    Fixed bug where the charmap plugin wouldn't properly insert non breaking spaces.
    Fixed bug where the color previews in color input boxes wasn't properly updated.
    Fixed bug where the list items of previous lists wasn't merged in the right order.
    Fixed bug where it wasn't possible to drag/drop inline-block cE=false elements on IE 11.
    Fixed bug where some table cell merges would produce incorrect rowspan/colspan.
    Fixed so the font size of the editor defaults to 14px instead of 11px this can be overridden by custom css.
    Fixed so wordcount is debounced to reduce cpu hogging on larger texts.
    Fixed so tinymce global gets properly exported as a module when used with some module bundlers.
    Fixed so it's possible to specify what css properties you want to preview on specific formats.
    Fixed so anchors are contentEditable=false while within the editor.
    Fixed so selected contents gets wrapped in a inline code element by the codesample plugin.
    Fixed so conditional comments gets properly stripped independent of case. Patch contributed by Georgii Dolzhykov.
    Fixed so some escaped css sequences gets properly handled. Patch contributed by Georgii Dolzhykov.
    Fixed so notifications with the same message doesn't get displayed at the same time.
    Fixed so F10 can be used as an alternative key to focus to the toolbar.
    Fixed various api documentation issues and typos.
    Removed layer plugin since it wasn't really ported from 3.x and there doesn't seem to be much use for it.
    Removed moxieplayer.swf from the media plugin since it wasn't used by the media plugin.
    Removed format state from the advlist plugin to be more consistent with common word processors.
Version 4.4.3 (2016-09-01)
    Fixed bug where copy would produce an exception on Chrome.
    Fixed bug where deleting lists on IE 11 would merge in correct text nodes.
    Fixed bug where deleting partial lists with indentation wouldn't cause proper normalization.
Version 4.4.2 (2016-08-25)
    Added new importcss_exclusive option to disable unique selectors per group.
    Added new group specific selector_converter option to importcss plugin.
    Added new codesample_languages option to apply custom languages to codesample plugin.
    Added new codesample_dialog_width/codesample_dialog_height options.
    Fixed bug where fullscreen button had an incorrect keyboard shortcut.
    Fixed bug where backspace/delete wouldn't work correctly from a block to a cE=false element.
    Fixed bug where smartpaste wasn't detecting links with special characters in them like tilde.
    Fixed bug where the editor wouldn't get proper focus if you clicked on a cE=false element.
    Fixed bug where it wasn't possible to copy/paste table rows that had merged cells.
    Fixed bug where merging cells could some times produce invalid col/rowspan attibute values.
    Fixed bug where getBody would sometimes thrown an exception now it just returns null if the iframe is clobbered.
    Fixed bug where drag/drop of cE=false element wasn't properly constrained to viewport.
    Fixed bug where contextmenu on Mac would collapse any selection to a caret.
    Fixed bug where rtl mode wasn't rendered properly when loading a language pack with the rtl flag.
    Fixed bug where Kamer word bounderies would be stripped from contents.
    Fixed bug where lists would sometimes render two dots or numbers on the same line.
    Fixed bug where the skin_url wasn't used by the inlite theme.
    Fixed so data attributes are ignored when comparing formats in the formatter.
    Fixed so it's possible to disable inline toolbars in the inlite theme.
    Fixed so template dialog gets resized if it doesn't fit the window viewport.
Version 4.4.1 (2016-07-26)
    Added smart_paste option to paste plugin to allow disabling the paste behavior if needed.
    Fixed bug where png urls wasn't properly detected by the smart paste logic.
    Fixed bug where the element path wasn't working properly when multiple editor instances where used.
    Fixed bug with creating lists out of multiple paragraphs would just create one list item instead of multiple.
    Fixed bug where scroll position wasn't properly handled by the inlite theme to place the toolbar properly.
    Fixed bug where multiple instances of the editor using the inlite theme didn't render the toolbar properly.
    Fixed bug where the shortcut label for fullscreen mode didn't match the actual shortcut key.
    Fixed bug where it wasn't possible to select cE=false blocks using touch devices on for example iOS.
    Fixed bug where it was possible to select the child image within a cE=false on IE 11.
    Fixed so inserts of html containing lists doesn't merge with any existing lists unless it's a paste operation.
Version 4.4.0 (2016-06-30)
    Added new inlite theme this is a more lightweight inline UI.
    Added smarter paste logic that auto detects urls in the clipboard and inserts images/links based on that.
    Added a better image resize algorithm for better image quality in the imagetools plugin.
    Fixed bug where it wasn't possible to drag/dropping cE=false elements on FF.
    Fixed bug where backspace/delete before/after a cE=false block would produce a new paragraph.
    Fixed bug where list style type css property wasn't preserved when indenting lists.
    Fixed bug where merging of lists where done even if the list style type was different.
    Fixed bug where the image_dataimg_filter function wasn't used when pasting images.
    Fixed bug where nested editable within a non editable element would cause scroll on focus in Chrome.
    Fixed so invalid targets for inline mode is blocked on initialization. We only support elements that can have children.
Version 4.3.13 (2016-06-08)
    Added characters with a diacritical mark to charmap plugin. Patch contributed by Dominik Schilling.
    Added better error handling if the image proxy service would produce errors.
    Fixed issue with pasting list items into list items would produce nested list rather than a merged list.
    Fixed bug where table selection could get stuck in selection mode for inline editors.
    Fixed bug where it was possible to place the caret inside the resize grid elements.
    Fixed bug where it wasn't possible to place in elements horizontally adjacent cE=false blocks.
    Fixed bug where multiple notifications wouldn't be properly placed on screen.
    Fixed bug where multiple editor instance of the same id could be produces in some specific integrations.
Version 4.3.12 (2016-05-10)
    Fixed bug where focus calls couldn't be made inside the editors PostRender event handler.
    Fixed bug where some translations wouldn't work as expected due to a bug in editor.translate.
    Fixed bug where the node change event could fire with a node out side the root of the editor.
    Fixed bug where Chrome wouldn't properly present the keyboard paste clipboard details when paste was clicked.
    Fixed bug where merged cells in tables couldn't be selected from right to left.
    Fixed bug where insert row wouldn't properly update a merged cells rowspan property.
    Fixed bug where the color input boxes preview field wasn't properly set on initialization.
    Fixed bug where IME composition inside table cells wouldn't work as expected on IE 11.
    Fixed so all shadow dom support is under and experimental flag due to flaky browser support.
Version 4.3.11 (2016-04-25)
    Fixed bug where it wasn't possible to insert empty blocks though the API unless they where padded.
    Fixed bug where you couldn't type the Euro character on Windows.
    Fixed bug where backspace/delete from a cE=false element to a text block didn't work properly.
    Fixed bug where the text color default grid would render incorrectly.
    Fixed bug where the codesample plugin wouldn't load the css in the editor for multiple editors.
    Fixed so the codesample plugin textarea gets focused by default.
Version 4.3.10 (2016-04-12)
    Fixed bug where the key "y" on WebKit couldn't be entered due to conflict with keycode for F10 on keypress.
Version 4.3.9 (2016-04-12)
    Added support for focusing the contextual toolbars using keyboard.
    Added keyboard support for slider UI controls. You can no increase/decrease using arrow keys.
    Added url pattern matching for Dailymotion to media plugin. Patch contributed by Bertrand Darbon.
    Added body_class to template plugin preview. Patch contributed by Milen Petrinski.
    Added options to better override textcolor pickers with custom colors. Patch contributed by Xavier Boubert.
    Added visual arrows to inline contextual toolbars so that they point to the element being active.
    Fixed so toolbars for tables or other larger elements get better positioned below the scrollable viewport.
    Fixed bug where it was possible to click links inside cE=false blocks.
    Fixed bug where event targets wasn't properly handled in Safari Technical Preview.
    Fixed bug where drag/drop text in FF 45 would make the editor caret invisible.
    Fixed bug where the remove state wasn't properly set on editor instances when detected as clobbered.
    Fixed bug where offscreen selection of some cE=false elements would render onscreen. Patch contributed by Steven Bufton
    Fixed bug where enter would clone styles out side the root on editors inside a span. Patch contributed by ChristophKaser.
    Fixed bug where drag/drop of images into the editor didn't work correctly in FF.
    Fixed so the first item in panels for the imagetools dialog gets proper keyboard focus.
    Changed the Meta+Shift+F shortcut to Ctrl+Shift+F since Czech, Slovak, Polish languages used the first one for input.
Version 4.3.8 (2016-03-15)
    Fixed bug where inserting HR at the end of a block element would produce an extra empty block.
    Fixed bug where links would be clickable when readonly mode was enabled.
    Fixed bug where the formatter would normalize to the wrong node on very specific content.
    Fixed bug where some nested list items couldn't be indented properly.
    Fixed bug where links where clickable in the preview dialog.
    Fixed so the alt attribute doesn't get padded with an empty value by default.
    Fixed so nested alignment works more correctly. You will now alter the alignment to the closest block parent.
Version 4.3.7 (2016-03-02)
    Fixed bug where incorrect icons would be rendered for imagetools edit and color levels.
    Fixed bug where navigation using arrow keys inside a SelectBox didn't move up/down.
    Fixed bug where the visualblocks plugin would render borders round internal UI elements.
Version 4.3.6 (2016-03-01)
    Added new paste_remember_plaintext_info option to allow a global disable of the plain text mode notification.
    Added new PastePlainTextToggle event that fires when plain text mode toggles on/off.
    Fixed bug where it wasn't possible to select media elements since the drag logic would snap it to mouse cursor.
    Fixed bug where it was hard to place the caret inside nested cE=true elements when the outer cE=false element was focused.
    Fixed bug where editors wouldn't properly initialize if both selector and mode where used.
    Fixed bug where IME input inside table cells would switch the IME off.
    Fixed bug where selection inside the first table cell would cause the whole table cell to get selected.
    Fixed bug where error handling of images being uploaded wouldn't properly handle faulty statuses.
    Fixed bug where inserting contents before a HR would cause an exception to be thrown.
    Fixed bug where copy/paste of Excel data would be inserted as an image.
    Fixed caret position issues with copy/paste of inline block cE=false elements.
    Fixed issues with various menu item focus bugs in Chrome. Where the focused menu bar item wasn't properly blurred.
    Fixed so the notifications have a solid background since it would be hard to read if there where text under it.
    Fixed so notifications gets animated similar to the ones used by dialogs.
    Fixed so larger images that gets pasted is handled better.
    Fixed so the window close button is more uniform on various platform and also increased it's hit area.
Version 4.3.5 (2016-02-11)
    Npm version bump due to package not being fully updated.
Version 4.3.4 (2016-02-11)
    Added new OpenWindow/CloseWindow events that gets fired when windows open/close.
    Added new NewCell/NewRow events that gets fired when table cells/rows are created.
    Added new Promise return value to tinymce.init makes it easier to handle initialization.
    Removed the jQuery version the jQuery plugin is now moved into the main package.
    Removed jscs from build process since eslint can now handle code style checking.
    Fixed various bugs with drag/drop of contentEditable:false elements.
    Fixed bug where deleting of very specific nested list items would result in an odd list.
    Fixed bug where lists would get merged with adjacent lists outside the editable inline root.
    Fixed bug where MS Edge would crash when closing a dialog then clicking a menu item.
    Fixed bug where table cell selection would add undo levels.
    Fixed bug where table cell selection wasn't removed when inline editor where removed.
    Fixed bug where table cell selection wouldn't work properly on nested tables.
    Fixed bug where table merge menu would be available when merging between thead and tbody.
    Fixed bug where table row/column resize wouldn't get properly removed when the editor was removed.
    Fixed bug where Chrome would scroll to the editor if there where a empty hash value in document url.
    Fixed bug where the cache suffix wouldn't work correctly with the importcss plugin.
    Fixed bug where selection wouldn't work properly on MS Edge on Windows Phone 10.
    Fixed so adjacent pre blocks gets joined into one pre block since that seems like the user intent.
    Fixed so events gets properly dispatched in shadow dom. Patch provided by Nazar Mokrynskyi.
Version 4.3.3 (2016-01-14)
    Added new table_resize_bars configuration setting.  This setting allows you to disable the table resize bars.
    Added new beforeInitialize event to tinymce.util.XHR lets you modify XHR properties before open. Patch contributed by Brent Clintel.
    Added new autolink_pattern setting to autolink plugin. Enables you to override the default autolink formats. Patch contributed by Ben Tiedt.
    Added new charmap option that lets you override the default charmap of the charmap plugin.
    Added new charmap_append option that lets you add new characters to the default charmap of the charmap plugin.
    Added new insertCustomChar event that gets fired when a character is inserted by the charmap plugin.
    Fixed bug where table cells started with a superfluous &nbsp; in IE10+.
    Fixed bug where table plugin would retain all BR tags when cells were merged.
    Fixed bug where media plugin would strip underscores from youtube urls.
    Fixed bug where IME input would fail on IE 11 if you typed within a table.
    Fixed bug where double click selection of a word would remove the space before the word on insert contents.
    Fixed bug where table plugin would produce exceptions when hovering tables with invalid structure.
    Fixed bug where fullscreen wouldn't scroll back to it's original position when untoggled.
    Fixed so the template plugins templates setting can be a function that gets a callback that can provide templates.
Version 4.3.2 (2015-12-14)
    Fixed bug where the resize bars for table cells were not affected by the object_resizing property.
    Fixed bug where the contextual table toolbar would appear incorrectly if TinyMCE was initialized inline inside a table.
    Fixed bug where resizing table cells did not fire a node change event or add an undo level.
    Fixed bug where double click selection of text on IE 11 wouldn't work properly.
    Fixed bug where codesample plugin would incorrectly produce br elements inside code elements.
    Fixed bug where media plugin would strip dashes from youtube urls.
    Fixed bug where it was possible to move the caret into the table resize bars.
    Fixed bug where drag/drop into a cE=false element was possible on IE.
Version 4.3.1 (2015-11-30)
    Fixed so it's possible to disable the table inline toolbar by setting it to false or an empty string.
    Fixed bug where it wasn't possible to resize some tables using the drag handles.
    Fixed bug where unique id:s would clash for multiple editor instances and cE=false selections.
    Fixed bug where the same plugin could be initialized multiple times.
    Fixed bug where the table inline toolbars would be displayed at the same time as the image toolbars.
    Fixed bug where the table selection rect wouldn't be removed when selecting another control element.
Version 4.3.0 (2015-11-23)
    Added new table column/row resize support. Makes it a lot more easy to resize the columns/rows in a table.
    Added new table inline toolbar. Makes it easier to for example add new rows or columns to a table.
    Added new notification API. Lets you display floating notifications to the end user.
    Added new codesample plugin that lets you insert syntax highlighted pre elements into the editor.
    Added new image_caption to images. Lets you create images with captions using a HTML5 figure/figcaption elements.
    Added new live previews of embeded videos. Lets you play the video right inside the editor.
    Added new setDirty method and "dirty" event to the editor. Makes it easier to track the dirty state change.
    Added new setMode method to Editor instances that lets you dynamically switch between design/readonly.
    Added new core support for contentEditable=false elements within the editor overrides the browsers broken behavior.
    Rewrote the noneditable plugin to use the new contentEditable false core logic.
    Fixed so the dirty state doesn't set to false automatically when the undo index is set to 0.
    Fixed the Selection.placeCaretAt so it works better on IE when the coordinate is between paragraphs.
    Fixed bug where data-mce-bogus="all" element contents where counted by the word count plugin.
    Fixed bug where contentEditable=false elements would be indented by the indent buttons.
    Fixed bug where images within contentEditable=false would be selected in WebKit on mouse click.
    Fixed bug in DOMUntils split method where the replacement parameter wouldn't work on specific cases.
    Fixed bug where the importcss plugin would import classes from the skin content css file.
    Fixed so all button variants have a wrapping span for it's text to make it easier to skin.
    Fixed so it's easier to exit pre block using the arrow keys.
    Fixed bug where listboxes with fix widths didn't render correctly.
Version 4.2.8 (2015-11-13)
    Fixed bug where it was possible to delete tables as the inline root element if all columns where selected.
    Fixed bug where the UI buttons active state wasn't properly updated due to recent refactoring of that logic.
Version 4.2.7 (2015-10-27)
    Fixed bug where backspace/delete would remove all formats on the last paragraph character in WebKit/Blink.
    Fixed bug where backspace within a inline format element with a bogus caret container would move the caret.
    Fixed bug where backspace/delete on selected table cells wouldn't add an undo level.
    Fixed bug where script tags embedded within the editor could sometimes get a mce- prefix prepended to them
    Fixed bug where validate: false option could produce an error to be thrown from the Serialization step.
    Fixed bug where inline editing of a table as the root element could let the user delete that table.
    Fixed bug where inline editing of a table as the root element wouldn't properly handle enter key.
    Fixed bug where inline editing of a table as the root element would normalize the selection incorrectly.
    Fixed bug where inline editing of a list as the root element could let the user delete that list.
    Fixed bug where inline editing of a list as the root element could let the user split that list.
    Fixed bug where resize handles would be rendered on editable root elements such as table.
Version 4.2.6 (2015-09-28)
    Added capability to set request headers when using XHRs.
    Added capability to upload local images automatically default delay is set to 30 seconds after editing images.
    Added commands ids mceEditImage, mceAchor and mceMedia to be avaiable from execCommand.
    Added Edge browser to saucelabs grunt task. Patch contributed by John-David Dalton.
    Fixed bug where blob uris not produced by tinymce would produce HTML invalid markup.
    Fixed bug where selection of contents of a nearly empty editor in Edge would sometimes fail.
    Fixed bug where color styles woudln't be retained on copy/paste in Blink/Webkit.
    Fixed bug where the table plugin would throw an error when inserting rows after a child table.
    Fixed bug where the template plugin wouldn't handle functions as variable replacements.
    Fixed bug where undo/redo sometimes wouldn't work properly when applying formatting collapsed ranges.
    Fixed bug where shift+delete wouldn't do a cut operation on Blink/WebKit.
    Fixed bug where cut action wouldn't properly store the before selection bookmark for the undo level.
    Fixed bug where backspace in side an empty list element on IE would loose editor focus.
    Fixed bug where the save plugin wouldn't enable the buttons when a change occurred.
    Fixed bug where Edge wouldn't initialize the editor if a document.domain was specified.
    Fixed bug where enter key before nested images would sometimes not properly expand the previous block.
    Fixed bug where the inline toolbars wouldn't get properly hidden when blurring the editor instance.
    Fixed bug where Edge would paste Chinese characters on some Windows 10 installations.
    Fixed bug where IME would loose focus on IE 11 due to the double trailing br bug fix.
    Fixed bug where the proxy url in imagetools was incorrect. Patch contributed by Wong Ho Wang.
Version 4.2.5 (2015-08-31)
    Added fullscreen capability to embedded youtube and vimeo videos.
    Fixed bug where the uploadImages call didn't work on IE 10.
    Fixed bug where image place holders would be uploaded by uploadImages call.
    Fixed bug where images marked with bogus would be uploaded by the uploadImages call.
    Fixed bug where multiple calls to uploadImages would result in decreased performance.
    Fixed bug where pagebreaks were editable to imagetools patch contributed by Rasmus Wallin.
    Fixed bug where the element path could cause too much recursion exception.
    Fixed bug for domains containing ".min". Patch contributed by Loïc Février.
    Fixed so validation of external links to accept a number after www. Patch contributed by Victor Carvalho.
    Fixed so the charmap is exposed though execCommand. Patch contributed by Matthew Will.
    Fixed so that the image uploads are concurrent for improved performance.
    Fixed various grammar problems in inline documentation. Patches provided by nikolas.
Version 4.2.4 (2015-08-17)
    Added picture as a valid element to the HTML 5 schema. Patch contributed by Adam Taylor.
    Fixed bug where contents would be duplicated on drag/drop within the same editor.
    Fixed bug where floating/alignment of images on Edge wouldn't work properly.
    Fixed bug where it wasn't possible to drag images on IE 11.
    Fixed bug where image selection on Edge would sometimes fail.
    Fixed bug where contextual toolbars icons wasn't rendered properly when using the toolbar_items_size.
    Fixed bug where searchreplace dialog doesn't get prefilled with the selected text.
    Fixed bug where fragmented matches wouldn't get properly replaced by the searchreplace plugin.
    Fixed bug where enter key wouldn't place the caret if was after a trailing space within an inline element.
    Fixed bug where the autolink plugin could produce multiple links for the same text on Gecko.
    Fixed bug where EditorUpload could sometimes throw an exception if the blob wasn't found.
    Fixed xss issues with media plugin not properly filtering out some script attributes.
Version 4.2.3 (2015-07-30)
    Fixed bug where image selection wasn't possible on Edge due to incompatible setBaseAndExtend API.
    Fixed bug where image blobs urls where not properly destroyed by the imagetools plugin.
    Fixed bug where keyboard shortcuts wasn't working correctly on IE 8.
    Fixed skin issue where the borders of panels where not visible on IE 8.
Version 4.2.2 (2015-07-22)
    Fixed bug where float panels were not being hidden on inline editor blur when fixed_toolbar_container config option was in use.
    Fixed bug where combobox states wasn't properly updated if contents where updated without keyboard.
    Fixed bug where pasting into textbox or combobox would move the caret to the end of text.
    Fixed bug where removal of bogus span elements before block elements would remove whitespace between nodes.
    Fixed bug where repositioning of inline toolbars where async and producing errors if the editor was removed from DOM to early. Patch by iseulde.
    Fixed bug where element path wasn't working correctly. Patch contributed by iseulde.
    Fixed bug where menus wasn't rendered correctly when custom images where added to a menu. Patch contributed by Naim Hammadi.
Version 4.2.1 (2015-06-29)
    Fixed bug where back/forward buttons in the browser would render blob images as broken images.
    Fixed bug where Firefox would throw regexp to big error when replacing huge base64 chunks.
    Fixed bug rendering issues with resize and context toolbars not being placed properly until next animation frame.
    Fixed bug where the rendering of the image while cropping would some times not be centered correctly.
    Fixed bug where listbox items with submenus would me selected as active.
    Fixed bug where context menu where throwing an error when rendering.
    Fixed bug where resize both option wasn't working due to resent addClass API change. Patch contributed by Jogai.
    Fixed bug where a hideAll call for container rendered inline toolbars would throw an error.
    Fixed bug where onclick event handler on combobox could cause issues if element.id was a function by some polluting libraries.
    Fixed bug where listboxes wouldn't get proper selected sub menu item when using link_list or image_list.
    Fixed so the UI controls are as wide as 4.1.x to avoid wrapping controls in toolbars.
    Fixed so the imagetools dialog is adaptive for smaller screen sizes.
Version 4.2.0 (2015-06-25)
    Added new flat default skin to make the UI more modern.
    Added new imagetools plugin, lets you crop/resize and apply filters to images.
    Added new contextual toolbars support to the API lets you add floating toolbars for specific CSS selectors.
    Added new promise feature fill as tinymce.util.Promise.
    Added new built in image upload feature lets you upload any base64 encoded image within the editor as files.
    Fixed bug where resize handles would appear in the right position in the wrong editor when switching between resizable content in different inline editors.
    Fixed bug where tables would not be inserted in inline mode due to previous float panel fix.
    Fixed bug where floating panels would remain open when focus was lost on inline editors.
    Fixed bug where cut command on Chrome would thrown a browser security exception.
    Fixed bug where IE 11 sometimes would report an incorrect size for images in the image dialog.
    Fixed bug where it wasn't possible to remove inline formatting at the end of block elements.
    Fixed bug where it wasn't possible to delete table cell contents when cell selection was vertical.
    Fixed bug where table cell wasn't emptied from block elements if delete/backspace where pressed in empty cell.
    Fixed bug where cmd+shift+arrow didn't work correctly on Firefox mac when selecting to start/end of line.
    Fixed bug where removal of bogus elements would sometimes remove whitespace between nodes.
    Fixed bug where the resize handles wasn't updated when the main window was resized.
    Fixed so script elements gets removed by default to prevent possible XSS issues in default config implementations.
    Fixed so the UI doesn't need manual reflows when using non native layout managers.
    Fixed so base64 encoded images doesn't slow down the editor on modern browsers while editing.
    Fixed so all UI elements uses touch events to improve mobile device support.
    Removed the touch click quirks patch for iOS since it did more harm than good.
    Removed the non proportional resize handles since. Unproportional resize can still be done by holding the shift key.
Version 4.1.10 (2015-05-05)
    Fixed bug where plugins loaded with compat3x would sometimes throw errors when loading using the jQuery version.
    Fixed bug where extra empty paragraphs would get deleted in WebKit/Blink due to recent Quriks fix.
    Fixed bug where the editor wouldn't work properly on IE 12 due to some required browser sniffing.
    Fixed bug where formatting shortcut keys where interfering with Mac OS X screenshot keys.
    Fixed bug where the caret wouldn't move to the next/previous line boundary on Cmd+Left/Right on Gecko.
    Fixed bug where it wasn't possible to remove formats from very specific nested contents.
    Fixed bug where undo levels wasn't produced when typing letters using the shift or alt+ctrl modifiers.
    Fixed bug where the dirty state wasn't properly updated when typing using the shift or alt+ctrl modifiers.
    Fixed bug where an error would be thrown if an autofocused editor was destroyed quickly after its initialization. Patch provided by thorn0.
    Fixed issue with dirty state not being properly updated on redo operation.
    Fixed issue with entity decoder not handling incorrectly written numeric entities.
    Fixed issue where some PI element values wouldn't be properly encoded.
Version 4.1.9 (2015-03-10)
    Fixed bug where indentation wouldn't work properly for non list elements.
    Fixed bug with image plugin not pulling the image dimensions out correctly if a custom document_base_url was used.
    Fixed bug where ctrl+alt+[1-9] would conflict with the AltGr+[1-9] on Windows. New shortcuts is ctrl+shift+[1-9].
    Fixed bug with removing formatting on nodes in inline mode would sometimes include nodes outside the editor body.
    Fixed bug where extra nbsp:s would be inserted when you replaced a word surrounded by spaces using insertContent.
    Fixed bug with pasting from Google Docs would produce extra strong elements and line feeds.
Version 4.1.8 (2015-03-05)
    Added new html5 sizes attribute to img elements used together with srcset.
    Added new elementpath option that makes it possible to disable the element path but keep the statusbar.
    Added new option table_style_by_css for the table plugin to set table styling with css rather than table attributes.
    Added new link_assume_external_targets option to prompt the user to prepend http:// prefix if the supplied link does not contain a protocol prefix.
    Added new image_prepend_url option to allow a custom base path/url to be added to images.
    Added new table_appearance_options option to make it possible to disable some options.
    Added new image_title option to make it possible to alter the title of the image, disabled by default.
    Fixed bug where selection starting from out side of the body wouldn't produce a proper selection range on IE 11.
    Fixed bug where pressing enter twice before a table moves the cursor in the table and causes a javascript error.
    Fixed bug where advanced image styles were not respected.
    Fixed bug where the less common Shift+Delete didn't produce a proper cut operation on WebKit browsers.
    Fixed bug where image/media size constrain logic would produce NaN when handling non number values.
    Fixed bug where internal classes where removed by the removeformat command.
    Fixed bug with creating links table cell contents with a specific selection would throw a exceptions on WebKit/Blink.
    Fixed bug where valid_classes option didn't work as expected according to docs. Patch provided by thorn0.
    Fixed bug where jQuery plugin would patch the internal methods multiple times. Patch provided by Drew Martin.
    Fixed bug where backspace key wouldn't delete the current selection of newly formatted content.
    Fixed bug where type over of inline formatting elements wouldn't properly keep the format on WebKit/Blink.
    Fixed bug where selection needed to be properly normalized on modern IE versions.
    Fixed bug where Command+Backspace didn't properly delete the whole line of text but the previous word.
    Fixed bug where UI active states wheren't properly updated on IE if you placed caret within the current range.
    Fixed bug where delete/backspace on WebKit/Blink would remove span elements created by the user.
    Fixed bug where delete/backspace would produce incorrect results when deleting between two text blocks with br elements.
    Fixed bug where captions where removed when pasting from MS Office.
    Fixed bug where lists plugin wouldn't properly remove fully selected nested lists.
    Fixed bug where the ttf font used for icons would throw an warning message on Gecko on Mac OS X.
    Fixed a bug where applying a color to text did not update the undo/redo history.
    Fixed so shy entities gets displayed when using the visualchars plugin.
    Fixed so removeformat removes ins/del by default since these might be used for strikethough.
    Fixed so multiple language packs can be loaded and added to the global I18n data structure.
    Fixed so transparent color selection gets treated as a normal color selection. Patch contributed by Alexander Hofbauer.
    Fixed so it's possible to disable autoresize_overflow_padding, autoresize_bottom_margin options by setting them to false.
    Fixed so the charmap plugin shows the description of the character in the dialog. Patch contributed by Jelle Hissink.
    Removed address from the default list of block formats since it tends to be missused.
    Fixed so the pre block format is called preformatted to make it more verbose.
    Fixed so it's possible to context scope translation strings this isn't needed most of the time.
    Fixed so the max length of the width/height input fields of the media dialog is 5 instead of 3.
    Fixed so drag/dropped contents gets properly processed by paste plugin since it's basically a paste. Patch contributed by Greg Fairbanks.
    Fixed so shortcut keys for headers is ctrl+alt+[1-9] instead of ctrl+[1-9] since these are for switching tabs in the browsers.
    Fixed so "u" doesn't get converted into a span element by the legacy input filter. Since this is now a valid HTML5 element.
    Fixed font families in order to provide appropriate web-safe fonts.
Version 4.1.7 (2014-11-27)
    Added HTML5 schema support for srcset, source and picture. Patch contributed by mattheu.
    Added new cache_suffix setting to enable cache busting by producing unique urls.
    Added new paste_convert_word_fake_lists option to enable users to disable the fake lists convert logic.
    Fixed so advlist style changes adds undo levels for each change.
    Fixed bug where WebKit would sometimes produce an exception when the autolink plugin where looking for URLs.
    Fixed bug where IE 7 wouldn't be rendered properly due to aggressive css compression.
    Fixed bug where DomQuery wouldn't accept window as constructor element.
    Fixed bug where the color picker in 3.x dialogs wouldn't work properly. Patch contributed by Callidior.
    Fixed bug where the image plugin wouldn't respect the document_base_url.
    Fixed bug where the jQuery plugin would fail to append to elements named array prototype names.
Version 4.1.6 (2014-10-08)
    Fixed bug with clicking on the scrollbar of the iframe would cause a JS error to be thrown.
    Fixed bug where null would produce an exception if you passed it to selection.setRng.
    Fixed bug where Ctrl/Cmd+Tab would indent the current list item if you switched tabs in the browser.
    Fixed bug where pasting empty cells from Excel would result in a broken table.
    Fixed bug where it wasn't possible to switch back to default list style type.
    Fixed issue where the select all quirk fix would fire for other modifiers than Ctrl/Cmd combinations.
    Replaced jake with grunt since it is more mainstream and has better plugin support.
Version 4.1.5 (2014-09-09)
    Fixed bug where sometimes the resize rectangles wouldn't properly render on images on WebKit/Blink.
    Fixed bug in list plugin where delete/backspace would merge empty LI elements in lists incorrectly.
    Fixed bug where empty list elements would result in empty LI elements without it's parent container.
    Fixed bug where backspace in empty caret formatted element could produce an type error exception of Gecko.
    Fixed bug where lists pasted from word with a custom start index above 9 wouldn't be properly handled.
    Fixed bug where tabfocus plugin would tab out of the editor instance even if the default action was prevented.
    Fixed bug where tabfocus wouldn't tab properly to other adjacent editor instances.
    Fixed bug where the DOMUtils setStyles wouldn't properly removed or update the data-mce-style attribute.
    Fixed bug where dialog select boxes would be placed incorrectly if document.body wasn't statically positioned.
    Fixed bug where pasting would sometimes scroll to the top of page if the user was using the autoresize plugin.
    Fixed bug where caret wouldn't be properly rendered by Chrome when clicking on the iframes documentElement.
    Fixed so custom images for menubutton/splitbutton can be provided. Patch contributed by Naim Hammadi.
    Fixed so the default action of windows closing can be prevented by blocking the default action of the close event.
    Fixed so nodeChange and focus of the editor isn't automatically performed when opening sub dialogs.
Version 4.1.4 (2014-08-21)
    Added new media_filter_html option to media plugin that blocks any conditional comments, scripts etc within a video element.
    Added new content_security_policy option allows you to set custom policy for iframe contents. Patch contributed by Francois Chagnon.
    Fixed bug where activate/deactivate events wasn't firing properly when switching between editors.
    Fixed bug where placing the caret on iOS was difficult due to a WebKit bug with touch events.
    Fixed bug where the resize helper wouldn't render properly on older IE versions.
    Fixed bug where resizing images inside tables on older IE versions would sometimes fail depending mouse position.
    Fixed bug where editor.insertContent would produce an exception when inserting select/option elements.
    Fixed bug where extra empty paragraphs would be produced if block elements where inserted inside span elements.
    Fixed bug where the spellchecker menu item wouldn't be properly checked if spell checking was started before it was rendered.
    Fixed bug where the DomQuery filter function wouldn't remove non elements from collection.
    Fixed bug where document with custom document.domain wouldn't properly render the editor.
    Fixed bug where IE 8 would throw exception when trying to enter invalid color values into colorboxes.
    Fixed bug where undo manager could incorrectly add an extra undo level when custom resize handles was removed.
    Fixed bug where it wouldn't be possible to alter cell properties properly on table cells on IE 8.
    Fixed so the color picker button in table dialog isn't shown unless you include the colorpicker plugin or add your own custom color picker.
    Fixed so activate/deactivate events fire when windowManager opens a window since.
    Fixed so the table advtab options isn't separated by an underscore to normalize naming with image_advtab option.
    Fixed so the table cell dialog has proper padding when the advanced tab in disabled.
Version 4.1.3 (2014-07-29)
    Added event binding logic to tinymce.util.XHR making it possible to override headers and settings before any request is made.
    Fixed bug where drag events wasn't fireing properly on older IE versions since the event handlers where bound to document.
    Fixed bug where drag/dropping contents within the editor on IE would force the contents into plain text mode even if it was internal content.
    Fixed bug where IE 7 wouldn't open menus properly due to a resize bug in the browser auto closing them immediately.
    Fixed bug where the DOMUtils getPos logic wouldn't produce a valid coordinate inside the body if the body was positioned non static.
    Fixed bug where the element path and format state wasn't properly updated if you had the wordcount plugin enabled.
    Fixed bug where a comment at the beginning of source would produce an exception in the formatter logic.
    Fixed bug where setAttrib/getAttrib on null would throw exception together with any hooked attributes like style.
    Fixed bug where table sizes wasn't properly retained when copy/pasting on WebKit/Blink.
    Fixed bug where WebKit/Blink would produce colors in RGB format instead of the forced HEX format when deleting contents.
    Fixed bug where the width attribute wasn't updated on tables if you changed the size inside the table dialog.
    Fixed bug where control selection wasn't properly handled when the caret was placed directly after an image.
    Fixed bug where selecting the contents of table cells using the selection.select method wouldn't place the caret properly.
    Fixed bug where the selection state for images wasn't removed when placing the caret right after an image on WebKit/Blink.
    Fixed bug where all events wasn't properly unbound when and editor instance was removed or destroyed by some external innerHTML call.
    Fixed bug where it wasn't possible or very hard to select images on iOS when the onscreen keyboard was visible.
    Fixed so auto_focus can take a boolean argument this will auto focus the last initialized editor might be useful for single inits.
    Fixed so word auto detect lists logic works better for faked lists that doesn't have specific markup.
    Fixed so nodeChange gets fired on mouseup as it used to before 4.1.1 we optimized that event to fire less often.
    Removed the finish menu item from spellchecker menu since it's redundant you can stop spellchecking by toggling menu item or button.
Version 4.1.2 (2014-07-15)
    Added offset/grep to DomQuery class works basically the same as it's jQuery equivalent.
    Fixed bug where backspace/delete or setContent with an empty string would remove header data when using the fullpage plugin.
    Fixed bug where tinymce.remove with a selector not matching any editors would remove all editors.
    Fixed bug where resizing of the editor didn't work since the theme was calling setStyles instead of setStyle.
    Fixed bug where IE 7 would fail to append html fragments to iframe document when using DomQuery.
    Fixed bug where the getStyle DOMUtils method would produce an exception if it was called with null as it's element.
    Fixed bug where the paste plugin would remove the element if the none of the paste_webkit_styles rules matched the current style.
    Fixed bug where contextmenu table items wouldn't work properly on IE since it would some times fire an incorrect selection change.
    Fixed bug where the padding/border values wasn't used in the size calculation for the body size when using autoresize. Patch contributed by Matt Whelan.
    Fixed bug where conditional word comments wouldn't be properly removed when pasting plain text.
    Fixed bug where resizing would sometime fail on IE 11 when the mouseup occurred inside the resizable element.
    Fixed so the iframe gets initialized without any inline event handlers for better CSP support. Patch contributed by Matt Whelan.
    Fixed so the tinymce.dom.Sizzle is the latest version of sizzle this resolves the document context bug.
Version 4.1.1 (2014-07-08)
    Fixed bug where pasting plain text on some WebKit versions would result in an empty line.
    Fixed bug where resizing images inside tables on IE 11 wouldn't work properly.
    Fixed bug where IE 11 would sometimes throw "Invalid argument" exception when editor contents was set to an empty string.
    Fixed bug where document.activeElement would throw exceptions on IE 9 when that element was hidden or removed from dom.
    Fixed bug where WebKit/Blink sometimes produced br elements with the Apple-interchange-newline class.
    Fixed bug where table cell selection wasn't properly removed when copy/pasting table cells.
    Fixed bug where pasting nested list items from Word wouldn't produce proper semantic nested lists.
    Fixed bug where right clicking using the contextmenu plugin on WebKit/Blink on Mac OS X would select the target current word or line.
    Fixed bug where it wasn't possible to alter table cell properties on IE 8 using the context menu.
    Fixed bug where the resize helper wouldn't be correctly positioned on older IE versions.
    Fixed bug where fullpage plugin would produce an error if you didn't specify a doctype encoding.
    Fixed bug where anchor plugin would get the name/id of the current element even if it wasn't anchor element.
    Fixed bug where visual aids for tables wouldn't be properly disabled when changing the border size.
    Fixed bug where some control selection events wasn't properly fired on older IE versions.
    Fixed bug where table cell selection on older IE versions would prevent resizing of images.
    Fixed bug with paste_data_images paste option not working properly on modern IE versions.
    Fixed bug where custom elements with underscores in the name wasn't properly parsed/serialized.
    Fixed bug where applying inline formats to nested list elements would produce an incorrect formatting result.
    Fixed so it's possible to hide items from elements path by using preventDefault/stopPropagation.
    Fixed so inline mode toolbar gets rendered right aligned if the editable element positioned to the documents right edge.
    Fixed so empty inline elements inside empty block elements doesn't get removed if configured to be kept intact.
    Fixed so DomQuery parentsUntil/prevUntil/nextUntil supports selectors/elements/filters etc.
    Fixed so legacyoutput plugin overrides fontselect and fontsizeselect controls and handles font elements properly.
Version 4.1.0 (2014-06-18)
    Added new file_picker_callback option to replace the old file_browser_callback the latter will still work though.
    Added new custom colors to textcolor plugin will be displayed if a color picker is provided also shows the latest colors.
    Added new color_picker_callback option to enable you to add custom color pickers to the editor.
    Added new advanced tabs to table/cell/row dialogs to enable you to select colors for border/background.
    Added new colorpicker plugin that lets you select colors from a hsv color picker.
    Added new tinymce.util.Color class to handle color parsing and converting.
    Added new colorpicker UI widget element lets you add a hsv color picker to any form/window.
    Added new textpattern plugin that allows you to use markdown like text patterns to format contents.
    Added new resize helper element that shows the current width & height while resizing.
    Added new "once" method to Editor and EventDispatcher enables since callback execution events.
    Added new jQuery like class under tinymce.dom.DomQuery it's exposed on editor instances (editor.$) and globally under (tinymce.$).
    Fixed so the default resize method for images are proportional shift/ctrl can be used to make an unproportional size.
    Fixed bug where the image_dimensions option of the image plugin would cause exceptions when it tried to update the size.
    Fixed bug where table cell dialog class field wasn't properly updated when editing an a table cell with an existing class.
    Fixed bug where Safari on Mac would produce webkit-fake-url for pasted images so these are now removed.
    Fixed bug where the nodeChange event would get fired before the selection was changed when clicking inside the current selection range.
    Fixed bug where valid_classes option would cause exception when it removed internal prefixed classes like mce-item-.
    Fixed bug where backspace would cause navigation in IE 8 on an inline element and after a caret formatting was applied.
    Fixed so placeholder images produced by the media plugin gets selected when inserted/edited.
    Fixed so it's possible to drag in images when the paste_data_images option is enabled. Might be useful for mail clients.
    Fixed so images doesn't get a width/height applied if the image_dimensions option is set to false useful for responsive contents.
    Fixed so it's possible to pass in an optional arguments object for the nodeChanged function to be passed to all nodechange event listeners.
    Fixed bug where media plugin embed code didn't update correctly.<|MERGE_RESOLUTION|>--- conflicted
+++ resolved
@@ -26,11 +26,8 @@
     Fixed an issue where content could be lost if a misspelled word was selected and spellchecking was disabled #TINY-3899
     Fixed validation errors in the CSS where certain properties had the wrong default value #TINY-4491
     Fixed an issue where the element path isn't being cleared when there are no parents #TINY-4412
-<<<<<<< HEAD
     Fixed an issue where width and height in svg icons containing `rect` elements were overridden by the CSS reset TINY-4408
-=======
     Fixed keyboard flicker when opening a context menu on mobile #TINY-4540
->>>>>>> c551df70
 Version 5.1.4 (2019-12-11)
     Fixed dialog contents disappearing when clicking a checkbox for right-to-left languages #TINY-4518
     Fixed the `legacyoutput` plugin registering legacy formats after editior initialization, causing legacy content to be stripped on the initial load #TINY-4447
