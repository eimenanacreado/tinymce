--- conflicted
+++ resolved
@@ -6,16 +6,12 @@
     Changed the "Find and Replace" design to an inline dialog #TINY-3054
     Fixed removing shortcuts not working for function keys #TINY-3871
     Fixed non-descriptive UI component type names #TINY-3349
-<<<<<<< HEAD
     Changed backspace behaviour in lists to outdent nested list items to parent list #TINY-3651
-    Fixed UI registry components rendering as the wrong type when manually specifying a different type #TINY-385
-=======
     Fixed UI registry components rendering as the wrong type when manually specifying a different type #TINY-3385
     Fixed an issue where dialog checkbox, input, selectbox, textarea and urlinput components couldn't be disabled #TINY-3708
     Fixed the context toolbar not using viable screen space in inline/distraction free mode #TINY-3717
     Fixed the context toolbar overlapping the toolbar in various conditions #TINY-3205
     Fixed IE11 edge case where items were being inserted into the wrong location #TINY-3884
->>>>>>> d7f9b064
 Version 5.0.11 (2019-07-04)
     Fixed packaging errors caused by a rollup treeshaking bug (https://github.com/rollup/rollup/issues/2970) #TINY-3866
     Fixed the customeditor component not able to get data from the dialog api #TINY-3866
