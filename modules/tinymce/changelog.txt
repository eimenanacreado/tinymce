Version 5.0.13 (TBD)
<<<<<<< HEAD
    Fixed issue with being able to delete contenteditable false elements inside other contenteditable false elements #TINY-3868
=======
    Fixed `MouseEvent.mozPressure is deprecated` warning in Firefox #TINY-3919 
>>>>>>> 16ea7abe
    Added new `draggable_modal` option to enable dragging of modal dialogs #TINY-3873
    Changed backspace behaviour in lists to outdent nested list items #TINY-3651
    Fixed `default_link_target` not being respected when `target_list` is disabled #TINY-3757
    Added wrapping to user-inserted nbsps, which can be disabled using the `nonbreaking_wrap` setting #TINY-3647
    Fixed mobile plugin filter to only apply to the mobile theme, rather than all mobile platforms #TINY-3405
    Fixed focus switching to another editor during mode changes #TINY-3852
Version 5.0.12 (2019-07-18)
    Added ability to utilize UI dialog panels inside other panels #TINY-3305
    Added help dialog tab explaining keyboard navigation of the editor #TINY-3603
    Changed the "Find and Replace" design to an inline dialog #TINY-3054
    Fixed issue where autolink spacebar event was not being fired on Edge #TINY-3891
    Fixed table selection missing the background color #TINY-3892
    Fixed removing shortcuts not working for function keys #TINY-3871
    Fixed non-descriptive UI component type names #TINY-3349
    Fixed UI registry components rendering as the wrong type when manually specifying a different type #TINY-3385
    Fixed an issue where dialog checkbox, input, selectbox, textarea and urlinput components couldn't be disabled #TINY-3708
    Fixed the context toolbar not using viable screen space in inline/distraction free mode #TINY-3717
    Fixed the context toolbar overlapping the toolbar in various conditions #TINY-3205
    Fixed IE11 edge case where items were being inserted into the wrong location #TINY-3884
Version 5.0.11 (2019-07-04)
    Fixed packaging errors caused by a rollup treeshaking bug (https://github.com/rollup/rollup/issues/2970) #TINY-3866
    Fixed the customeditor component not able to get data from the dialog api #TINY-3866
    Fixed collection component tooltips not being translated #TINY-3855
Version 5.0.10 (2019-07-02)
    Added support for all HTML color formats in `color_map` setting #TINY-3837
    Changed backspace key handling to outdent content in appropriate circumstances #TINY-3685
    Changed default palette for forecolor and backcolor to include some lighter colors suitable for highlights #TINY-2865
    Changed the search and replace plugin to cycle through results #TINY-3800
    Fixed inconsistent types causing some properties to be unable to be used in dialog components #TINY-3778
    Fixed an issue in the Oxide skin where dialog content like outlines and shadows were clipped because of overflow hidden #TINY-3566
    Fixed the search and replace plugin not resetting state when changing the search query #TINY-3800
    Fixed backspace in lists not creating an undo level #TINY-3814
    Fixed the editor to cancel loading in quirks mode where the UI is not supported #TINY-3391
    Fixed applying fonts not working when the name contained spaces and numbers #TINY-3801
    Fixed so that initial content is retained when initializing on list items #TINY-3796
    Fixed inefficient font name and font size current value lookup during rendering #TINY-3813
    Fixed mobile font copied into the wrong folder for the oxide-dark skin #TINY-3816
    Fixed an issue where resizing the width of tables would produce inaccurate results #TINY-3827
    Fixed a memory leak in the Silver theme #TINY-3797
    Fixed alert and confirm dialogs using incorrect markup causing inconsistent padding #TINY-3835
    Fixed an issue in the Table plugin with `table_responsive_width` not enforcing units when resizing #TINY-3790
    Fixed leading, trailing and sequential spaces being lost when pasting plain text #TINY-3726
    Fixed exception being thrown when creating relative URIs #TINY-3851
    Fixed focus is no longer set to the editor content during mode changes unless the editor already had focus #TINY-3852
Version 5.0.9 (2019-06-26)
    Fixed print plugin not working in Firefox #TINY-3834
Version 5.0.8 (2019-06-18)
    Added back support for multiple toolbars #TINY-2195
    Added support for .m4a files to the media plugin #TINY-3750
    Added new base_url and suffix editor init options #TINY-3681
    Fixed incorrect padding for select boxes with visible values #TINY-3780
    Fixed selection incorrectly changing when programmatically setting selection on contenteditable false elements #TINY-3766
    Fixed sidebar background being transparent #TINY-3727
    Fixed the build to remove duplicate iife wrappers #TINY-3689
    Fixed bogus autocompleter span appearing in content when the autocompleter menu is shown #TINY-3752
    Fixed toolbar font size select not working with legacyoutput plugin #TINY-2921
    Fixed the legacyoutput plugin incorrectly aligning images #TINY-3660
    Fixed remove color not working when using the legacyoutput plugin #TINY-3756
    Fixed the font size menu applying incorrect sizes when using the legacyoutput plugin #TINY-3773
    Fixed scrollIntoView not working when the parent window was out of view #TINY-3663
    Fixed the print plugin printing from the wrong window in IE11 #TINY-3762
    Fixed content CSS loaded over CORS not loading in the preview plugin with content_css_cors enabled #TINY-3769
    Fixed the link plugin missing the default "None" option for link list #TINY-3738
    Fixed small dot visible with menubar and toolbar disabled in inline mode #TINY-3623
    Fixed space key properly inserts a nbsp before/after block elements #TINY-3745
    Fixed native context menu not showing with images in IE11 #TINY-3392
    Fixed inconsistent browser context menu image selection #TINY-3789
Version 5.0.7 (2019-06-05)
    Added new toolbar button and menu item for inserting tables via dialog #TINY-3636
    Added new API for adding/removing/changing tabs in the Help dialog #TINY-3535
    Added highlighting of matched text in autocompleter items #TINY-3687
    Added the ability for autocompleters to work with matches that include spaces #TINY-3704
    Added new `imagetools_fetch_image` callback to allow custom implementations for cors loading of images #TINY-3658
    Added `'http'` and `https` options to `link_assume_external_targets` to prepend `http://` or `https://` prefixes when URL does not contain a protocol prefix. Patch contributed by francoisfreitag. #GH-4335
    Changed annotations navigation to work the same as inline boundaries #TINY-3396
    Changed tabpanel API by adding a `name` field and changing relevant methods to use it #TINY-3535
    Fixed text color not updating all color buttons when choosing a color #TINY-3602
    Fixed the autocompleter not working with fragmented text #TINY-3459
    Fixed the autosave plugin no longer overwrites window.onbeforeunload #TINY-3688
    Fixed infinite loop in the paste plugin when IE11 takes a long time to process paste events. Patch contributed by lRawd. #GH-4987
    Fixed image handle locations when using `fixed_toolbar_container`. Patch contributed by t00. #GH-4966
    Fixed the autoresize plugin not firing `ResizeEditor` events #TINY-3587
    Fixed editor in fullscreen mode not extending to the bottom of the screen #TINY-3701
    Fixed list removal when pressing backspace after the start of the list item #TINY-3697
    Fixed autocomplete not triggering from compositionend events #TINY-3711
    Fixed `file_picker_callback` could not set the caption field on the insert image dialog #TINY-3172
    Fixed the autocompleter menu showing up after a selection had been made #TINY-3718
    Fixed an exception being thrown when a file or number input has focus during initialization. Patch contributed by t00 #GH-2194
Version 5.0.6 (2019-05-22)
    Added `icons_url` editor settings to enable icon packs to be loaded from a custom url #TINY-3585
    Added `image_uploadtab` editor setting to control the visibility of the upload tab in the image dialog #TINY-3606
    Added new api endpoints to the wordcount plugin and improved character count logic #TINY-3578
    Changed plugin, language and icon loading errors to log in the console instead of a notification #TINY-3585
    Fixed the textpattern plugin not working with fragmented text #TINY-3089
    Fixed various toolbar drawer accessibility issues and added an animation #TINY-3554
    Fixed issues with selection and ui components when toggling readonly mode #TINY-3592
    Fixed so readonly mode works with inline editors #TINY-3592
    Fixed docked inline toolbar positioning when scrolled #TINY-3621
    Fixed initial value not being set on bespoke select in quickbars and toolbar drawer #TINY-3591
    Fixed so that nbsp entities aren't trimmed in white-space: pre-line elements #TINY-3642
    Fixed `mceInsertLink` command inserting spaces instead of url encoded characters #GH-4990
    Fixed text content floating on top of dialogs in IE11 #TINY-3640
Version 5.0.5 (2019-05-09)
    Added menu items to match the forecolor/backcolor toolbar buttons #TINY-2878
    Added default directionality based on the configured language #TINY-2621
    Added styles, icons and tests for rtl mode #TINY-2621
    Fixed autoresize not working with floating elements or when media elements finished loading #TINY-3545
    Fixed incorrect vertical caret positioning in IE 11 #TINY-3188
    Fixed submenu anchoring hiding overflowed content #TINY-3564
    Removed unused and hidden validation icons to avoid displaying phantom tooltips #TINY-2329
Version 5.0.4 (2019-04-23)
    Added back URL dialog functionality, which is now available via `editor.windowManager.openUrl()` #TINY-3382
    Added the missing throbber functionality when calling `editor.setProgressState(true)` #TINY-3453
    Added function to reset the editor content and undo/dirty state via `editor.resetContent()` #TINY-3435
    Added the ability to set menu buttons as active #TINY-3274
    Added `editor.mode` API, featuring a custom editor mode API #TINY-3406
    Added better styling to floating toolbar drawer #TINY-3479
    Added the new premium plugins to the Help dialog plugins tab #TINY-3496
    Added the linkchecker context menu items to the default configuration #TINY-3543
    Fixed image context menu items showing on placeholder images #TINY-3280
    Fixed dialog labels and text color contrast within notifications/alert banners to satisfy WCAG 4.5:1 contrast ratio for accessibility #TINY-3351
    Fixed selectbox and colorpicker items not being translated #TINY-3546
    Fixed toolbar drawer sliding mode to correctly focus the editor when tabbing via keyboard navigation #TINY-3533
    Fixed positioning of the styleselect menu in iOS while using the mobile theme #TINY-3505
    Fixed the menubutton `onSetup` callback to be correctly executed when rendering the menu buttons #TINY-3547
    Fixed `default_link_target` setting to be correctly utilized when creating a link #TINY-3508
    Fixed colorpicker floating marginally outside its container #TINY-3026
    Fixed disabled menu items displaying as active when hovered #TINY-3027
    Removed redundant mobile wrapper #TINY-3480
Version 5.0.3 (2019-03-19)
    Changed empty nested-menu items within the style formats menu to be disabled or hidden if the value of `style_formats_autohide` is `true` #TINY-3310
    Changed the entire phrase 'Powered by Tiny' in the status bar to be a link instead of just the word 'Tiny' #TINY-3366
    Changed `formatselect`, `styleselect` and `align` menus to use the `mceToggleFormat` command internally #TINY-3428
    Fixed toolbar keyboard navigation to work as expected when `toolbar_drawer` is configured #TINY-3432
    Fixed text direction buttons to display the correct pressed state in selections that have no explicit `dir` property #TINY-3138
    Fixed the mobile editor to clean up properly when removed #TINY-3445
    Fixed quickbar toolbars to add an empty box to the screen when it is set to `false` #TINY-3439
    Fixed an issue where pressing the **Delete/Backspace** key at the edge of tables was creating incorrect selections #TINY-3371
    Fixed an issue where dialog collection items (emoticon and special character dialogs) couldn't be selected with touch devices #TINY-3444
    Fixed a type error introduced in TinyMCE version 5.0.2 when calling `editor.getContent()` with nested bookmarks #TINY-3400
    Fixed an issue that prevented default icons from being overridden #TINY-3449
    Fixed an issue where **Home/End** keys wouldn't move the caret correctly before or after `contenteditable=false` inline elements #TINY-2995
    Fixed styles to be preserved in IE 11 when editing via the `fullpage` plugin #TINY-3464
    Fixed the `link` plugin context toolbar missing the open link button #TINY-3461
    Fixed inconsistent dialog component spacing #TINY-3436
Version 5.0.2 (2019-03-05)
    Added presentation and document presets to `htmlpanel` dialog component #TINY-2694
    Added missing fixed_toolbar_container setting has been reimplemented in the Silver theme #TINY-2712
    Added a new toolbar setting `toolbar_drawer` that moves toolbar groups which overflow the editor width into either a `sliding` or `floating` toolbar section #TINY-2874
    Updated the build process to include package lock files in the dev distribution archive #TINY-2870
    Fixed inline dialogs did not have aria attributes #TINY-2694
    Fixed default icons are now available in the UI registry, allowing use outside of toolbar buttons #TINY-3307
    Fixed a memory leak related to select toolbar items #TINY-2874
    Fixed a memory leak due to format changed listeners that were never unbound #TINY-3191
    Fixed an issue where content may have been lost when using permanent bookmarks #TINY-3400
    Fixed the quicklink toolbar button not rendering in the quickbars plugin #TINY-3125
    Fixed an issue where menus were generating invalid HTML in some cases #TINY-3323
    Fixed an issue that could cause the mobile theme to show a blank white screen when the editor was inside an `overflow:hidden` element #TINY-3407
    Fixed mobile theme using a transparent background and not taking up the full width on iOS #TINY-3414
    Fixed the template plugin dialog missing the description field #TINY-3337
    Fixed input dialog components using an invalid default type attribute #TINY-3424
    Fixed an issue where backspace/delete keys after/before pagebreak elements wouldn't move the caret #TINY-3097
    Fixed an issue in the table plugin where menu items and toolbar buttons weren't showing correctly based on the selection #TINY-3423
    Fixed inconsistent button focus styles in Firefox #TINY-3377
    Fixed the resize icon floating left when all status bar elements were disabled #TINY-3340
    Fixed the resize handle to not show in fullscreen mode #TINY-3404
Version 5.0.1 (2019-02-21)
    Removed paste as text notification banner and paste_plaintext_inform setting #POW-102
    Fixed an issue where adding links to images would replace the image with text #TINY-3356
    Fixed an issue where the inline editor could use fractional pixels for positioning #TINY-3202
    Fixed an issue where uploading non-image files in the Image Plugin upload tab threw an error. #TINY-3244
    Added H1-H6 toggle button registration to the silver theme #TINY-3070
    Fixed an issue in the media plugin that was causing the source url and height/width to be lost in certain circumstances #TINY-2858
    Fixed an issue with the Context Toolbar not being removed when clicking outside of the editor #TINY-2804
    Fixed an issue where clicking 'Remove link' wouldn't remove the link in certain circumstances #TINY-3199
    Added code sample toolbar button will now toggle on when the cursor is in a code section #TINY-3040
    Fixed an issue where the media plugin would fail when parsing dialog data #TINY-3218
    Fixed an issue where retrieving the selected content as text didn't create newlines #TINY-3197
    Fixed incorrect keyboard shortcuts in the Help dialog for Windows #TINY-3292
    Fixed an issue where JSON serialization could produce invalid JSON #TINY-3281
    Fixed production CSS including references to source maps #TINY-3920
    Fixed development CSS was not included in the development zip #TINY-3920
    Fixed the autocompleter matches predicate not matching on the start of words by default #TINY-3306
    Added new settings to the emoticons plugin to allow additional emoticons to be added #TINY-3088
    Fixed an issue where the page could be scrolled with modal dialogs open #TINY-2252
    Fixed an issue where autocomplete menus would show an icon margin when no items had icons #TINY-3329
    Fixed an issue in the quickbars plugin where images incorrectly showed the text selection toolbar #TINY-3338
    Fixed an issue that caused the inline editor to fail to render when the target element already had focus #TINY-3353
Version 5.0.0 (2019-02-04)
    Full documentation for the version 5 features and changes is available at https://www.tiny.cloud/docs/release-notes/

    Changes since RC2:
    Fixed an issue where tab panel heights weren't sizing properly on smaller screens and weren't updating on resize #TINY-3242
    Added links and registered names with * to denote premium plugins in Plugins tab of Help dialog #TINY-3223
    Changed Tiny 5 mobile skin to look more uniform with desktop #TINY-2650
    Fixed image tools not having any padding between the label and slider #TINY-3220
    Blacklisted table, th and td as inline editor target #TINY-717
    Fixed context toolbar toggle buttons not showing the correct state #TINY-3022
    Fixed missing separators in the spellchecker context menu between the suggestions and actions #TINY-3217
    Fixed notification icon positioning in alert banners #TINY-2196
    Fixed a typo in the word count plugin name #TINY-3062
    Fixed charmap and emoticons dialogs not having a primary button #TINY-3233
    Fixed an issue where resizing wouldn't work correctly depending on the box-sizing model #TINY-3278
Version 5.0.0-rc-2 (2019-01-22)
    Fixed the link dialog such that it will now retain class attributes when updating links #TINY-2825
    Added screen reader accessibility for sidebar and statusbar #TINY-2699
    Updated Emoticons and Charmap dialogs to be screen reader accessible #TINY-2693
    Fixed "Find and replace" not showing in the "Edit" menu by default #TINY-3061
    Updated the textpattern plugin to properly support nested patterns and to allow running a command with a value for a pattern with a start and an end #TINY-2991
    Removed unnecessary 'flex' and unused 'colspan' properties from the new dialog APIs #TINY-2973
    Changed checkboxes to use a boolean for its state, instead of a string #TINY-2848
    Fixed dropdown buttons missing the 'type' attribute, which could cause forms to be incorrectly submitted #TINY-2826
    Fixed emoticon and charmap search not returning expected results in certain cases #TINY-3084
    Changed formatting menus so they are registered and made the align toolbar button use an icon instead of text #TINY-2880
    Fixed blank rel_list values throwing an exception in the link plugin #TINY-3149
Version 5.0.0-rc-1 (2019-01-08)
    Updated the font select dropdown logic to try to detect the system font stack and show "System Font" as the font name #TINY-2710
    Fixed readonly mode not fully disabling editing content #TINY-2287
    Updated the autocompleter to only show when it has matched items #TINY-2350
    Added editor settings functionality to specify title attributes for toolbar groups #TINY-2690
    Added icons instead of button text to improve Search and Replace dialog footer appearance #TINY-2654
    Added `tox-dialog__table` instead of `mce-table-striped` class to enhance Help dialog appearance #TINY-2360
    Added title attribute to iframes so, screen readers can announce iframe labels #TINY-2692
    Updated SizeInput labels to "Height" and "Width" instead of Dimensions #TINY-2833
    Fixed accessibility issues with the font select, font size, style select and format select toolbar dropdowns #TINY-2713
    Fixed accessibility issues with split dropdowns #TINY-2697
    Added a wordcount menu item, that defaults to appearing in the tools menu #TINY-2877
    Fixed the legacyoutput plugin to be compatible with TinyMCE 5.0 #TINY-2301
    Updated the build process to minify and generate ASCII only output for the emoticons database #TINY-2744
    Fixed icons not showing correctly in the autocompleter popup #TINY-3029
    Fixed an issue where preview wouldn't show anything in Edge under certain circumstances #TINY-3035
    Fixed the height being incorrectly calculated for the autoresize plugin #TINY-2807
Version 5.0.0-beta-1 (2018-11-30)
    Changed the name of the "inlite" plugin to "quickbars" #TINY-2831
    Fixed an inline mode issue where the save plugin upon saving can cause content loss #TINY-2659
    Changed the background color icon to highlight background icon #TINY-2258
    Added a new `addNestedMenuItem()` UI registry function and changed all nested menu items to use the new registry functions #TINY-2230
    Changed Help dialog to be accessible to screen readers #TINY-2687
    Changed the color swatch to save selected custom colors to local storage for use across sessions #TINY-2722
    Added title attribute to color swatch colors #TINY-2669
    Added anchorbar component to anchor inline toolbar dialogs to instead of the toolbar #TINY-2040
    Added support for toolbar<n> and toolbar array config options to be squashed into a single toolbar and not create multiple toolbars #TINY-2195
    Added error handling for when forced_root_block config option is set to true #TINY-2261
    Added functionality for the removed_menuitems config option #TINY-2184
    Fixed an issue in IE 11 where calling selection.getContent() would return an empty string when the editor didn't have focus #TINY-2325
    Added the ability to use a string to reference menu items in menu buttons and submenu items #TINY-2253
    Removed compat3x plugin #TINY-2815
    Changed `WindowManager` API - methods `getParams`, `setParams` and `getWindows`, and the legacy `windows` property, have been removed. `alert` and `confirm` dialogs are no longer tracked in the window list. #TINY-2603
Version 5.0.0-preview-4 (2018-11-12)
    Fixed distraction free plugin #AP-470
    Removed the tox-custom-editor class that was added to the wrapping element of codemirror #TINY-2211
    Fixed contents of the input field being selected on focus instead of just recieving an outline highlight #AP-464
    Added width and height placeholder text to image and media dialog dimensions input #AP-296
    Fixed styling issues with dialogs and menus in IE 11 #AP-456
    Fixed custom style format control not honoring custom formats #AP-393
    Fixed context menu not appearing when clicking an image with a caption #AP-382
    Fixed directionality of UI when using an RTL language #AP-423
    Fixed page responsiveness with multiple inline editors #AP-430
    Added the ability to keyboard navigate through menus, toolbars, sidebar and the status bar sequentially #AP-381
    Fixed empty toolbar groups appearing through invalid configuration of the `toolbar` property #AP-450
    Fixed text not being retained when updating links through the link dialog #AP-293
    Added translation capability back to the editor's UI #AP-282
    Fixed edit image context menu, context toolbar and toolbar items being incorrectly enabled when selecting invalid images #AP-323
    Fixed emoji type ahead being shown when typing URLs #AP-366
    Fixed toolbar configuration properties incorrectly expecting string arrays instead of strings #AP-342
    Changed the editor resize handle so that it should be disabled when the autoresize plugin is turned on #AP-424
    Fixed the block formatting toolbar item not showing a "Formatting" title when there is no selection #AP-321
    Fixed clicking disabled toolbar buttons hiding the toolbar in inline mode #AP-380
    Fixed `EditorResize` event not being fired upon editor resize #AP-327
    Fixed tables losing styles when updating through the dialog #AP-368
    Fixed context toolbar positioning to be more consistent near the edges of the editor #AP-318
    Added `label` component type for dialogs to group components under a label
    Fixed table of contents plugin now works with v5 toolbar APIs correctly #AP-347
    Fixed the `link_context_toolbar` configuration not disabling the context toolbar #AP-458
    Fixed the link context toolbar showing incorrect relative links #AP-435
    Fixed the alignment of the icon in alert banner dialog components #TINY-2220
    Changed UI text for microcopy improvements #TINY-2281
    Fixed the visual blocks and visual char menu options not displaying their toggled state #TINY-2238
    Fixed the editor not displaying as fullscreen when toggled #TINY-2237
Version 5.0.0-preview-3 (2018-10-18)
    Changed editor layout to use modern CSS properties over manually calculating dimensions #AP-324
    Changed `autoresize_min_height` and `autoresize_max_height` configurations to `min_height` and `max_height` #AP-324
    Fixed bugs with editor width jumping when resizing and the iframe not resizing to smaller than 150px in height #AP-324
    Fixed mobile theme bug that prevented the editor from loading #AP-404
    Fixed long toolbar groups extending outside of the editor instead of wrapping
    Changed `Whole word` label in Search and Replace dialog to `Find whole words only` #AP-387
    Fixed dialog titles so they are now proper case #AP-384
    Fixed color picker default to be #000000 instead of #ff00ff #AP-216
    Fixed "match case" option on the Find and Replace dialog is no longer selected by default #AP-298
    Fixed vertical alignment of toolbar icons #DES-134
    Fixed toolbar icons not appearing on IE11 #DES-133
Version 5.0.0-preview-2 (2018-10-10)
    Changed configuration of color options has been simplified to `color_map`, `color_cols`, and `custom_colors` #AP-328
    Added swatch is now shown for colorinput fields, instead of the colorpicker directly #AP-328
    Removed `colorpicker` plugin, it is now in the theme #AP-328
    Removed `textcolor` plugin, it is now in the theme #AP-328
    Fixed styleselect not updating the displayed item as the cursor moved #AP-388
    Changed `height` configuration to apply to the editor frame (including menubar, toolbar, status bar) instead of the content area #AP-324
    Added fontformats and fontsizes menu items #AP-390
    Fixed preview iframe not expanding to the dialog size #AP-252
    Fixed 'meta' shortcuts not translated into platform-specific text #AP-270
    Fixed tabbed dialogs (Charmap and Emoticons) shrinking when no search results returned
    Fixed a bug where alert banner icons were not retrieved from icon pack. #AP-330
    Fixed component styles to flex so they fill large dialogs. #AP-252
    Fixed editor flashing unstyled during load (still in progress). #AP-349
Version 5.0.0-preview-1 (2018-10-01)
    Developer preview 1
    Initial list of features and changes is available at https://tiny.cloud/docs-preview/release-notes/new-features/
Version 4.9.3 (2019-01-31)
    Added a visualchars_default_state setting to the Visualchars Plugin. Patch contributed by mat3e.
    Fixed a bug where scrolling on a page with more than one editor would cause a ResizeWindow event to fire. #TINY-3247
    Fixed a bug where if a plugin threw an error during initialisation the whole editor would fail to load. #TINY-3243
    Fixed a bug where getContent would include bogus elements when valid_elements setting was set up in a specific way. #TINY-3213
    Fixed a bug where only a few function key names could be used when creating keyboard shortcuts. #TINY-3146
    Fixed a bug where it wasn't possible to enter spaces into an editor after pressing shift+enter. #TINY-3099
    Fixed a bug where no caret would be rendered after backspacing to a contenteditable false element. #TINY-2998
    Fixed a bug where deletion to/from indented lists would leave list fragments in the editor. #TINY-2981
Version 4.9.2 (2018-12-17)
    Fixed a bug with pressing the space key on IE 11 would result in nbsp characters being inserted between words at the end of a block. #TINY-2996
    Fixed a bug where character composition using quote and space on US International keyboards would produce a space instead of a quote. #TINY-2999
    Fixed a bug where remove format wouldn't remove the inner most inline element in some situations. #TINY-2982
    Fixed a bug where outdenting an list item would affect attributes on other list items within the same list. #TINY-2971
    Fixed a bug where the DomParser filters wouldn't be applied for elements created when parsing invalid html. #TINY-2978
    Fixed a bug where setProgressState wouldn't automatically close floating ui elements like menus. #TINY-2896
    Fixed a bug where it wasn't possible to navigate out of a figcaption element using the arrow keys. #TINY-2894
    Fixed a bug where enter key before an image inside a link would remove the image. #TINY-2780
Version 4.9.1 (2018-12-04)
    Added functionality to insert html to the replacement feature of the Textpattern Plugin. #TINY-2839
    Fixed a bug where `editor.selection.getContent({format: 'text'})` didn't work as expected in IE11 on an unfocused editor. #TINY-2862
    Fixed a bug in the Textpattern Plugin where the editor would get an incorrect selection after inserting a text pattern on Safari. #TINY-2838
    Fixed a bug where the space bar didn't work correctly in editors with the forced_root_block setting set to false. #TINY-2816
Version 4.9.0 (2018-11-27)
    Added a replace feature to the Textpattern Plugin. #TINY-1908
    Added functionality to the Lists Plugin that improves the indentation logic. #TINY-1790
    Fixed a bug where it wasn't possible to delete/backspace when the caret was between a contentEditable=false element and a BR. #TINY-2372
    Fixed a bug where copying table cells without a text selection would fail to copy anything. #TINY-1789
    Implemented missing `autosave_restore_when_empty` functionality in the Autosave Plugin. Patch contributed by gzzo. #GH-4447
    Reduced insertion of unnecessary nonbreaking spaces in the editor. #TINY-1879
Version 4.8.5 (2018-10-30)
    Added a content_css_cors setting to the editor that adds the crossorigin="anonymous" attribute to link tags added by the StyleSheetLoader. #TINY-1909
    Fixed a bug where trying to remove formatting with a collapsed selection range would throw an exception. #GH-4636
    Fixed a bug in the image plugin that caused updating figures to split contenteditable elements. #GH-4563
    Fixed a bug that was causing incorrect viewport calculations for fixed position UI elements. #TINY-1897
    Fixed a bug where inline formatting would cause the delete key to do nothing. #TINY-1900
Version 4.8.4 (2018-10-23)
    Added support for the HTML5 `main` element. #TINY-1877
    Changed the keyboard shortcut to move focus to contextual toolbars to Ctrl+F9. #TINY-1812
    Fixed a bug where content css could not be loaded from another domain. #TINY-1891
    Fixed a bug on FireFox where the cursor would get stuck between two contenteditable false inline elements located inside of the same block element divided by a BR. #TINY-1878
    Fixed a bug with the insertContent method where nonbreaking spaces would be inserted incorrectly. #TINY-1868
    Fixed a bug where the toolbar of the inline editor would not be visible in some scenarios. #TINY-1862
    Fixed a bug where removing the editor while more than one notification was open would throw an error. #TINY-1845
    Fixed a bug where the menubutton would be rendered on top of the menu if the viewport didn't have enough height. #TINY-1678
    Fixed a bug with the annotations api where annotating collapsed selections caused problems. #TBS-2449
    Fixed a bug where wbr elements were being transformed into whitespace when using the Paste Plugin's paste as text setting. #GH-4638
    Fixed a bug where the Search and Replace didn't replace spaces correctly. #GH-4632
    Fixed a bug with sublist items not persisting selection. #GH-4628
    Fixed a bug with mceInsertRawHTML command not working as expected. #GH-4625
Version 4.8.3 (2018-09-13)
    Fixed a bug where the Wordcount Plugin didn't correctly count words within tables on IE11. #TINY-1770
    Fixed a bug where it wasn't possible to move the caret out of a table on IE11 and Firefox. #TINY-1682
    Fixed a bug where merging empty blocks didn't work as expected, sometimes causing content to be deleted. #TINY-1781
    Fixed a bug where the Textcolor Plugin didn't show the correct current color. #TINY-1810
    Fixed a bug where clear formatting with a collapsed selection would sometimes clear formatting from more content than expected. #TINY-1813 #TINY-1821
    Fixed a bug with the Table Plugin where it wasn't possible to keyboard navigate to the caption. #TINY-1818
Version 4.8.2 (2018-08-09)
    Moved annotator from "experimental" to "annotator" object on editor. #TBS-2398
    Improved the multiclick normalization across browsers. #TINY-1788
    Fixed a bug where running getSelectedBlocks with a collapsed selection between block elements would produce incorrect results. #TINY-1787
    Fixed a bug where the ScriptLoaders loadScript method would not work as expected in FireFox when loaded on the same page as a ShadowDOM polyfill. #TINY-1786
    Removed reference to ShadowDOM event.path as Blink based browsers now support event.composedPath. #TINY-1785
    Fixed a bug where a reference to localStorage would throw an "access denied" error in IE11 with strict security settings. #TINY-1782
    Fixed a bug where pasting using the toolbar button on an inline editor in IE11 would cause a looping behaviour. #TINY-1768
Version 4.8.1 (2018-07-26)
    Fixed a bug where the content of inline editors was being cleaned on every call of `editor.save()`. #TINY-1783
    Fixed a bug where the arrow of the Inlite Theme toolbar was being rendered incorrectly in RTL mode. #TINY-1776
    Fixed a bug with the Paste Plugin where pasting after inline contenteditable false elements moved the caret to the end of the line. #TINY-1758
Version 4.8.0 (2018-06-27)
    Added new "experimental" object in editor, with initial Annotator API. #TBS-2374
    Fixed a bug where deleting paragraphs inside of table cells would delete the whole table cell. #TINY-1759
    Fixed a bug in the Table Plugin where removing row height set on the row properties dialog did not update the table. #TINY-1730
    Fixed a bug with the font select toolbar item didn't update correctly. #TINY-1683
    Fixed a bug where all bogus elements would not be deleted when removing an inline editor. #TINY-1669
Version 4.7.13 (2018-05-16)
    Fixed a bug where Edge 17 wouldn't be able to select images or tables. #TINY-1679
    Fixed issue where whitespace wasn't preserved when the editor was initialized on pre elements. #TINY-1649
    Fixed a bug with the fontselect dropdowns throwing an error if the editor was hidden in Firefox. #TINY-1664
    Fixed a bug where it wasn't possible to merge table cells on IE 11. #TINY-1671
    Fixed a bug where textcolor wasn't applying properly on IE 11 in some situations. #TINY-1663
    Fixed a bug where the justifyfull command state wasn't working correctly. #TINY-1677
    Fixed a bug where the styles wasn't updated correctly when resizing some tables. #TINY-1668
    Added missing code menu item from the default menu config. #TINY-1648
    Added new align button for combining the separate align buttons into a menu button. #TINY-1652
Version 4.7.12 (2018-05-03)
    Added an option to filter out image svg data urls.
    Added support for html5 details and summary elements.
    Changed so the mce-abs-layout-item css rule targets html instead of body. Patch contributed by nazar-pc.
    Fixed a bug where the "read" step on the mobile theme was still present on android mobile browsers.
    Fixed a bug where all images in the editor document would reload on any editor change.
    Fixed a bug with the Table Plugin where ObjectResized event wasn't being triggered on column resize.
    Fixed so the selection is set to the first suitable caret position after editor.setContent called.
    Fixed so links with xlink:href attributes are filtered correctly to prevent XSS.
    Fixed a bug on IE11 where pasting content into an inline editor initialized on a heading element would create new editable elements.
    Fixed a bug where readonly mode would not work as expected when the editor contained contentEditable=true elements.
    Fixed a bug where the Link Plugin would throw an error when used together with the webcomponents polyfill. Patch contributed by 4esnog.
    Fixed a bug where the "Powered by TinyMCE" branding link would break on XHTML pages. Patch contributed by tistre.
    Fixed a bug where the same id would be used in the blobcache for all pasted images. Patch contributed by thorn0.
Version 4.7.11 (2018-04-11)
    Added a new imagetools_credentials_hosts option to the Imagetools Plugin.
    Fixed a bug where toggling a list containing empty LIs would throw an error. Patch contributed by bradleyke.
    Fixed a bug where applying block styles to a text with the caret at the end of the paragraph would select all text in the paragraph.
    Fixed a bug where toggling on the Spellchecker Plugin would trigger isDirty on the editor.
    Fixed a bug where it was possible to enter content into selection bookmark spans.
    Fixed a bug where if a non paragraph block was configured in forced_root_block the editor.getContent method would return incorrect values with an empty editor.
    Fixed a bug where dropdown menu panels stayed open and fixed in position when dragging dialog windows.
    Fixed a bug where it wasn't possible to extend table cells with the space button in Safari.
    Fixed a bug where the setupeditor event would thrown an error when using the Compat3x Plugin.
    Fixed a bug where an error was thrown in FontInfo when called on a detached element.
Version 4.7.10 (2018-04-03)
    Removed the "read" step from the mobile theme.
    Added normalization of triple clicks across browsers in the editor.
    Added a `hasFocus` method to the editor that checks if the editor has focus.
    Added correct icon to the Nonbreaking Plugin menu item.
    Fixed so the `getContent`/`setContent` methods work even if the editor is not initialized.
    Fixed a bug with the Media Plugin where query strings were being stripped from youtube links.
    Fixed a bug where image styles were changed/removed when opening and closing the Image Plugin dialog.
    Fixed a bug in the Table Plugin where some table cell styles were not correctly added to the content html.
    Fixed a bug in the Spellchecker Plugin where it wasn't possible to change the spellchecker language.
    Fixed so the the unlink action in the Link Plugin has a menu item and can be added to the contextmenu.
    Fixed a bug where it wasn't possible to keyboard navigate to the start of an inline element on a new line within the same block element.
    Fixed a bug with the Text Color Plugin where if used with an inline editor located at the bottom of the screen the colorpicker could appear off screen.
    Fixed a bug with the UndoManager where undo levels were being added for nbzwsp characters.
    Fixed a bug with the Table Plugin where the caret would sometimes be lost when keyboard navigating up through a table.
    Fixed a bug where FontInfo.getFontFamily would throw an error when called on a removed editor.
    Fixed a bug in Firefox where undo levels were not being added correctly for some specific operations.
    Fixed a bug where initializing an inline editor inside of a table would make the whole table resizeable.
    Fixed a bug where the fake cursor that appears next to tables on Firefox was positioned incorrectly when switching to fullscreen.
    Fixed a bug where zwsp's weren't trimmed from the output from `editor.getContent({ format: 'text' })`.
    Fixed a bug where the fontsizeselect/fontselect toolbar items showed the body info rather than the first possible caret position info on init.
    Fixed a bug where it wasn't possible to select all content if the editor only contained an inline boundary element.
    Fixed a bug where `content_css` urls with query strings wasn't working.
    Fixed a bug in the Table Plugin where some table row styles were removed when changing other styles in the row properties dialog.
Version 4.7.9 (2018-02-27)
    Fixed a bug where the editor target element didn't get the correct style when removing the editor.
Version 4.7.8 (2018-02-26)
    Fixed an issue with the Help Plugin where the menuitem name wasn't lowercase.
    Fixed an issue on MacOS where text and bold text did not have the same line-height in the autocomplete dropdown in the Link Plugin dialog.
    Fixed a bug where the "paste as text" option in the Paste Plugin didn't work.
    Fixed a bug where dialog list boxes didn't get positioned correctly in documents with scroll.
    Fixed a bug where the Inlite Theme didn't use the Table Plugin api to insert correct tables.
    Fixed a bug where the Inlite Theme panel didn't hide on blur in a correct way.
    Fixed a bug where placing the cursor before a table in Firefox would scroll to the bottom of the table.
    Fixed a bug where selecting partial text in table cells with rowspans and deleting would produce faulty tables.
    Fixed a bug where the Preview Plugin didn't work on Safari due to sandbox security.
    Fixed a bug where table cell selection using the keyboard threw an error.
    Fixed so the font size and font family doesn't toggle the text but only sets the selected format on the selected text.
    Fixed so the built-in spellchecking on Chrome and Safari creates an undo level when replacing words.
Version 4.7.7 (2018-02-19)
    Added a border style selector to the advanced tab of the Image Plugin.
    Added better controls for default table inserted by the Table Plugin.
    Added new `table_responsive_width` option to the Table Plugin that controls whether to use pixel or percentage widths.
    Fixed a bug where the Link Plugin text didn't update when a URL was pasted using the context menu.
    Fixed a bug with the Spellchecker Plugin where using "Add to dictionary" in the context menu threw an error.
    Fixed a bug in the Media Plugin where the preview node for iframes got default width and height attributes that interfered with width/height styles.
    Fixed a bug where backslashes were being added to some font family names in Firefox in the fontselect toolbar item.
    Fixed a bug where errors would be thrown when trying to remove an editor that had not yet been fully initialized.
    Fixed a bug where the Imagetools Plugin didn't update the images atomically.
    Fixed a bug where the Fullscreen Plugin was throwing errors when being used on an inline editor.
    Fixed a bug where drop down menus weren't positioned correctly in inline editors on scroll.
    Fixed a bug with a semicolon missing at the end of the bundled javascript files.
    Fixed a bug in the Table Plugin with cursor navigation inside of tables where the cursor would sometimes jump into an incorrect table cells.
    Fixed a bug where indenting a table that is a list item using the "Increase indent" button would create a nested table.
    Fixed a bug where text nodes containing only whitespace were being wrapped by paragraph elements.
    Fixed a bug where whitespace was being inserted after br tags inside of paragraph tags.
    Fixed a bug where converting an indented paragraph to a list item would cause the list item to have extra padding.
    Fixed a bug where Copy/Paste in an editor with a lot of content would cause the editor to scroll to the top of the content in IE11.
    Fixed a bug with a memory leak in the DragHelper. Path contributed by ben-mckernan.
    Fixed a bug where the advanced tab in the Media Plugin was being shown even if it didn't contain anything. Patch contributed by gabrieeel.
    Fixed an outdated eventname in the EventUtils. Patch contributed by nazar-pc.
    Fixed an issue where the Json.parse function would throw an error when being used on a page with strict CSP settings.
    Fixed so you can place the curser before and after table elements within the editor in Firefox and Edge/IE.
Version 4.7.6 (2018-01-29)
    Fixed a bug in the jquery integration where it threw an error saying that "global is not defined".
    Fixed a bug where deleting a table cell whose previous sibling was set to contenteditable false would create a corrupted table.
    Fixed a bug where highlighting text in an unfocused editor did not work correctly in IE11/Edge.
    Fixed a bug where the table resize handles were not being repositioned when activating the Fullscreen Plugin.
    Fixed a bug where the Imagetools Plugin dialog didn't honor editor RTL settings.
    Fixed a bug where block elements weren't being merged correctly if you deleted from after a contenteditable false element to the beginning of another block element.
    Fixed a bug where TinyMCE didn't work with module loaders like webpack.
Version 4.7.5 (2018-01-22)
    Fixed bug with the Codesample Plugin where it wasn't possible to edit codesamples when the editor was in inline mode.
    Fixed bug where focusing on the status bar broke the keyboard navigation functionality.
    Fixed bug where an error would be thrown on Edge by the Table Plugin when pasting using the PowerPaste Plugin.
    Fixed bug in the Table Plugin where selecting row border style from the dropdown menu in advanced row properties would throw an error.
    Fixed bug with icons being rendered incorrectly on Chrome on Mac OS.
    Fixed bug in the Textcolor Plugin where the font color and background color buttons wouldn't trigger an ExecCommand event.
    Fixed bug in the Link Plugin where the url field wasn't forced LTR.
    Fixed bug where the Nonbreaking Plugin incorrectly inserted spaces into tables.
    Fixed bug with the inline theme where the toolbar wasn't repositioned on window resize.
Version 4.7.4 (2017-12-05)
    Fixed bug in the Nonbreaking Plugin where the nonbreaking_force_tab setting was being ignored.
    Fixed bug in the Table Plugin where changing row height incorrectly converted column widths to pixels.
    Fixed bug in the Table Plugin on Edge and IE11 where resizing the last column after resizing the table would cause invalid column heights.
    Fixed bug in the Table Plugin where keyboard navigation was not normalized between browsers.
    Fixed bug in the Table Plugin where the colorpicker button would show even without defining the colorpicker_callback.
    Fixed bug in the Table Plugin where it wasn't possible to set the cell background color.
    Fixed bug where Firefox would throw an error when intialising an editor on an element that is hidden or not yet added to the DOM.
    Fixed bug where Firefox would throw an error when intialising an editor inside of a hidden iframe.
Version 4.7.3 (2017-11-23)
    Added functionality to open the Codesample Plugin dialog when double clicking on a codesample. Patch contributed by dakuzen.
    Fixed bug where undo/redo didn't work correctly with some formats and caret positions.
    Fixed bug where the color picker didn't show up in Table Plugin dialogs.
    Fixed bug where it wasn't possible to change the width of a table through the Table Plugin dialog.
    Fixed bug where the Charmap Plugin couldn't insert some special characters.
    Fixed bug where editing a newly inserted link would not actually edit the link but insert a new link next to it.
    Fixed bug where deleting all content in a table cell made it impossible to place the caret into it.
    Fixed bug where the vertical alignment field in the Table Plugin cell properties dialog didn't do anything.
    Fixed bug where an image with a caption showed two sets of resize handles in IE11.
    Fixed bug where pressing the enter button inside of an h1 with contenteditable set to true would sometimes produce a p tag.
    Fixed bug with backspace not working as expected before a noneditable element.
    Fixed bug where operating on tables with invalid rowspans would cause an error to be thrown.
    Fixed so a real base64 representation of the image is available on the blobInfo that the images_upload_handler gets called with.
    Fixed so the image upload tab is available when the images_upload_handler is defined (and not only when the images_upload_url is defined).
Version 4.7.2 (2017-11-07)
    Added newly rewritten Table Plugin.
    Added support for attributes with colon in valid_elements and addValidElements.
    Added support for dailymotion short url in the Media Plugin. Patch contributed by maat8.
    Added support for converting to half pt when converting font size from px to pt. Patch contributed by danny6514.
    Added support for location hash to the Autosave plugin to make it work better with SPAs using hash routing.
    Added support for merging table cells when pasting a table into another table.
    Changed so the language packs are only loaded once. Patch contributed by 0xor1.
    Simplified the css for inline boundaries selection by switching to an attribute selector.
    Fixed bug where an error would be thrown on editor initialization if the window.getSelection() returned null.
    Fixed bug where holding down control or alt keys made the keyboard navigation inside an inline boundary not work as expected.
    Fixed bug where applying formats in IE11 produced extra, empty paragraphs in the editor.
    Fixed bug where the Word Count Plugin didn't count some mathematical operators correctly.
    Fixed bug where removing an inline editor removed the element that the editor had been initialized on.
    Fixed bug where setting the selection to the end of an editable container caused some formatting problems.
    Fixed bug where an error would be thrown sometimes when an editor was removed because of the selection bookmark was being stored asynchronously.
    Fixed a bug where an editor initialized on an empty list did not contain any valid cursor positions.
    Fixed a bug with the Context Menu Plugin and webkit browsers on Mac where right-clicking inside a table would produce an incorrect selection.
    Fixed bug where the Image Plugin constrain proportions setting wasn't working as expected.
    Fixed bug where deleting the last character in a span with decorations produced an incorrect element when typing.
    Fixed bug where focusing on inline editors made the toolbar flicker when moving between elements quickly.
    Fixed bug where the selection would be stored incorrectly in inline editors when the mouseup event was fired outside the editor body.
    Fixed bug where toggling bold at the end of an inline boundary would toggle off the whole word.
    Fixed bug where setting the skin to false would not stop the loading of some skin css files.
    Fixed bug in mobile theme where pinch-to-zoom would break after exiting the editor.
    Fixed bug where sublists of a fully selected list would not be switched correctly when changing list style.
    Fixed bug where inserting media by source would break the UndoManager.
    Fixed bug where inserting some content into the editor with a specific selection would replace some content incorrectly.
    Fixed bug where selecting all content with ctrl+a in IE11 caused problems with untoggling some formatting.
    Fixed bug where the Search and Replace Plugin left some marker spans in the editor when undoing and redoing after replacing some content.
    Fixed bug where the editor would not get a scrollbar when using the Fullscreen and Autoresize plugins together.
    Fixed bug where the font selector would stop working correctly after selecting fonts three times.
    Fixed so pressing the enter key inside of an inline boundary inserts a br after the inline boundary element.
    Fixed a bug where it wasn't possible to use tab navigation inside of a table that was inside of a list.
    Fixed bug where end_container_on_empty_block would incorrectly remove elements.
    Fixed bug where content_styles weren't added to the Preview Plugin iframe.
    Fixed so the beforeSetContent/beforeGetContent events are preventable.
    Fixed bug where changing height value in Table Plugin advanced tab didn't do anything.
    Fixed bug where it wasn't possible to remove formatting from content in beginning of table cell.
Version 4.7.1 (2017-10-09)
    Fixed bug where theme set to false on an inline editor produced an extra div element after the target element.
    Fixed bug where the editor drag icon was misaligned with the branding set to false.
    Fixed bug where doubled menu items were not being removed as expected with the removed_menuitems setting.
    Fixed bug where the Table of contents plugin threw an error when initialized.
    Fixed bug where it wasn't possible to add inline formats to text selected right to left.
    Fixed bug where the paste from plain text mode did not work as expected.
    Fixed so the style previews do not set color and background color when selected.
    Fixed bug where the Autolink plugin didn't work as expected with some formats applied on an empty editor.
    Fixed bug where the Textpattern plugin were throwing errors on some patterns.
    Fixed bug where the Save plugin saved all editors instead of only the active editor. Patch contributed by dannoe.
Version 4.7.0 (2017-10-03)
    Added new mobile ui that is specifically designed for mobile devices.
    Updated the default skin to be more modern and white since white is preferred by most implementations.
    Restructured the default menus to be more similar to common office suites like Google Docs.
    Fixed so theme can be set to false on both inline and iframe editor modes.
    Fixed bug where inline editor would add/remove the visualblocks css multiple times.
    Fixed bug where selection wouldn't be properly restored when editor lost focus and commands where invoked.
    Fixed bug where toc plugin would generate id:s for headers even though a toc wasn't inserted into the content.
    Fixed bug where is wasn't possible to drag/drop contents within the editor if paste_data_images where set to true.
    Fixed bug where getParam and close in WindowManager would get the first opened window instead of the last opened window.
    Fixed bug where delete would delete between cells inside a table in Firefox.
Version 4.6.7 (2017-09-18)
    Fixed bug where paste wasn't working in IOS.
    Fixed bug where the Word Count Plugin didn't count some mathematical operators correctly.
    Fixed bug where inserting a list in a table caused the cell to expand in height.
    Fixed bug where pressing enter in a list located inside of a table deleted list items instead of inserting new list item.
    Fixed bug where copy and pasting table cells produced inconsistent results.
    Fixed bug where initializing an editor with an ID of 'length' would throw an exception.
    Fixed bug where it was possible to split a non merged table cell.
    Fixed bug where copy and pasting a list with a very specific selection into another list would produce a nested list.
    Fixed bug where copy and pasting ordered lists sometimes produced unordered lists.
    Fixed bug where padded elements inside other elements would be treated as empty.
    Added some missing translations to Image, Link and Help plugins.
    Fixed so you can resize images inside a figure element.
    Fixed bug where an inline TinyMCE editor initialized on a table did not set selection on load in Chrome.
    Fixed the positioning of the inlite toolbar when the target element wasn't big enough to fit the toolbar.
Version 4.6.6 (2017-08-30)
    Fixed so that notifications wrap long text content instead of bleeding outside the notification element.
    Fixed so the content_style css is added after the skin and custom stylesheets.
    Fixed bug where it wasn't possible to remove a table with the Cut button.
    Fixed bug where the center format wasn't getting the same font size as the other formats in the format preview.
    Fixed bug where the wordcount plugin wasn't counting hyphenated words correctly.
    Fixed bug where all content pasted into the editor was added to the end of the editor.
    Fixed bug where enter keydown on list item selection only deleted content and didn't create a new line.
    Fixed bug where destroying the editor while the content css was still loading caused error notifications on Firefox.
    Fixed bug where undoing cut operation in IE11 left some unwanted html in the editor content.
    Fixed bug where enter keydown would throw an error in IE11.
    Fixed bug where duplicate instances of an editor were added to the editors array when using the createEditor API.
    Fixed bug where the formatter applied formats on the wrong content when spellchecker was activated.
    Fixed bug where switching formats would reset font size on child nodes.
    Fixed bug where the table caption element weren't always the first descendant to the table tag.
    Fixed bug where pasting some content into the editor on chrome some newlines were removed.
    Fixed bug where it wasn't possible to remove a list if a list item was a table element.
    Fixed bug where copy/pasting partial selections of tables wouldn't produce a proper table.
    Fixed bug where the searchreplace plugin could not find consecutive spaces.
    Fixed bug where background color wasn't applied correctly on some partially selected contents.
Version 4.6.5 (2017-08-02)
    Added new inline_boundaries_selector that allows you to specify the elements that should have boundaries.
    Added new local upload feature this allows the user to upload images directly from the image dialog.
    Added a new api for providing meta data for plugins. It will show up in the help dialog if it's provided.
    Fixed so that the notifications created by the notification manager are more screen reader accessible.
    Fixed bug where changing the list format on multiple selected lists didn't change all of the lists.
    Fixed bug where the nonbreaking plugin would insert multiple undo levels when pressing the tab key.
    Fixed bug where delete/backspace wouldn't render a caret when all editor contents where deleted.
    Fixed bug where delete/backspace wouldn't render a caret if the deleted element was a single contentEditable false element.
    Fixed bug where the wordcount plugin wouldn't count words correctly if word where typed after applying a style format.
    Fixed bug where the wordcount plugin would count mathematical formulas as multiple words for example 1+1=2.
    Fixed bug where formatting of triple clicked blocks on Chrome/Safari would result in styles being added outside the visual selection.
    Fixed bug where paste would add the contents to the end of the editor area when inline mode was used.
    Fixed bug where toggling off bold formatting on text entered in a new paragraph would add an extra line break.
    Fixed bug where autolink plugin would only produce a link on every other consecutive link on Firefox.
    Fixed bug where it wasn't possible to select all contents if the content only had one pre element.
    Fixed bug where sizzle would produce lagging behavior on some sites due to repaints caused by feature detection.
    Fixed bug where toggling off inline formats wouldn't include the space on selected contents with leading or trailing spaces.
    Fixed bug where the cut operation in UI wouldn't work in Chrome.
    Fixed bug where some legacy editor initialization logic would throw exceptions about editor settings not being defined.
    Fixed bug where it wasn't possible to apply text color to links if they where part of a non collapsed selection.
    Fixed bug where an exception would be thrown if the user selected a video element and then moved the focus outside the editor.
    Fixed bug where list operations didn't work if there where block elements inside the list items.
    Fixed bug where applying block formats to lists wrapped in block elements would apply to all elements in that wrapped block.
Version 4.6.4 (2017-06-13)
    Fixed bug where the editor would move the caret when clicking on the scrollbar next to a content editable false block.
    Fixed bug where the text color select dropdowns wasn't placed correctly when they didn't fit the width of the screen.
    Fixed bug where the default editor line height wasn't working for mixed font size contents.
    Fixed bug where the content css files for inline editors were loaded multiple times for multiple editor instances.
    Fixed bug where the initial value of the font size/font family dropdowns wasn't displayed.
    Fixed bug where the I18n api was not supporting arrays as the translation replacement values.
    Fixed bug where chrome would display "The given range isn't in document." errors for invalid ranges passed to setRng.
    Fixed bug where the compat3x plugin wasn't working since the global tinymce references wasn't resolved correctly.
    Fixed bug where the preview plugin wasn't encoding the base url passed into the iframe contents producing a xss bug.
    Fixed bug where the dom parser/serializer wasn't handling some special elements like noframes, title and xmp.
    Fixed bug where the dom parser/serializer wasn't handling cdata sections with comments inside.
    Fixed bug where the editor would scroll to the top of the editable area if a dialog was closed in inline mode.
    Fixed bug where the link dialog would not display the right rel value if rel_list was configured.
    Fixed bug where the context menu would select images on some platforms but not others.
    Fixed bug where the filenames of images were not retained on dragged and drop into the editor from the desktop.
    Fixed bug where the paste plugin would misrepresent newlines when pasting plain text and having forced_root_block configured.
    Fixed so that the error messages for the imagetools plugin is more human readable.
    Fixed so the internal validate setting for the parser/serializer can't be set from editor initialization settings.
Version 4.6.3 (2017-05-30)
    Fixed bug where the arrow keys didn't work correctly when navigating on nested inline boundary elements.
    Fixed bug where delete/backspace didn't work correctly on nested inline boundary elements.
    Fixed bug where image editing didn't work on subsequent edits of the same image.
    Fixed bug where charmap descriptions wouldn't properly wrap if they exceeded the width of the box.
    Fixed bug where the default image upload handler only accepted 200 as a valid http status code.
    Fixed so rel on target=_blank links gets forced with only noopener instead of both noopener and noreferrer.
Version 4.6.2 (2017-05-23)
    Fixed bug where the SaxParser would run out of memory on very large documents.
    Fixed bug with formatting like font size wasn't applied to del elements.
    Fixed bug where various api calls would be throwing exceptions if they where invoked on a removed editor instance.
    Fixed bug where the branding position would be incorrect if the editor was inside a hidden tab and then later showed.
    Fixed bug where the color levels feature in the imagetools dialog wasn't working properly.
    Fixed bug where imagetools dialog wouldn't pre-load images from CORS domains, before trying to prepare them for editing.
    Fixed bug where the tab key would move the caret to the next table cell if being pressed inside a list inside a table.
    Fixed bug where the cut/copy operations would loose parent context like the current format etc.
    Fixed bug with format preview not working on invalid elements excluded by valid_elements.
    Fixed bug where blocks would be merged in incorrect order on backspace/delete.
    Fixed bug where zero length text nodes would cause issues with the undo logic if there where iframes present.
    Fixed bug where the font size/family select lists would throw errors if the first node was a comment.
    Fixed bug with csp having to allow local script evaluation since it was used to detect global scope.
    Fixed bug where CSP required a relaxed option for javascript: URLs in unsupported legacy browsers.
    Fixed bug where a fake caret would be rendered for td with the contenteditable=false.
    Fixed bug where typing would be blocked on IE 11 when within a nested contenteditable=true/false structure.
Version 4.6.1 (2017-05-10)
    Added configuration option to list plugin to disable tab indentation.
    Fixed bug where format change on very specific content could cause the selection to change.
    Fixed bug where TinyMCE could not be lazyloaded through jquery integration.
    Fixed bug where entities in style attributes weren't decoded correctly on paste in webkit.
    Fixed bug where fontsize_formats option had been renamed incorrectly.
    Fixed bug with broken backspace/delete behaviour between contenteditable=false blocks.
    Fixed bug where it wasn't possible to backspace to the previous line with the inline boundaries functionality turned on.
    Fixed bug where is wasn't possible to move caret left and right around a linked image with the inline boundaries functionality turned on.
    Fixed bug where pressing enter after/before hr element threw exception. Patch contributed bradleyke.
    Fixed so the CSS in the visualblocks plugin doesn't overwrite background color. Patch contributed by Christian Rank.
    Fixed bug where multibyte characters weren't encoded correctly. Patch contributed by James Tarkenton.
    Fixed bug where shift-click to select within contenteditable=true fields wasn't working.
Version 4.6.0 (2017-05-04)
    Dropped support for IE 8-10 due to market share and lack of support from Microsoft. See tinymce docs for details.
    Added an inline boundary caret position feature that makes it easier to type at the beginning/end of links/code elements.
    Added a help plugin that adds a button and a dialog showing the editor shortcuts and loaded plugins.
    Added an inline_boundaries option that allows you to disable the inline boundary feature if it's not desired.
    Added a new ScrollIntoView event that allows you to override the default scroll to element behavior.
    Added role and aria- attributes as valid elements in the default valid elements config.
    Added new internal flag for PastePreProcess/PastePostProcess this is useful to know if the paste was coming from an external source.
    Added new ignore function to UndoManager this works similar to transact except that it doesn't add an undo level by default.
    Fixed so that urls gets retained for images when being edited. This url is then passed on to the upload handler.
    Fixed so that the editors would be initialized on readyState interactive instead of complete.
    Fixed so that the init event of the editor gets fired once all contentCSS files have been properly loaded.
    Fixed so that width/height of the editor gets taken from the textarea element if it's explicitly specified in styles.
    Fixed so that keep_styles set to false no longer clones class/style from the previous paragraph on enter.
    Fixed so that the default line-height is 1.2em to avoid zwnbsp characters from producing text rendering glitches on Windows.
    Fixed so that loading errors of content css gets presented by a notification message.
    Fixed so figure image elements can be linked when selected this wraps the figure image in a anchor element.
    Fixed bug where it wasn't possible to copy/paste rows with colspans by using the table copy/paste feature.
    Fixed bug where the protect setting wasn't properly applied to header/footer parts when using the fullpage plugin.
    Fixed bug where custom formats that specified upper case element names where not applied correctly.
    Fixed bug where some screen readers weren't reading buttons due to an aria specific fix for IE 8.
    Fixed bug where cut wasn't working correctly on iOS due to it's clipboard API not working correctly.
    Fixed bug where Edge would paste div elements instead of paragraphs when pasting plain text.
    Fixed bug where the textpattern plugin wasn't dealing with trailing punctuations correctly.
    Fixed bug where image editing would some times change the image format from jpg to png.
    Fixed bug where some UI elements could be inserted into the toolbar even if they where not registered.
    Fixed bug where it was possible to click the TD instead of the character in the character map and that caused an exception.
    Fixed bug where the font size/font family dropdowns would sometimes show an incorrect value due to css not being loaded in time.
    Fixed bug with the media plugin inserting undefined instead of retaining size when media_dimensions was set to false.
    Fixed bug with deleting images when forced_root_blocks where set to false.
    Fixed bug where input focus wasn't properly handled on nested content editable elements.
    Fixed bug where Chrome/Firefox would throw an exception when selecting images due to recent change of setBaseAndExtent support.
    Fixed bug where malformed blobs would throw exceptions now they are simply ignored.
    Fixed bug where backspace/delete wouldn't work properly in some cases where all contents was selected in WebKit.
    Fixed bug with Angular producing errors since it was expecting events objects to be patched with their custom properties.
    Fixed bug where the formatter would apply formatting to spellchecker errors now all bogus elements are excluded.
    Fixed bug with backspace/delete inside table caption elements wouldn't behave properly on IE 11.
    Fixed bug where typing after a contenteditable false inline element could move the caret to the end of that element.
    Fixed bug where backspace before/after contenteditable false blocks wouldn't properly remove the right element.
    Fixed bug where backspace before/after contenteditable false inline elements wouldn't properly empty the current block element.
    Fixed bug where vertical caret navigation with a custom line-height would sometimes match incorrect positions.
    Fixed bug with paste on Edge where character encoding wasn't handled properly due to a browser bug.
    Fixed bug with paste on Edge where extra fragment data was inserted into the contents when pasting.
    Fixed bug with pasting contents when having a whole block element selected on WebKit could cause WebKit spans to appear.
    Fixed bug where the visualchars plugin wasn't working correctly showing invisible nbsp characters.
    Fixed bug where browsers would hang if you tried to load some malformed html contents.
    Fixed bug where the init call promise wouldn't resolve if the specified selector didn't find any matching elements.
    Fixed bug where the Schema isValidChild function was case sensitive.
Version 4.5.3 (2017-02-01)
    Added keyboard navigation for menu buttons when the menu is in focus.
    Added api to the list plugin for setting custom classes/attributes on lists.
    Added validation for the anchor plugin input field according to W3C id naming specifications.
    Fixed bug where media placeholders were removed after resize with the forced_root_block setting set to false.
    Fixed bug where deleting selections with similar sibling nodes sometimes deleted the whole document.
    Fixed bug with inlite theme where several toolbars would appear scrolling when more than one instance of the editor was in use.
    Fixed bug where the editor would throw error with the fontselect plugin on hidden editor instances in Firefox.
    Fixed bug where the background color would not stretch to the font size.
    Fixed bug where font size would be removed when changing background color.
    Fixed bug where the undomanager trimmed away whitespace between nodes on undo/redo.
    Fixed bug where media_dimensions=false in media plugin caused the editor to throw an error.
    Fixed bug where IE was producing font/u elements within links on paste.
    Fixed bug where some button tooltips were broken when compat3x was in use.
    Fixed bug where backspace/delete/typeover would remove the caption element.
    Fixed bug where powerspell failed to function when compat3x was enabled.
    Fixed bug where it wasn't possible to apply sub/sup on text with large font size.
    Fixed bug where pre tags with spaces weren't treated as content.
    Fixed bug where Meta+A would select the entire document instead of all contents in nested ce=true elements.
Version 4.5.2 (2017-01-04)
    Added missing keyboard shortcut description for the underline menu item in the format menu.
    Fixed bug where external blob urls wasn't properly handled by editor upload logic. Patch contributed by David Oviedo.
    Fixed bug where urls wasn't treated as a single word by the wordcount plugin.
    Fixed bug where nbsp characters wasn't treated as word delimiters by the wordcount plugin.
    Fixed bug where editor instance wasn't properly passed to the format preview logic. Patch contributed by NullQuery.
    Fixed bug where the fake caret wasn't hidden when you moved selection to a cE=false element.
    Fixed bug where it wasn't possible to edit existing code sample blocks.
    Fixed bug where it wasn't possible to delete editor contents if the selection included an empty block.
    Fixed bug where the formatter wasn't expanding words on some international characters. Patch contributed by Martin Larochelle.
    Fixed bug where the open link feature wasn't working correctly on IE 11.
    Fixed bug where enter before/after a cE=false block wouldn't properly padd the paragraph with an br element.
    Fixed so font size and font family select boxes always displays a value by using the runtime style as a fallback.
    Fixed so missing plugins will be logged to console as warnings rather than halting the initialization of the editor.
    Fixed so splitbuttons become normal buttons in advlist plugin if styles are empty. Patch contributed by René Schleusner.
    Fixed so you can multi insert rows/cols by selecting table cells and using insert rows/columns.
Version 4.5.1 (2016-12-07)
    Fixed bug where the lists plugin wouldn't initialize without the advlist plugins if served from cdn.
    Fixed bug where selectors with "*" would cause the style format preview to throw an error.
    Fixed bug with toggling lists off on lists with empty list items would throw an error.
    Fixed bug where editing images would produce non existing blob uris.
    Fixed bug where the offscreen toc selection would be treated as the real toc element.
    Fixed bug where the aria level attribute for element path would have an incorrect start index.
    Fixed bug where the offscreen selection of cE=false that where very wide would be shown onscreen. Patch contributed by Steven Bufton.
    Fixed so the default_link_target gets applied to links created by the autolink plugin.
    Fixed so that the name attribute gets removed by the anchor plugin if editing anchors.
Version 4.5.0 (2016-11-23)
    Added new toc plugin allows you to insert table of contents based on editor headings.
    Added new auto complete menu to all url fields. Adds history, link to anchors etc.
    Added new sidebar api that allows you to add custom sidebar panels and buttons to toggle these.
    Added new insert menu button that allows you to have multiple insert functions under the same menu button.
    Added new open link feature to ctrl+click, alt+enter and context menu.
    Added new media_embed_handler option to allow the media plugin to be populated with custom embeds.
    Added new support for editing transparent images using the image tools dialog.
    Added new images_reuse_filename option to allow filenames of images to be retained for upload.
    Added new security feature where links with target="_blank" will by default get rel="noopener noreferrer".
    Added new allow_unsafe_link_target to allow you to opt-out of the target="_blank" security feature.
    Added new style_formats_autohide option to automatically hide styles based on context.
    Added new codesample_content_css option to specify where the code sample prism css is loaded from.
    Added new support for Japanese/Chinese word count following the unicode standards on this.
    Added new fragmented undo levels this dramatically reduces flicker on contents with iframes.
    Added new live previews for complex elements like table or lists.
    Fixed bug where it wasn't possible to properly tab between controls in a dialog with a disabled form item control.
    Fixed bug where firefox would generate a rectangle on elements produced after/before a cE=false elements.
    Fixed bug with advlist plugin not switching list element format properly in some edge cases.
    Fixed bug where col/rowspans wasn't correctly computed by the table plugin in some cases.
    Fixed bug where the table plugin would thrown an error if object_resizing was disabled.
    Fixed bug where some invalid markup would cause issues when running in XHTML mode. Patch contributed by Charles Bourasseau.
    Fixed bug where the fullscreen class wouldn't be removed properly when closing dialogs.
    Fixed bug where the PastePlainTextToggle event wasn't fired by the paste plugin when the state changed.
    Fixed bug where table the row type wasn't properly updated in table row dialog. Patch contributed by Matthias Balmer.
    Fixed bug where select all and cut wouldn't place caret focus back to the editor in WebKit. Patch contributed by Daniel Jalkut.
    Fixed bug where applying cell/row properties to multiple cells/rows would reset other unchanged properties.
    Fixed bug where some elements in the schema would have redundant/incorrect children.
    Fixed bug where selector and target options would cause issues if used together.
    Fixed bug where drag/drop of images from desktop on chrome would thrown an error.
    Fixed bug where cut on WebKit/Blink wouldn't add an undo level.
    Fixed bug where IE 11 would scroll to the cE=false elements when they where selected.
    Fixed bug where keys like F5 wouldn't work when a cE=false element was selected.
    Fixed bug where the undo manager wouldn't stop the typing state when commands where executed.
    Fixed bug where unlink on wrapped links wouldn't work properly.
    Fixed bug with drag/drop of images on WebKit where the image would be deleted form the source editor.
    Fixed bug where the visual characters mode would be disabled when contents was extracted from the editor.
    Fixed bug where some browsers would toggle of formats applied to the caret when clicking in the editor toolbar.
    Fixed bug where the custom theme function wasn't working correctly.
    Fixed bug where image option for custom buttons required you to have icon specified as well.
    Fixed bug where the context menu and contextual toolbars would be visible at the same time and sometimes overlapping.
    Fixed bug where the noneditable plugin would double wrap elements when using the noneditable_regexp option.
    Fixed bug where tables would get padding instead of margin when you used the indent button.
    Fixed bug where the charmap plugin wouldn't properly insert non breaking spaces.
    Fixed bug where the color previews in color input boxes wasn't properly updated.
    Fixed bug where the list items of previous lists wasn't merged in the right order.
    Fixed bug where it wasn't possible to drag/drop inline-block cE=false elements on IE 11.
    Fixed bug where some table cell merges would produce incorrect rowspan/colspan.
    Fixed so the font size of the editor defaults to 14px instead of 11px this can be overridden by custom css.
    Fixed so wordcount is debounced to reduce cpu hogging on larger texts.
    Fixed so tinymce global gets properly exported as a module when used with some module bundlers.
    Fixed so it's possible to specify what css properties you want to preview on specific formats.
    Fixed so anchors are contentEditable=false while within the editor.
    Fixed so selected contents gets wrapped in a inline code element by the codesample plugin.
    Fixed so conditional comments gets properly stripped independent of case. Patch contributed by Georgii Dolzhykov.
    Fixed so some escaped css sequences gets properly handled. Patch contributed by Georgii Dolzhykov.
    Fixed so notifications with the same message doesn't get displayed at the same time.
    Fixed so F10 can be used as an alternative key to focus to the toolbar.
    Fixed various api documentation issues and typos.
    Removed layer plugin since it wasn't really ported from 3.x and there doesn't seem to be much use for it.
    Removed moxieplayer.swf from the media plugin since it wasn't used by the media plugin.
    Removed format state from the advlist plugin to be more consistent with common word processors.
Version 4.4.3 (2016-09-01)
    Fixed bug where copy would produce an exception on Chrome.
    Fixed bug where deleting lists on IE 11 would merge in correct text nodes.
    Fixed bug where deleting partial lists with indentation wouldn't cause proper normalization.
Version 4.4.2 (2016-08-25)
    Added new importcss_exclusive option to disable unique selectors per group.
    Added new group specific selector_converter option to importcss plugin.
    Added new codesample_languages option to apply custom languages to codesample plugin.
    Added new codesample_dialog_width/codesample_dialog_height options.
    Fixed bug where fullscreen button had an incorrect keyboard shortcut.
    Fixed bug where backspace/delete wouldn't work correctly from a block to a cE=false element.
    Fixed bug where smartpaste wasn't detecting links with special characters in them like tilde.
    Fixed bug where the editor wouldn't get proper focus if you clicked on a cE=false element.
    Fixed bug where it wasn't possible to copy/paste table rows that had merged cells.
    Fixed bug where merging cells could some times produce invalid col/rowspan attibute values.
    Fixed bug where getBody would sometimes thrown an exception now it just returns null if the iframe is clobbered.
    Fixed bug where drag/drop of cE=false element wasn't properly constrained to viewport.
    Fixed bug where contextmenu on Mac would collapse any selection to a caret.
    Fixed bug where rtl mode wasn't rendered properly when loading a language pack with the rtl flag.
    Fixed bug where Kamer word bounderies would be stripped from contents.
    Fixed bug where lists would sometimes render two dots or numbers on the same line.
    Fixed bug where the skin_url wasn't used by the inlite theme.
    Fixed so data attributes are ignored when comparing formats in the formatter.
    Fixed so it's possible to disable inline toolbars in the inlite theme.
    Fixed so template dialog gets resized if it doesn't fit the window viewport.
Version 4.4.1 (2016-07-26)
    Added smart_paste option to paste plugin to allow disabling the paste behavior if needed.
    Fixed bug where png urls wasn't properly detected by the smart paste logic.
    Fixed bug where the element path wasn't working properly when multiple editor instances where used.
    Fixed bug with creating lists out of multiple paragraphs would just create one list item instead of multiple.
    Fixed bug where scroll position wasn't properly handled by the inlite theme to place the toolbar properly.
    Fixed bug where multiple instances of the editor using the inlite theme didn't render the toolbar properly.
    Fixed bug where the shortcut label for fullscreen mode didn't match the actual shortcut key.
    Fixed bug where it wasn't possible to select cE=false blocks using touch devices on for example iOS.
    Fixed bug where it was possible to select the child image within a cE=false on IE 11.
    Fixed so inserts of html containing lists doesn't merge with any existing lists unless it's a paste operation.
Version 4.4.0 (2016-06-30)
    Added new inlite theme this is a more lightweight inline UI.
    Added smarter paste logic that auto detects urls in the clipboard and inserts images/links based on that.
    Added a better image resize algorithm for better image quality in the imagetools plugin.
    Fixed bug where it wasn't possible to drag/dropping cE=false elements on FF.
    Fixed bug where backspace/delete before/after a cE=false block would produce a new paragraph.
    Fixed bug where list style type css property wasn't preserved when indenting lists.
    Fixed bug where merging of lists where done even if the list style type was different.
    Fixed bug where the image_dataimg_filter function wasn't used when pasting images.
    Fixed bug where nested editable within a non editable element would cause scroll on focus in Chrome.
    Fixed so invalid targets for inline mode is blocked on initialization. We only support elements that can have children.
Version 4.3.13 (2016-06-08)
    Added characters with a diacritical mark to charmap plugin. Patch contributed by Dominik Schilling.
    Added better error handling if the image proxy service would produce errors.
    Fixed issue with pasting list items into list items would produce nested list rather than a merged list.
    Fixed bug where table selection could get stuck in selection mode for inline editors.
    Fixed bug where it was possible to place the caret inside the resize grid elements.
    Fixed bug where it wasn't possible to place in elements horizontally adjacent cE=false blocks.
    Fixed bug where multiple notifications wouldn't be properly placed on screen.
    Fixed bug where multiple editor instance of the same id could be produces in some specific integrations.
Version 4.3.12 (2016-05-10)
    Fixed bug where focus calls couldn't be made inside the editors PostRender event handler.
    Fixed bug where some translations wouldn't work as expected due to a bug in editor.translate.
    Fixed bug where the node change event could fire with a node out side the root of the editor.
    Fixed bug where Chrome wouldn't properly present the keyboard paste clipboard details when paste was clicked.
    Fixed bug where merged cells in tables couldn't be selected from right to left.
    Fixed bug where insert row wouldn't properly update a merged cells rowspan property.
    Fixed bug where the color input boxes preview field wasn't properly set on initialization.
    Fixed bug where IME composition inside table cells wouldn't work as expected on IE 11.
    Fixed so all shadow dom support is under and experimental flag due to flaky browser support.
Version 4.3.11 (2016-04-25)
    Fixed bug where it wasn't possible to insert empty blocks though the API unless they where padded.
    Fixed bug where you couldn't type the Euro character on Windows.
    Fixed bug where backspace/delete from a cE=false element to a text block didn't work properly.
    Fixed bug where the text color default grid would render incorrectly.
    Fixed bug where the codesample plugin wouldn't load the css in the editor for multiple editors.
    Fixed so the codesample plugin textarea gets focused by default.
Version 4.3.10 (2016-04-12)
    Fixed bug where the key "y" on WebKit couldn't be entered due to conflict with keycode for F10 on keypress.
Version 4.3.9 (2016-04-12)
    Added support for focusing the contextual toolbars using keyboard.
    Added keyboard support for slider UI controls. You can no increase/decrease using arrow keys.
    Added url pattern matching for Dailymotion to media plugin. Patch contributed by Bertrand Darbon.
    Added body_class to template plugin preview. Patch contributed by Milen Petrinski.
    Added options to better override textcolor pickers with custom colors. Patch contributed by Xavier Boubert.
    Added visual arrows to inline contextual toolbars so that they point to the element being active.
    Fixed so toolbars for tables or other larger elements get better positioned below the scrollable viewport.
    Fixed bug where it was possible to click links inside cE=false blocks.
    Fixed bug where event targets wasn't properly handled in Safari Technical Preview.
    Fixed bug where drag/drop text in FF 45 would make the editor caret invisible.
    Fixed bug where the remove state wasn't properly set on editor instances when detected as clobbered.
    Fixed bug where offscreen selection of some cE=false elements would render onscreen. Patch contributed by Steven Bufton
    Fixed bug where enter would clone styles out side the root on editors inside a span. Patch contributed by ChristophKaser.
    Fixed bug where drag/drop of images into the editor didn't work correctly in FF.
    Fixed so the first item in panels for the imagetools dialog gets proper keyboard focus.
    Changed the Meta+Shift+F shortcut to Ctrl+Shift+F since Czech, Slovak, Polish languages used the first one for input.
Version 4.3.8 (2016-03-15)
    Fixed bug where inserting HR at the end of a block element would produce an extra empty block.
    Fixed bug where links would be clickable when readonly mode was enabled.
    Fixed bug where the formatter would normalize to the wrong node on very specific content.
    Fixed bug where some nested list items couldn't be indented properly.
    Fixed bug where links where clickable in the preview dialog.
    Fixed so the alt attribute doesn't get padded with an empty value by default.
    Fixed so nested alignment works more correctly. You will now alter the alignment to the closest block parent.
Version 4.3.7 (2016-03-02)
    Fixed bug where incorrect icons would be rendered for imagetools edit and color levels.
    Fixed bug where navigation using arrow keys inside a SelectBox didn't move up/down.
    Fixed bug where the visualblocks plugin would render borders round internal UI elements.
Version 4.3.6 (2016-03-01)
    Added new paste_remember_plaintext_info option to allow a global disable of the plain text mode notification.
    Added new PastePlainTextToggle event that fires when plain text mode toggles on/off.
    Fixed bug where it wasn't possible to select media elements since the drag logic would snap it to mouse cursor.
    Fixed bug where it was hard to place the caret inside nested cE=true elements when the outer cE=false element was focused.
    Fixed bug where editors wouldn't properly initialize if both selector and mode where used.
    Fixed bug where IME input inside table cells would switch the IME off.
    Fixed bug where selection inside the first table cell would cause the whole table cell to get selected.
    Fixed bug where error handling of images being uploaded wouldn't properly handle faulty statuses.
    Fixed bug where inserting contents before a HR would cause an exception to be thrown.
    Fixed bug where copy/paste of Excel data would be inserted as an image.
    Fixed caret position issues with copy/paste of inline block cE=false elements.
    Fixed issues with various menu item focus bugs in Chrome. Where the focused menu bar item wasn't properly blurred.
    Fixed so the notifications have a solid background since it would be hard to read if there where text under it.
    Fixed so notifications gets animated similar to the ones used by dialogs.
    Fixed so larger images that gets pasted is handled better.
    Fixed so the window close button is more uniform on various platform and also increased it's hit area.
Version 4.3.5 (2016-02-11)
    Npm version bump due to package not being fully updated.
Version 4.3.4 (2016-02-11)
    Added new OpenWindow/CloseWindow events that gets fired when windows open/close.
    Added new NewCell/NewRow events that gets fired when table cells/rows are created.
    Added new Promise return value to tinymce.init makes it easier to handle initialization.
    Removed the jQuery version the jQuery plugin is now moved into the main package.
    Removed jscs from build process since eslint can now handle code style checking.
    Fixed various bugs with drag/drop of contentEditable:false elements.
    Fixed bug where deleting of very specific nested list items would result in an odd list.
    Fixed bug where lists would get merged with adjacent lists outside the editable inline root.
    Fixed bug where MS Edge would crash when closing a dialog then clicking a menu item.
    Fixed bug where table cell selection would add undo levels.
    Fixed bug where table cell selection wasn't removed when inline editor where removed.
    Fixed bug where table cell selection wouldn't work properly on nested tables.
    Fixed bug where table merge menu would be available when merging between thead and tbody.
    Fixed bug where table row/column resize wouldn't get properly removed when the editor was removed.
    Fixed bug where Chrome would scroll to the editor if there where a empty hash value in document url.
    Fixed bug where the cache suffix wouldn't work correctly with the importcss plugin.
    Fixed bug where selection wouldn't work properly on MS Edge on Windows Phone 10.
    Fixed so adjacent pre blocks gets joined into one pre block since that seems like the user intent.
    Fixed so events gets properly dispatched in shadow dom. Patch provided by Nazar Mokrynskyi.
Version 4.3.3 (2016-01-14)
    Added new table_resize_bars configuration setting.  This setting allows you to disable the table resize bars.
    Added new beforeInitialize event to tinymce.util.XHR lets you modify XHR properties before open. Patch contributed by Brent Clintel.
    Added new autolink_pattern setting to autolink plugin. Enables you to override the default autolink formats. Patch contributed by Ben Tiedt.
    Added new charmap option that lets you override the default charmap of the charmap plugin.
    Added new charmap_append option that lets you add new characters to the default charmap of the charmap plugin.
    Added new insertCustomChar event that gets fired when a character is inserted by the charmap plugin.
    Fixed bug where table cells started with a superfluous &nbsp; in IE10+.
    Fixed bug where table plugin would retain all BR tags when cells were merged.
    Fixed bug where media plugin would strip underscores from youtube urls.
    Fixed bug where IME input would fail on IE 11 if you typed within a table.
    Fixed bug where double click selection of a word would remove the space before the word on insert contents.
    Fixed bug where table plugin would produce exceptions when hovering tables with invalid structure.
    Fixed bug where fullscreen wouldn't scroll back to it's original position when untoggled.
    Fixed so the template plugins templates setting can be a function that gets a callback that can provide templates.
Version 4.3.2 (2015-12-14)
    Fixed bug where the resize bars for table cells were not affected by the object_resizing property.
    Fixed bug where the contextual table toolbar would appear incorrectly if TinyMCE was initialized inline inside a table.
    Fixed bug where resizing table cells did not fire a node change event or add an undo level.
    Fixed bug where double click selection of text on IE 11 wouldn't work properly.
    Fixed bug where codesample plugin would incorrectly produce br elements inside code elements.
    Fixed bug where media plugin would strip dashes from youtube urls.
    Fixed bug where it was possible to move the caret into the table resize bars.
    Fixed bug where drag/drop into a cE=false element was possible on IE.
Version 4.3.1 (2015-11-30)
    Fixed so it's possible to disable the table inline toolbar by setting it to false or an empty string.
    Fixed bug where it wasn't possible to resize some tables using the drag handles.
    Fixed bug where unique id:s would clash for multiple editor instances and cE=false selections.
    Fixed bug where the same plugin could be initialized multiple times.
    Fixed bug where the table inline toolbars would be displayed at the same time as the image toolbars.
    Fixed bug where the table selection rect wouldn't be removed when selecting another control element.
Version 4.3.0 (2015-11-23)
    Added new table column/row resize support. Makes it a lot more easy to resize the columns/rows in a table.
    Added new table inline toolbar. Makes it easier to for example add new rows or columns to a table.
    Added new notification API. Lets you display floating notifications to the end user.
    Added new codesample plugin that lets you insert syntax highlighted pre elements into the editor.
    Added new image_caption to images. Lets you create images with captions using a HTML5 figure/figcaption elements.
    Added new live previews of embeded videos. Lets you play the video right inside the editor.
    Added new setDirty method and "dirty" event to the editor. Makes it easier to track the dirty state change.
    Added new setMode method to Editor instances that lets you dynamically switch between design/readonly.
    Added new core support for contentEditable=false elements within the editor overrides the browsers broken behavior.
    Rewrote the noneditable plugin to use the new contentEditable false core logic.
    Fixed so the dirty state doesn't set to false automatically when the undo index is set to 0.
    Fixed the Selection.placeCaretAt so it works better on IE when the coordinate is between paragraphs.
    Fixed bug where data-mce-bogus="all" element contents where counted by the word count plugin.
    Fixed bug where contentEditable=false elements would be indented by the indent buttons.
    Fixed bug where images within contentEditable=false would be selected in WebKit on mouse click.
    Fixed bug in DOMUntils split method where the replacement parameter wouldn't work on specific cases.
    Fixed bug where the importcss plugin would import classes from the skin content css file.
    Fixed so all button variants have a wrapping span for it's text to make it easier to skin.
    Fixed so it's easier to exit pre block using the arrow keys.
    Fixed bug where listboxes with fix widths didn't render correctly.
Version 4.2.8 (2015-11-13)
    Fixed bug where it was possible to delete tables as the inline root element if all columns where selected.
    Fixed bug where the UI buttons active state wasn't properly updated due to recent refactoring of that logic.
Version 4.2.7 (2015-10-27)
    Fixed bug where backspace/delete would remove all formats on the last paragraph character in WebKit/Blink.
    Fixed bug where backspace within a inline format element with a bogus caret container would move the caret.
    Fixed bug where backspace/delete on selected table cells wouldn't add an undo level.
    Fixed bug where script tags embedded within the editor could sometimes get a mce- prefix prepended to them
    Fixed bug where validate: false option could produce an error to be thrown from the Serialization step.
    Fixed bug where inline editing of a table as the root element could let the user delete that table.
    Fixed bug where inline editing of a table as the root element wouldn't properly handle enter key.
    Fixed bug where inline editing of a table as the root element would normalize the selection incorrectly.
    Fixed bug where inline editing of a list as the root element could let the user delete that list.
    Fixed bug where inline editing of a list as the root element could let the user split that list.
    Fixed bug where resize handles would be rendered on editable root elements such as table.
Version 4.2.6 (2015-09-28)
    Added capability to set request headers when using XHRs.
    Added capability to upload local images automatically default delay is set to 30 seconds after editing images.
    Added commands ids mceEditImage, mceAchor and mceMedia to be avaiable from execCommand.
    Added Edge browser to saucelabs grunt task. Patch contributed by John-David Dalton.
    Fixed bug where blob uris not produced by tinymce would produce HTML invalid markup.
    Fixed bug where selection of contents of a nearly empty editor in Edge would sometimes fail.
    Fixed bug where color styles woudln't be retained on copy/paste in Blink/Webkit.
    Fixed bug where the table plugin would throw an error when inserting rows after a child table.
    Fixed bug where the template plugin wouldn't handle functions as variable replacements.
    Fixed bug where undo/redo sometimes wouldn't work properly when applying formatting collapsed ranges.
    Fixed bug where shift+delete wouldn't do a cut operation on Blink/WebKit.
    Fixed bug where cut action wouldn't properly store the before selection bookmark for the undo level.
    Fixed bug where backspace in side an empty list element on IE would loose editor focus.
    Fixed bug where the save plugin wouldn't enable the buttons when a change occurred.
    Fixed bug where Edge wouldn't initialize the editor if a document.domain was specified.
    Fixed bug where enter key before nested images would sometimes not properly expand the previous block.
    Fixed bug where the inline toolbars wouldn't get properly hidden when blurring the editor instance.
    Fixed bug where Edge would paste Chinese characters on some Windows 10 installations.
    Fixed bug where IME would loose focus on IE 11 due to the double trailing br bug fix.
    Fixed bug where the proxy url in imagetools was incorrect. Patch contributed by Wong Ho Wang.
Version 4.2.5 (2015-08-31)
    Added fullscreen capability to embedded youtube and vimeo videos.
    Fixed bug where the uploadImages call didn't work on IE 10.
    Fixed bug where image place holders would be uploaded by uploadImages call.
    Fixed bug where images marked with bogus would be uploaded by the uploadImages call.
    Fixed bug where multiple calls to uploadImages would result in decreased performance.
    Fixed bug where pagebreaks were editable to imagetools patch contributed by Rasmus Wallin.
    Fixed bug where the element path could cause too much recursion exception.
    Fixed bug for domains containing ".min". Patch contributed by Loïc Février.
    Fixed so validation of external links to accept a number after www. Patch contributed by Victor Carvalho.
    Fixed so the charmap is exposed though execCommand. Patch contributed by Matthew Will.
    Fixed so that the image uploads are concurrent for improved performance.
    Fixed various grammar problems in inline documentation. Patches provided by nikolas.
Version 4.2.4 (2015-08-17)
    Added picture as a valid element to the HTML 5 schema. Patch contributed by Adam Taylor.
    Fixed bug where contents would be duplicated on drag/drop within the same editor.
    Fixed bug where floating/alignment of images on Edge wouldn't work properly.
    Fixed bug where it wasn't possible to drag images on IE 11.
    Fixed bug where image selection on Edge would sometimes fail.
    Fixed bug where contextual toolbars icons wasn't rendered properly when using the toolbar_items_size.
    Fixed bug where searchreplace dialog doesn't get prefilled with the selected text.
    Fixed bug where fragmented matches wouldn't get properly replaced by the searchreplace plugin.
    Fixed bug where enter key wouldn't place the caret if was after a trailing space within an inline element.
    Fixed bug where the autolink plugin could produce multiple links for the same text on Gecko.
    Fixed bug where EditorUpload could sometimes throw an exception if the blob wasn't found.
    Fixed xss issues with media plugin not properly filtering out some script attributes.
Version 4.2.3 (2015-07-30)
    Fixed bug where image selection wasn't possible on Edge due to incompatible setBaseAndExtend API.
    Fixed bug where image blobs urls where not properly destroyed by the imagetools plugin.
    Fixed bug where keyboard shortcuts wasn't working correctly on IE 8.
    Fixed skin issue where the borders of panels where not visible on IE 8.
Version 4.2.2 (2015-07-22)
    Fixed bug where float panels were not being hidden on inline editor blur when fixed_toolbar_container config option was in use.
    Fixed bug where combobox states wasn't properly updated if contents where updated without keyboard.
    Fixed bug where pasting into textbox or combobox would move the caret to the end of text.
    Fixed bug where removal of bogus span elements before block elements would remove whitespace between nodes.
    Fixed bug where repositioning of inline toolbars where async and producing errors if the editor was removed from DOM to early. Patch by iseulde.
    Fixed bug where element path wasn't working correctly. Patch contributed by iseulde.
    Fixed bug where menus wasn't rendered correctly when custom images where added to a menu. Patch contributed by Naim Hammadi.
Version 4.2.1 (2015-06-29)
    Fixed bug where back/forward buttons in the browser would render blob images as broken images.
    Fixed bug where Firefox would throw regexp to big error when replacing huge base64 chunks.
    Fixed bug rendering issues with resize and context toolbars not being placed properly until next animation frame.
    Fixed bug where the rendering of the image while cropping would some times not be centered correctly.
    Fixed bug where listbox items with submenus would me selected as active.
    Fixed bug where context menu where throwing an error when rendering.
    Fixed bug where resize both option wasn't working due to resent addClass API change. Patch contributed by Jogai.
    Fixed bug where a hideAll call for container rendered inline toolbars would throw an error.
    Fixed bug where onclick event handler on combobox could cause issues if element.id was a function by some polluting libraries.
    Fixed bug where listboxes wouldn't get proper selected sub menu item when using link_list or image_list.
    Fixed so the UI controls are as wide as 4.1.x to avoid wrapping controls in toolbars.
    Fixed so the imagetools dialog is adaptive for smaller screen sizes.
Version 4.2.0 (2015-06-25)
    Added new flat default skin to make the UI more modern.
    Added new imagetools plugin, lets you crop/resize and apply filters to images.
    Added new contextual toolbars support to the API lets you add floating toolbars for specific CSS selectors.
    Added new promise feature fill as tinymce.util.Promise.
    Added new built in image upload feature lets you upload any base64 encoded image within the editor as files.
    Fixed bug where resize handles would appear in the right position in the wrong editor when switching between resizable content in different inline editors.
    Fixed bug where tables would not be inserted in inline mode due to previous float panel fix.
    Fixed bug where floating panels would remain open when focus was lost on inline editors.
    Fixed bug where cut command on Chrome would thrown a browser security exception.
    Fixed bug where IE 11 sometimes would report an incorrect size for images in the image dialog.
    Fixed bug where it wasn't possible to remove inline formatting at the end of block elements.
    Fixed bug where it wasn't possible to delete table cell contents when cell selection was vertical.
    Fixed bug where table cell wasn't emptied from block elements if delete/backspace where pressed in empty cell.
    Fixed bug where cmd+shift+arrow didn't work correctly on Firefox mac when selecting to start/end of line.
    Fixed bug where removal of bogus elements would sometimes remove whitespace between nodes.
    Fixed bug where the resize handles wasn't updated when the main window was resized.
    Fixed so script elements gets removed by default to prevent possible XSS issues in default config implementations.
    Fixed so the UI doesn't need manual reflows when using non native layout managers.
    Fixed so base64 encoded images doesn't slow down the editor on modern browsers while editing.
    Fixed so all UI elements uses touch events to improve mobile device support.
    Removed the touch click quirks patch for iOS since it did more harm than good.
    Removed the non proportional resize handles since. Unproportional resize can still be done by holding the shift key.
Version 4.1.10 (2015-05-05)
    Fixed bug where plugins loaded with compat3x would sometimes throw errors when loading using the jQuery version.
    Fixed bug where extra empty paragraphs would get deleted in WebKit/Blink due to recent Quriks fix.
    Fixed bug where the editor wouldn't work properly on IE 12 due to some required browser sniffing.
    Fixed bug where formatting shortcut keys where interfering with Mac OS X screenshot keys.
    Fixed bug where the caret wouldn't move to the next/previous line boundary on Cmd+Left/Right on Gecko.
    Fixed bug where it wasn't possible to remove formats from very specific nested contents.
    Fixed bug where undo levels wasn't produced when typing letters using the shift or alt+ctrl modifiers.
    Fixed bug where the dirty state wasn't properly updated when typing using the shift or alt+ctrl modifiers.
    Fixed bug where an error would be thrown if an autofocused editor was destroyed quickly after its initialization. Patch provided by thorn0.
    Fixed issue with dirty state not being properly updated on redo operation.
    Fixed issue with entity decoder not handling incorrectly written numeric entities.
    Fixed issue where some PI element values wouldn't be properly encoded.
Version 4.1.9 (2015-03-10)
    Fixed bug where indentation wouldn't work properly for non list elements.
    Fixed bug with image plugin not pulling the image dimensions out correctly if a custom document_base_url was used.
    Fixed bug where ctrl+alt+[1-9] would conflict with the AltGr+[1-9] on Windows. New shortcuts is ctrl+shift+[1-9].
    Fixed bug with removing formatting on nodes in inline mode would sometimes include nodes outside the editor body.
    Fixed bug where extra nbsp:s would be inserted when you replaced a word surrounded by spaces using insertContent.
    Fixed bug with pasting from Google Docs would produce extra strong elements and line feeds.
Version 4.1.8 (2015-03-05)
    Added new html5 sizes attribute to img elements used together with srcset.
    Added new elementpath option that makes it possible to disable the element path but keep the statusbar.
    Added new option table_style_by_css for the table plugin to set table styling with css rather than table attributes.
    Added new link_assume_external_targets option to prompt the user to prepend http:// prefix if the supplied link does not contain a protocol prefix.
    Added new image_prepend_url option to allow a custom base path/url to be added to images.
    Added new table_appearance_options option to make it possible to disable some options.
    Added new image_title option to make it possible to alter the title of the image, disabled by default.
    Fixed bug where selection starting from out side of the body wouldn't produce a proper selection range on IE 11.
    Fixed bug where pressing enter twice before a table moves the cursor in the table and causes a javascript error.
    Fixed bug where advanced image styles were not respected.
    Fixed bug where the less common Shift+Delete didn't produce a proper cut operation on WebKit browsers.
    Fixed bug where image/media size constrain logic would produce NaN when handling non number values.
    Fixed bug where internal classes where removed by the removeformat command.
    Fixed bug with creating links table cell contents with a specific selection would throw a exceptions on WebKit/Blink.
    Fixed bug where valid_classes option didn't work as expected according to docs. Patch provided by thorn0.
    Fixed bug where jQuery plugin would patch the internal methods multiple times. Patch provided by Drew Martin.
    Fixed bug where backspace key wouldn't delete the current selection of newly formatted content.
    Fixed bug where type over of inline formatting elements wouldn't properly keep the format on WebKit/Blink.
    Fixed bug where selection needed to be properly normalized on modern IE versions.
    Fixed bug where Command+Backspace didn't properly delete the whole line of text but the previous word.
    Fixed bug where UI active states wheren't properly updated on IE if you placed caret within the current range.
    Fixed bug where delete/backspace on WebKit/Blink would remove span elements created by the user.
    Fixed bug where delete/backspace would produce incorrect results when deleting between two text blocks with br elements.
    Fixed bug where captions where removed when pasting from MS Office.
    Fixed bug where lists plugin wouldn't properly remove fully selected nested lists.
    Fixed bug where the ttf font used for icons would throw an warning message on Gecko on Mac OS X.
    Fixed a bug where applying a color to text did not update the undo/redo history.
    Fixed so shy entities gets displayed when using the visualchars plugin.
    Fixed so removeformat removes ins/del by default since these might be used for strikethough.
    Fixed so multiple language packs can be loaded and added to the global I18n data structure.
    Fixed so transparent color selection gets treated as a normal color selection. Patch contributed by Alexander Hofbauer.
    Fixed so it's possible to disable autoresize_overflow_padding, autoresize_bottom_margin options by setting them to false.
    Fixed so the charmap plugin shows the description of the character in the dialog. Patch contributed by Jelle Hissink.
    Removed address from the default list of block formats since it tends to be missused.
    Fixed so the pre block format is called preformatted to make it more verbose.
    Fixed so it's possible to context scope translation strings this isn't needed most of the time.
    Fixed so the max length of the width/height input fields of the media dialog is 5 instead of 3.
    Fixed so drag/dropped contents gets properly processed by paste plugin since it's basically a paste. Patch contributed by Greg Fairbanks.
    Fixed so shortcut keys for headers is ctrl+alt+[1-9] instead of ctrl+[1-9] since these are for switching tabs in the browsers.
    Fixed so "u" doesn't get converted into a span element by the legacy input filter. Since this is now a valid HTML5 element.
    Fixed font families in order to provide appropriate web-safe fonts.
Version 4.1.7 (2014-11-27)
    Added HTML5 schema support for srcset, source and picture. Patch contributed by mattheu.
    Added new cache_suffix setting to enable cache busting by producing unique urls.
    Added new paste_convert_word_fake_lists option to enable users to disable the fake lists convert logic.
    Fixed so advlist style changes adds undo levels for each change.
    Fixed bug where WebKit would sometimes produce an exception when the autolink plugin where looking for URLs.
    Fixed bug where IE 7 wouldn't be rendered properly due to aggressive css compression.
    Fixed bug where DomQuery wouldn't accept window as constructor element.
    Fixed bug where the color picker in 3.x dialogs wouldn't work properly. Patch contributed by Callidior.
    Fixed bug where the image plugin wouldn't respect the document_base_url.
    Fixed bug where the jQuery plugin would fail to append to elements named array prototype names.
Version 4.1.6 (2014-10-08)
    Fixed bug with clicking on the scrollbar of the iframe would cause a JS error to be thrown.
    Fixed bug where null would produce an exception if you passed it to selection.setRng.
    Fixed bug where Ctrl/Cmd+Tab would indent the current list item if you switched tabs in the browser.
    Fixed bug where pasting empty cells from Excel would result in a broken table.
    Fixed bug where it wasn't possible to switch back to default list style type.
    Fixed issue where the select all quirk fix would fire for other modifiers than Ctrl/Cmd combinations.
    Replaced jake with grunt since it is more mainstream and has better plugin support.
Version 4.1.5 (2014-09-09)
    Fixed bug where sometimes the resize rectangles wouldn't properly render on images on WebKit/Blink.
    Fixed bug in list plugin where delete/backspace would merge empty LI elements in lists incorrectly.
    Fixed bug where empty list elements would result in empty LI elements without it's parent container.
    Fixed bug where backspace in empty caret formatted element could produce an type error exception of Gecko.
    Fixed bug where lists pasted from word with a custom start index above 9 wouldn't be properly handled.
    Fixed bug where tabfocus plugin would tab out of the editor instance even if the default action was prevented.
    Fixed bug where tabfocus wouldn't tab properly to other adjacent editor instances.
    Fixed bug where the DOMUtils setStyles wouldn't properly removed or update the data-mce-style attribute.
    Fixed bug where dialog select boxes would be placed incorrectly if document.body wasn't statically positioned.
    Fixed bug where pasting would sometimes scroll to the top of page if the user was using the autoresize plugin.
    Fixed bug where caret wouldn't be properly rendered by Chrome when clicking on the iframes documentElement.
    Fixed so custom images for menubutton/splitbutton can be provided. Patch contributed by Naim Hammadi.
    Fixed so the default action of windows closing can be prevented by blocking the default action of the close event.
    Fixed so nodeChange and focus of the editor isn't automatically performed when opening sub dialogs.
Version 4.1.4 (2014-08-21)
    Added new media_filter_html option to media plugin that blocks any conditional comments, scripts etc within a video element.
    Added new content_security_policy option allows you to set custom policy for iframe contents. Patch contributed by Francois Chagnon.
    Fixed bug where activate/deactivate events wasn't firing properly when switching between editors.
    Fixed bug where placing the caret on iOS was difficult due to a WebKit bug with touch events.
    Fixed bug where the resize helper wouldn't render properly on older IE versions.
    Fixed bug where resizing images inside tables on older IE versions would sometimes fail depending mouse position.
    Fixed bug where editor.insertContent would produce an exception when inserting select/option elements.
    Fixed bug where extra empty paragraphs would be produced if block elements where inserted inside span elements.
    Fixed bug where the spellchecker menu item wouldn't be properly checked if spell checking was started before it was rendered.
    Fixed bug where the DomQuery filter function wouldn't remove non elements from collection.
    Fixed bug where document with custom document.domain wouldn't properly render the editor.
    Fixed bug where IE 8 would throw exception when trying to enter invalid color values into colorboxes.
    Fixed bug where undo manager could incorrectly add an extra undo level when custom resize handles was removed.
    Fixed bug where it wouldn't be possible to alter cell properties properly on table cells on IE 8.
    Fixed so the color picker button in table dialog isn't shown unless you include the colorpicker plugin or add your own custom color picker.
    Fixed so activate/deactivate events fire when windowManager opens a window since.
    Fixed so the table advtab options isn't separated by an underscore to normalize naming with image_advtab option.
    Fixed so the table cell dialog has proper padding when the advanced tab in disabled.
Version 4.1.3 (2014-07-29)
    Added event binding logic to tinymce.util.XHR making it possible to override headers and settings before any request is made.
    Fixed bug where drag events wasn't fireing properly on older IE versions since the event handlers where bound to document.
    Fixed bug where drag/dropping contents within the editor on IE would force the contents into plain text mode even if it was internal content.
    Fixed bug where IE 7 wouldn't open menus properly due to a resize bug in the browser auto closing them immediately.
    Fixed bug where the DOMUtils getPos logic wouldn't produce a valid coordinate inside the body if the body was positioned non static.
    Fixed bug where the element path and format state wasn't properly updated if you had the wordcount plugin enabled.
    Fixed bug where a comment at the beginning of source would produce an exception in the formatter logic.
    Fixed bug where setAttrib/getAttrib on null would throw exception together with any hooked attributes like style.
    Fixed bug where table sizes wasn't properly retained when copy/pasting on WebKit/Blink.
    Fixed bug where WebKit/Blink would produce colors in RGB format instead of the forced HEX format when deleting contents.
    Fixed bug where the width attribute wasn't updated on tables if you changed the size inside the table dialog.
    Fixed bug where control selection wasn't properly handled when the caret was placed directly after an image.
    Fixed bug where selecting the contents of table cells using the selection.select method wouldn't place the caret properly.
    Fixed bug where the selection state for images wasn't removed when placing the caret right after an image on WebKit/Blink.
    Fixed bug where all events wasn't properly unbound when and editor instance was removed or destroyed by some external innerHTML call.
    Fixed bug where it wasn't possible or very hard to select images on iOS when the onscreen keyboard was visible.
    Fixed so auto_focus can take a boolean argument this will auto focus the last initialized editor might be useful for single inits.
    Fixed so word auto detect lists logic works better for faked lists that doesn't have specific markup.
    Fixed so nodeChange gets fired on mouseup as it used to before 4.1.1 we optimized that event to fire less often.
    Removed the finish menu item from spellchecker menu since it's redundant you can stop spellchecking by toggling menu item or button.
Version 4.1.2 (2014-07-15)
    Added offset/grep to DomQuery class works basically the same as it's jQuery equivalent.
    Fixed bug where backspace/delete or setContent with an empty string would remove header data when using the fullpage plugin.
    Fixed bug where tinymce.remove with a selector not matching any editors would remove all editors.
    Fixed bug where resizing of the editor didn't work since the theme was calling setStyles instead of setStyle.
    Fixed bug where IE 7 would fail to append html fragments to iframe document when using DomQuery.
    Fixed bug where the getStyle DOMUtils method would produce an exception if it was called with null as it's element.
    Fixed bug where the paste plugin would remove the element if the none of the paste_webkit_styles rules matched the current style.
    Fixed bug where contextmenu table items wouldn't work properly on IE since it would some times fire an incorrect selection change.
    Fixed bug where the padding/border values wasn't used in the size calculation for the body size when using autoresize. Patch contributed by Matt Whelan.
    Fixed bug where conditional word comments wouldn't be properly removed when pasting plain text.
    Fixed bug where resizing would sometime fail on IE 11 when the mouseup occurred inside the resizable element.
    Fixed so the iframe gets initialized without any inline event handlers for better CSP support. Patch contributed by Matt Whelan.
    Fixed so the tinymce.dom.Sizzle is the latest version of sizzle this resolves the document context bug.
Version 4.1.1 (2014-07-08)
    Fixed bug where pasting plain text on some WebKit versions would result in an empty line.
    Fixed bug where resizing images inside tables on IE 11 wouldn't work properly.
    Fixed bug where IE 11 would sometimes throw "Invalid argument" exception when editor contents was set to an empty string.
    Fixed bug where document.activeElement would throw exceptions on IE 9 when that element was hidden or removed from dom.
    Fixed bug where WebKit/Blink sometimes produced br elements with the Apple-interchange-newline class.
    Fixed bug where table cell selection wasn't properly removed when copy/pasting table cells.
    Fixed bug where pasting nested list items from Word wouldn't produce proper semantic nested lists.
    Fixed bug where right clicking using the contextmenu plugin on WebKit/Blink on Mac OS X would select the target current word or line.
    Fixed bug where it wasn't possible to alter table cell properties on IE 8 using the context menu.
    Fixed bug where the resize helper wouldn't be correctly positioned on older IE versions.
    Fixed bug where fullpage plugin would produce an error if you didn't specify a doctype encoding.
    Fixed bug where anchor plugin would get the name/id of the current element even if it wasn't anchor element.
    Fixed bug where visual aids for tables wouldn't be properly disabled when changing the border size.
    Fixed bug where some control selection events wasn't properly fired on older IE versions.
    Fixed bug where table cell selection on older IE versions would prevent resizing of images.
    Fixed bug with paste_data_images paste option not working properly on modern IE versions.
    Fixed bug where custom elements with underscores in the name wasn't properly parsed/serialized.
    Fixed bug where applying inline formats to nested list elements would produce an incorrect formatting result.
    Fixed so it's possible to hide items from elements path by using preventDefault/stopPropagation.
    Fixed so inline mode toolbar gets rendered right aligned if the editable element positioned to the documents right edge.
    Fixed so empty inline elements inside empty block elements doesn't get removed if configured to be kept intact.
    Fixed so DomQuery parentsUntil/prevUntil/nextUntil supports selectors/elements/filters etc.
    Fixed so legacyoutput plugin overrides fontselect and fontsizeselect controls and handles font elements properly.
Version 4.1.0 (2014-06-18)
    Added new file_picker_callback option to replace the old file_browser_callback the latter will still work though.
    Added new custom colors to textcolor plugin will be displayed if a color picker is provided also shows the latest colors.
    Added new color_picker_callback option to enable you to add custom color pickers to the editor.
    Added new advanced tabs to table/cell/row dialogs to enable you to select colors for border/background.
    Added new colorpicker plugin that lets you select colors from a hsv color picker.
    Added new tinymce.util.Color class to handle color parsing and converting.
    Added new colorpicker UI widget element lets you add a hsv color picker to any form/window.
    Added new textpattern plugin that allows you to use markdown like text patterns to format contents.
    Added new resize helper element that shows the current width & height while resizing.
    Added new "once" method to Editor and EventDispatcher enables since callback execution events.
    Added new jQuery like class under tinymce.dom.DomQuery it's exposed on editor instances (editor.$) and globally under (tinymce.$).
    Fixed so the default resize method for images are proportional shift/ctrl can be used to make an unproportional size.
    Fixed bug where the image_dimensions option of the image plugin would cause exceptions when it tried to update the size.
    Fixed bug where table cell dialog class field wasn't properly updated when editing an a table cell with an existing class.
    Fixed bug where Safari on Mac would produce webkit-fake-url for pasted images so these are now removed.
    Fixed bug where the nodeChange event would get fired before the selection was changed when clicking inside the current selection range.
    Fixed bug where valid_classes option would cause exception when it removed internal prefixed classes like mce-item-.
    Fixed bug where backspace would cause navigation in IE 8 on an inline element and after a caret formatting was applied.
    Fixed so placeholder images produced by the media plugin gets selected when inserted/edited.
    Fixed so it's possible to drag in images when the paste_data_images option is enabled. Might be useful for mail clients.
    Fixed so images doesn't get a width/height applied if the image_dimensions option is set to false useful for responsive contents.
    Fixed so it's possible to pass in an optional arguments object for the nodeChanged function to be passed to all nodechange event listeners.
    Fixed bug where media plugin embed code didn't update correctly.<|MERGE_RESOLUTION|>--- conflicted
+++ resolved
@@ -1,9 +1,6 @@
 Version 5.0.13 (TBD)
-<<<<<<< HEAD
     Fixed issue with being able to delete contenteditable false elements inside other contenteditable false elements #TINY-3868
-=======
-    Fixed `MouseEvent.mozPressure is deprecated` warning in Firefox #TINY-3919 
->>>>>>> 16ea7abe
+    Fixed `MouseEvent.mozPressure is deprecated` warning in Firefox #TINY-3919
     Added new `draggable_modal` option to enable dragging of modal dialogs #TINY-3873
     Changed backspace behaviour in lists to outdent nested list items #TINY-3651
     Fixed `default_link_target` not being respected when `target_list` is disabled #TINY-3757
