--- conflicted
+++ resolved
@@ -1,11 +1,8 @@
 Version 5.5.0 (TBD)
-<<<<<<< HEAD
     Added new `table_column_resizing` setting to control how the table is affected when resizing columns using the resize bars #TINY-6001
+    Added `hasPlugin` function to the editor API to determine if a plugin exists or not #TINY-766
+    Fixed the `media` plugin not saving the alternative source url in some situations #TINY-4113
     Fixed an issue where column resizing using the resize bars was inconsistent between fixed and relative table widths #TINY-6001
-=======
-    Added `hasPlugin` function to the editor API to determine if a plugin exists or not #TINY-766
->>>>>>> 9eb1f8a6
-    Fixed the `media` plugin not saving the alternative source url in some situations #TINY-4113
     Fixed an issue where dragging and dropping within a table would select table cells #TINY-5950
 Version 5.4.1 (2020-07-08)
     Fixed the Search and Replace plugin incorrectly including zero-width caret characters in search results #TINY-4599
