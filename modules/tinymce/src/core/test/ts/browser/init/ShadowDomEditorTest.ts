import { Pipeline, Step, Chain, NamedChain } from '@ephox/agar';
import { document, StyleSheet } from '@ephox/dom-globals';
import { TinyLoader, Editor as McEditor } from '@ephox/mcagar';
import Editor from 'tinymce/core/api/Editor';
import Theme from 'tinymce/themes/silver/Theme';
import { ShadowDom, Element, Insert, Body, Remove, SelectorFilter } from '@ephox/sugar';
import { UnitTest, Assert } from '@ephox/bedrock-client';
import { Arr, Strings } from '@ephox/katamari';

const isSkin = (ss: StyleSheet) => ss.href !== null && Strings.contains(ss.href, 'skin.min.css');

UnitTest.asynctest('Skin stylesheets should be loaded in ShadowRoot when editor is in ShadowRoot', (success, failure) => {

  if (!ShadowDom.isSupported()) {
    return success();
  }

  Theme();

  const shadowHost = Element.fromTag('div', document);
  Insert.append(Body.body(), shadowHost);
  const sr = Element.fromDom(shadowHost.dom().attachShadow({ mode: 'open' }));
  const editorDiv = Element.fromTag('div', document);
  Insert.append(sr, editorDiv);

  TinyLoader.setupFromElement((editor: Editor, onSuccess, onFailure) => {
    Pipeline.async({}, [
      Step.sync(() => {
<<<<<<< HEAD
=======
        // TODO TINY-6144: Test that there are no skin stylesheets in the head. We will need to clean up existing stylesheets first, which may require a StyleSheetLoader.removeAll() function
>>>>>>> 7b02270e
        Assert.eq(
          'There should be a skin stylesheet in the ShadowRoot',
          true,
          Arr.exists(sr.dom().styleSheets, isSkin)
        );
        Remove.remove(shadowHost);
      })
    ], onSuccess, onFailure);
  }, {
    toolbar_sticky: false,
    base_url: '/project/tinymce/js/tinymce'
  }, editorDiv, success, failure);
});

UnitTest.asynctest('Only one skin stylesheet should be loaded for multiple editors in a ShadowRoot', (success, failure) => {
  if (!ShadowDom.isSupported()) {
    return success();
  }

  Theme();
  const shadowHost = Element.fromTag('div', document);
  Insert.append(Body.body(), shadowHost);
  const sr = Element.fromDom(shadowHost.dom().attachShadow({ mode: 'open' }));
  const mkEditor = () => {
    const editorDiv = Element.fromTag('div', document);
    Insert.append(sr, editorDiv);
    return McEditor.cFromElement(editorDiv, { base_url: '/project/tinymce/js/tinymce' });
  };
  const nc = NamedChain.asChain([
    NamedChain.write('editor1', mkEditor()),
    NamedChain.write('editor2', mkEditor()),
    NamedChain.write('editor3', mkEditor()),
    Chain.op(() => {
      Assert.eq(
        'There should only be 1 skin stylesheet in the ShadowRoot',
        1,
        Arr.filter(sr.dom().styleSheets, isSkin).length
      );
    }),
    NamedChain.read('editor1', McEditor.cRemove),
    NamedChain.read('editor2', McEditor.cRemove),
    NamedChain.read('editor3', McEditor.cRemove),
    Chain.op(() => {
      Remove.remove(shadowHost);
    })
  ]);
  Pipeline.async({}, [ Chain.asStep({}, [ nc ]) ], () => success(), failure);
});

UnitTest.asynctest('aux div should be within shadow root', (success, failure) => {

  if (!ShadowDom.isSupported()) {
    return success();
  }

  Theme();

  const shadowHost = Element.fromTag('div', document);
  Insert.append(Body.body(), shadowHost);
  const sr = Element.fromDom(shadowHost.dom().attachShadow({ mode: 'open' }));
  const editorDiv = Element.fromTag('div', document);
  Insert.append(sr, editorDiv);

  TinyLoader.setupFromElement((editor: Editor, onSuccess, onFailure) => {
    Pipeline.async({}, [
      Step.sync(() => {
        Assert.eq('Should be no aux divs in the document', 0, SelectorFilter.descendants(Body.body(), '.tox-tinymce-aux').length);
        Assert.eq('Should be 1 aux div in the shadow root', 1, SelectorFilter.descendants(sr, '.tox-tinymce-aux').length);
        Remove.remove(shadowHost);
      })
    ], onSuccess, onFailure);
  }, {
    toolbar_sticky: false,
    base_url: '/project/tinymce/js/tinymce'
  }, editorDiv, success, failure);
});<|MERGE_RESOLUTION|>--- conflicted
+++ resolved
@@ -26,10 +26,7 @@
   TinyLoader.setupFromElement((editor: Editor, onSuccess, onFailure) => {
     Pipeline.async({}, [
       Step.sync(() => {
-<<<<<<< HEAD
-=======
         // TODO TINY-6144: Test that there are no skin stylesheets in the head. We will need to clean up existing stylesheets first, which may require a StyleSheetLoader.removeAll() function
->>>>>>> 7b02270e
         Assert.eq(
           'There should be a skin stylesheet in the ShadowRoot',
           true,
