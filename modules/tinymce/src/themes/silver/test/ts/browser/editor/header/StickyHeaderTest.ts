<<<<<<< HEAD
import { Pipeline, Step } from '@ephox/agar';
import { UnitTest } from '@ephox/bedrock-client';
=======
import { GeneralSteps, Pipeline, Step } from '@ephox/agar';
import { UnitTest } from '@ephox/bedrock';
>>>>>>> bff13b6c
import { TinyApis, TinyLoader } from '@ephox/mcagar';

import Theme from 'tinymce/themes/silver/Theme';
import { ToolbarDrawer } from 'tinymce/themes/silver/api/Settings';
import * as MenuUtils from '../../../module/MenuUtils';
import * as StickyUtils from '../../../module/StickyHeaderUtils';

UnitTest.asynctest('Editor with sticky toolbar', (success, failure) => {
  Theme();

  const sTestWithToolbarDrawer = (toolbarDrawer: ToolbarDrawer) => {
    return Step.label('Test editor with toolbar_drawer: ' + toolbarDrawer, Step.raw((_, next, die, logs) => {
      TinyLoader.setup((editor, onSuccess, onFailure) => {
        const tinyApis = TinyApis(editor);
        const forceScrollDiv = StickyUtils.createScrollDiv();
        Pipeline.async({}, [
          tinyApis.sFocus,
          // Need to wait for a fraction for some reason on safari,
          // otherwise the initial scrolling doesn't work
          Step.wait(100),
          Step.label('Setup page for scrolling', StickyUtils.sSetupScrolling(forceScrollDiv)),
          Step.label('Checking startup structure', GeneralSteps.sequence([
            StickyUtils.sAssertEditorContainer(StickyUtils.expectedInFullView),
            StickyUtils.sAssertEditorClasses(false)
          ])),
          Step.label('Checking scroll event listeners are bound, scroll by 1px then assert', StickyUtils.sScrollAndAssertStructure(1, StickyUtils.expectedScrollEventBound)),
          Step.label('Scroll to half the editor should have sticky css markings', GeneralSteps.sequence([
            StickyUtils.sScrollAndAssertStructure(300, StickyUtils.expectedHalfView),
            StickyUtils.sAssertEditorClasses(true)
          ])),
          Step.label('Scroll down so the editor is hidden from view, it should have hidden css markings', StickyUtils.sScrollAndAssertStructure(800, StickyUtils.expectedEditorHidden)),
          Step.label('Scroll back to top should not have sticky', GeneralSteps.sequence([
            StickyUtils.sScrollAndAssertStructure(0, StickyUtils.expectedInFullView),
            StickyUtils.sAssertEditorClasses(false)
          ])),

          Step.label('Open align menu and check sticky states', StickyUtils.sOpenMenuAndTestScrolling(MenuUtils.sOpenAlignMenu('open align'), 1)),
          ...toolbarDrawer === ToolbarDrawer.default ? [ ] : [ Step.label('Open the more drawer to reveal items first', MenuUtils.sOpenMore(toolbarDrawer)) ],
          Step.label('Open nested Formats menu Align and check sticky states', StickyUtils.sOpenMenuAndTestScrolling(MenuUtils.sOpenNestedMenus([
            {
              // first open this menu
              label: 'Open nested formats dropdown',
              selector: 'button[aria-label=Formats]'
            },
            {
              // opening the first menu should reveal the next menu which contains Align, open Align
              label: 'Open Align menu item',
              selector: 'div[title=Align][role=menuitem]' // note we are using title instead of aria-label for some items here.
            }
          ]), 2)),
          Step.label('Open menubar Formats menu => Formats => Inline => check sticky states', StickyUtils.sOpenMenuAndTestScrolling(MenuUtils.sOpenNestedMenus([
            {
              label: 'Open menu bar Formats menu',
              selector: 'button:contains(Format)[role=menuitem]'
            },
            {
              label: 'then Formats submenu',
              selector: 'div[title=Formats][role=menuitem]'
            },
            {
              label: 'then Inline submenu',
              selector: 'div[title=Inline][role=menuitem]'
            }
          ]), 3)),
          Step.label('Open text color palette => check sticky states', StickyUtils.sOpenMenuAndTestScrolling(MenuUtils.sOpenNestedMenus([
            {
              label: 'Open splitmenu item, color palette',
              selector: 'div[title="Text color"][aria-expanded=false]'
            }
          ]), 1)),

          StickyUtils.tearDown(forceScrollDiv)
        ], onSuccess, onFailure, logs);
      },
      {
        theme: 'silver',
        base_url: '/project/tinymce/js/tinymce',
        toolbar: 'align | fontsizeselect | fontselect | formatselect | styleselect | insertfile | forecolor | backcolor ',
        resize: 'both',
        min_height: 300,
        min_width: 300,
        height: 400,
        width: 400,
        max_height: 500,
        max_width: 500,
        toolbar_drawer: toolbarDrawer,
        toolbar_sticky: true
      }, next, die);
    }));
  };

  Pipeline.async({}, [
    sTestWithToolbarDrawer(ToolbarDrawer.default),
    sTestWithToolbarDrawer(ToolbarDrawer.floating),
    sTestWithToolbarDrawer(ToolbarDrawer.sliding),
  ], success, failure);
});<|MERGE_RESOLUTION|>--- conflicted
+++ resolved
@@ -1,10 +1,5 @@
-<<<<<<< HEAD
-import { Pipeline, Step } from '@ephox/agar';
+import { GeneralSteps, Pipeline, Step } from '@ephox/agar';
 import { UnitTest } from '@ephox/bedrock-client';
-=======
-import { GeneralSteps, Pipeline, Step } from '@ephox/agar';
-import { UnitTest } from '@ephox/bedrock';
->>>>>>> bff13b6c
 import { TinyApis, TinyLoader } from '@ephox/mcagar';
 
 import Theme from 'tinymce/themes/silver/Theme';
