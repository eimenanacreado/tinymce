--- conflicted
+++ resolved
@@ -1,10 +1,6 @@
 import { ApproxStructure, Assertions, Chain, GeneralSteps, Logger, Pipeline, Step, UiFinder } from '@ephox/agar';
-<<<<<<< HEAD
 import { UnitTest } from '@ephox/bedrock-client';
-=======
-import { UnitTest } from '@ephox/bedrock';
 import { Arr, Fun } from '@ephox/katamari';
->>>>>>> 691390e9
 import { TinyApis, TinyLoader } from '@ephox/mcagar';
 import { Body, Css, Element, Scroll } from '@ephox/sugar';
 
@@ -53,11 +49,7 @@
     )
   ]));
 
-<<<<<<< HEAD
-  const sAssetWidth = (uiContainer: Element, maxWidth: number) => Chain.asStep(uiContainer, [
-=======
   const sAssetWidth = (uiContainer: Element, maxWidth: number, minWidth: number = 0) => Chain.asStep(uiContainer, [
->>>>>>> 691390e9
     UiFinder.cFindIn('.tox-toolbar-overlord'),
     Chain.op((toolbar) => {
       const widthString = Css.get(toolbar, 'width') || '0px';
@@ -74,12 +66,8 @@
           const tinyApis = TinyApis(editor);
 
           Pipeline.async({}, [
-<<<<<<< HEAD
+            Step.sync(() => Scroll.to(0, 0)),
             tinyApis.sFocus(),
-=======
-            Step.sync(() => Scroll.to(0, 0)),
-            tinyApis.sFocus,
->>>>>>> 691390e9
             sStructureTest(editor, uiContainer, expectedWidth),
             sAssetWidth(uiContainer, expectedWidth, expectedWidth - 100),
             tinyApis.sSetContent(Arr.range(100, () => '<p></p>').join('')),
