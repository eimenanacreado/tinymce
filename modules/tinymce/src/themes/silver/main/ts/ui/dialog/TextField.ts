--- conflicted
+++ resolved
@@ -92,9 +92,6 @@
   const extraClasses = spec.flex ? ['tox-form__group--stretched'] : [];
   const extraClasses2 = extraClasses.concat(spec.maximized ? ['tox-form-group--maximize'] : []);
 
-<<<<<<< HEAD
-  return renderFormFieldWith(pLabel, pField, extraClasses2);
-=======
   const extraBehaviours = [
     Disabling.config({
       disabled: spec.disabled,
@@ -107,8 +104,7 @@
     })
   ];
 
-  return renderFormFieldWith(pLabel, pField, extraClasses, extraBehaviours);
->>>>>>> 4bf08757
+  return renderFormFieldWith(pLabel, pField, extraClasses2, extraBehaviours);
 };
 
 export type Validator = (v: string) => true | string;
