/**
 * Copyright (c) Tiny Technologies, Inc. All rights reserved.
 * Licensed under the LGPL or a commercial license.
 * For LGPL see License.txt in the project root for license information.
 * For commercial licenses see https://www.tiny.cloud/
 */

import { Cell, Obj } from '@ephox/katamari';
import DOMUtils from 'tinymce/core/api/dom/DOMUtils';
<<<<<<< HEAD
import * as Size from './Size';
=======
import SaxParser from 'tinymce/core/api/html/SaxParser';
import Tools from 'tinymce/core/api/util/Tools';
>>>>>>> 6f14016c
import { MediaData } from './Types';
import { getVideoScriptMatch, VideoScript } from './VideoScript';

type AttrList = Array<{ name: string, value: string }> & { map: Record<string, string> };

const DOM = DOMUtils.DOM;

const trimPx = (value: string) => value.replace(/px$/, '');

const getEphoxEmbedData = (attrs: AttrList): MediaData => {
  const style = attrs.map.style;
  const styles = style ? DOM.parseStyle(style) : { };
  return {
    type: 'ephox-embed-iri',
    source: attrs.map['data-ephox-embed-iri'],
    altsource: '',
    poster: '',
    width: Obj.get(styles, 'max-width').map(trimPx).getOr(''),
    height: Obj.get(styles, 'max-height').map(trimPx).getOr('')
  };
};

const htmlToData = (prefixes: VideoScript[], html: string): MediaData => {
  const isEphoxEmbed = Cell<boolean>(false);
  let data: any = {};

  SaxParser({
    validate: false,
    allow_conditional_comments: true,
<<<<<<< HEAD
    start(name, attrs) {
      if (!data.source && name === 'param') {
        data.source = attrs.map.movie;
      }

      if (name === 'iframe' || name === 'object' || name === 'embed' || name === 'video' || name === 'audio') {
        if (!data.type) {
          data.type = name;
=======
    start (name, attrs) {
      if (isEphoxEmbed.get()) {
        // Ignore any child elements if handling an EME embed
      } else if (Obj.has(attrs.map, 'data-ephox-embed-iri')) {
        isEphoxEmbed.set(true);
        data = getEphoxEmbedData(attrs);
      } else {
        if (!data.source && name === 'param') {
          data.source = attrs.map.movie;
>>>>>>> 6f14016c
        }

        if (name === 'iframe' || name === 'object' || name === 'embed' || name === 'video' || name === 'audio') {
          if (!data.type) {
            data.type = name;
          }

          data = Tools.extend(attrs.map, data);
        }

        if (name === 'script') {
          const videoScript = getVideoScriptMatch(prefixes, attrs.map.src);
          if (!videoScript) {
            return;
          }

          data = {
            type: 'script',
            source: attrs.map.src,
            width: String(videoScript.width),
            height: String(videoScript.height)
          };
        }

        if (name === 'source') {
          if (!data.source) {
            data.source = attrs.map.src;
          } else if (!data.altsource) {
            data.altsource = attrs.map.src;
          }
        }

        if (name === 'img' && !data.poster) {
          data.poster = attrs.map.src;
        }
      }
    }
  }).parse(html);

  data.source = data.source || data.src || data.data;
  data.altsource = data.altsource || '';
  data.poster = data.poster || '';

  return data;
};

export {
  htmlToData
};<|MERGE_RESOLUTION|>--- conflicted
+++ resolved
@@ -7,16 +7,12 @@
 
 import { Cell, Obj } from '@ephox/katamari';
 import DOMUtils from 'tinymce/core/api/dom/DOMUtils';
-<<<<<<< HEAD
-import * as Size from './Size';
-=======
 import SaxParser from 'tinymce/core/api/html/SaxParser';
 import Tools from 'tinymce/core/api/util/Tools';
->>>>>>> 6f14016c
 import { MediaData } from './Types';
 import { getVideoScriptMatch, VideoScript } from './VideoScript';
 
-type AttrList = Array<{ name: string, value: string }> & { map: Record<string, string> };
+type AttrList = Array<{ name: string; value: string }> & { map: Record<string, string> };
 
 const DOM = DOMUtils.DOM;
 
@@ -42,17 +38,7 @@
   SaxParser({
     validate: false,
     allow_conditional_comments: true,
-<<<<<<< HEAD
     start(name, attrs) {
-      if (!data.source && name === 'param') {
-        data.source = attrs.map.movie;
-      }
-
-      if (name === 'iframe' || name === 'object' || name === 'embed' || name === 'video' || name === 'audio') {
-        if (!data.type) {
-          data.type = name;
-=======
-    start (name, attrs) {
       if (isEphoxEmbed.get()) {
         // Ignore any child elements if handling an EME embed
       } else if (Obj.has(attrs.map, 'data-ephox-embed-iri')) {
@@ -61,7 +47,6 @@
       } else {
         if (!data.source && name === 'param') {
           data.source = attrs.map.movie;
->>>>>>> 6f14016c
         }
 
         if (name === 'iframe' || name === 'object' || name === 'embed' || name === 'video' || name === 'audio') {
