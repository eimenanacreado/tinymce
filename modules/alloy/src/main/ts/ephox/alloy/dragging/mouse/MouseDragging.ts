import { FieldProcessorAdt } from '@ephox/boulder';
import { MouseEvent } from '@ephox/dom-globals';
<<<<<<< HEAD
import { Fun, Option } from '@ephox/katamari';
import { EventArgs } from '@ephox/sugar';
=======
import { Option } from '@ephox/katamari';
>>>>>>> 56f3efbc

import DelayedFunction from '../../alien/DelayedFunction';
import { AlloyComponent } from '../../api/component/ComponentApi';
import * as AlloyEvents from '../../api/events/AlloyEvents';
import * as NativeEvents from '../../api/events/NativeEvents';
import * as Fields from '../../data/Fields';
import { BlockerDragApi } from '../common/BlockerTypes';
import * as BlockerUtils from '../common/BlockerUtils';
import * as DraggingSchema from '../common/DraggingSchema';
import { DraggingState } from '../common/DraggingTypes';
import * as DragUtils from '../common/DragUtils';
import * as MouseBlockerEvents from './MouseBlockerEvents';
import * as MouseData from './MouseData';
import { MouseDraggingConfig } from './MouseDraggingTypes';

<<<<<<< HEAD
const handlers = (dragConfig: MouseDraggingConfig, dragState: DraggingState): AlloyEvents.AlloyEventRecord => {
  const updateStartState = (comp: AlloyComponent) => {
    dragState.setStartData(DragUtils.calcStartData(dragConfig, comp));
  };

  return AlloyEvents.derive([
    AlloyEvents.run(SystemEvents.windowScroll(), (comp) => {
      // Only update if we have some start data
      dragState.getStartData().each(() => updateStartState(comp));
    }),
    AlloyEvents.run<EventArgs<MouseEvent>>(NativeEvents.mousedown(), (component, simulatedEvent) => {
      const raw = simulatedEvent.event().raw();
=======
const events = (dragConfig: MouseDraggingConfig, dragState: DraggingState<SugarPosition>, updateStartState: (comp: AlloyComponent) => void) => {
  return [
    AlloyEvents.run<SugarEvent>(NativeEvents.mousedown(), (component, simulatedEvent) => {
      const raw = simulatedEvent.event().raw() as MouseEvent;
>>>>>>> 56f3efbc
      if (raw.button !== 0) { return; }
      simulatedEvent.stop();

      const stop = () => DragUtils.stop(component, Option.some(blocker), dragConfig, dragState);

      // If the user has moved something outside the area, and has not come back within
      // 200 ms, then drop
      const delayDrop = DelayedFunction(stop, 200);

      const dragApi: BlockerDragApi = {
        drop: stop,
        delayDrop: delayDrop.schedule,
        forceDrop: stop,
        move (event) {
          // Stop any pending drops caused by mouseout
          delayDrop.cancel();
          DragUtils.move(component, dragConfig, dragState, MouseData, event);
        }
      };

      const blocker = BlockerUtils.createComponent(component, dragConfig.blockerClass, MouseBlockerEvents.init(dragApi));

      const start = () => {
        updateStartState(component);
        BlockerUtils.instigate(component, blocker);
      };

      start();
    })
  ];
};

const schema: FieldProcessorAdt[] = [
  ...DraggingSchema.schema,
  Fields.output('dragger', {
    handlers: DragUtils.handlers(events)
  })
];

export {
  events,
  schema
};<|MERGE_RESOLUTION|>--- conflicted
+++ resolved
@@ -1,11 +1,7 @@
 import { FieldProcessorAdt } from '@ephox/boulder';
 import { MouseEvent } from '@ephox/dom-globals';
-<<<<<<< HEAD
-import { Fun, Option } from '@ephox/katamari';
+import { Option } from '@ephox/katamari';
 import { EventArgs } from '@ephox/sugar';
-=======
-import { Option } from '@ephox/katamari';
->>>>>>> 56f3efbc
 
 import DelayedFunction from '../../alien/DelayedFunction';
 import { AlloyComponent } from '../../api/component/ComponentApi';
@@ -21,25 +17,10 @@
 import * as MouseData from './MouseData';
 import { MouseDraggingConfig } from './MouseDraggingTypes';
 
-<<<<<<< HEAD
-const handlers = (dragConfig: MouseDraggingConfig, dragState: DraggingState): AlloyEvents.AlloyEventRecord => {
-  const updateStartState = (comp: AlloyComponent) => {
-    dragState.setStartData(DragUtils.calcStartData(dragConfig, comp));
-  };
-
-  return AlloyEvents.derive([
-    AlloyEvents.run(SystemEvents.windowScroll(), (comp) => {
-      // Only update if we have some start data
-      dragState.getStartData().each(() => updateStartState(comp));
-    }),
+const events = (dragConfig: MouseDraggingConfig, dragState: DraggingState, updateStartState: (comp: AlloyComponent) => void) => {
+  return [
     AlloyEvents.run<EventArgs<MouseEvent>>(NativeEvents.mousedown(), (component, simulatedEvent) => {
       const raw = simulatedEvent.event().raw();
-=======
-const events = (dragConfig: MouseDraggingConfig, dragState: DraggingState<SugarPosition>, updateStartState: (comp: AlloyComponent) => void) => {
-  return [
-    AlloyEvents.run<SugarEvent>(NativeEvents.mousedown(), (component, simulatedEvent) => {
-      const raw = simulatedEvent.event().raw() as MouseEvent;
->>>>>>> 56f3efbc
       if (raw.button !== 0) { return; }
       simulatedEvent.stop();
 
