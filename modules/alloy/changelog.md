# Changelog
All notable changes to this project will be documented in this file.

The format is based on [Keep a Changelog](http://keepachangelog.com/en/1.0.0/)
and this project adheres to [Semantic Versioning](http://semver.org/spec/v2.0.0.html).

## [Unreleased]

# [5.0.2] - 2019-11-11

### Fixed
<<<<<<< HEAD
- Fixed menu item execute not killing the original mouse or touch event.
- Fixed touchstart events bubbling up from buttons.
=======
- Fixed `TouchDragging` behaviour triggering drag on any document touchmove event.
- Fixed dragging updating start state on window scroll, when dragging hadn't started.
>>>>>>> 27d5fc89

# [5.0.1] - 2019-10-25

### Fixed
- Fixed clicking on the modal dialog blocker component focusing the document body.

# [5.0.0] - 2019-10-17

### Added
- Added `mustSnap` configuration to `Dragging` to force draggables to snapping points.
- Added the ability to calculate a max width to `Bounder` though defaulted it to a no-op.
- Added `MaxWidth` export for use in anchor overrides.
- Added `onDocked`, `onUndocked`, `onShow`, `onShown`, `onHide` and `onHidden` configuration callbacks for the `Docking` behaviour.
- Added `modes` configuration to `Docking` to control where the component should be docked. eg: `top` or `bottom` of the viewport.
- Added `isDocked` and `reset` APIs to `Docking` to check if a component is docked and to reset the stored original position and state.
- Added reposition APIs for `TieredMenu`, `Dropdown`, `InlineView`, `SplitDropdown` and `SplitFloatingToolbar` components.
- Added new reposition channel to notify sandboxed components that they should reposition.
- Added `onOpened` and `onClosed` configuration callbacks for the `SplitSlidingToolbar` component.
- Added `getOverflowBounds` configuration to the `SplitFloatingToolbar` component.

### Changed
- Reworked the `Docking` behaviour to support both absolute and static positioning.
- Changed the `Docking` behaviours `lazyContext` configuration to require a `Bounds` be returned instead of an `Element`.
- Changed the `Positioning` behaviours `useFixed` configuration to require a `Function` instead of a `boolean`.
- Changed `Boxes.win` to use the visual viewport API where available to determine the window bounds.

### Fixed
- Fixed `Docking` not undocking to the correct position when a parent was using `position: relative`.
- Fixed `Docking` not undocking to the correct position when the window has been resized.
- Fixed replacing and reflecting losing component state when replacing with the same components.
- Fixed `MakeshiftAnchor` incorrectly calculating the anchor coordinates in fixed position mode.
- Fixed custom position bounds being ignored in fixed position mode.
- Fixed incorrect right/bottom positioning in fixed mode when a scrollbar is visible.
- Fixed `Positioning` placing the element off the page or out of view when the anchor point is out of bounds.

# [4.15.25] - 2019-09-18

### Fixed

- Fixed dragging being blocked when scrolled and not at the bottom of the viewport.

# [4.15.2] - 2019-07-31

### Added
- Added `useNative` option to Disabling to allow for buttons, textareas, inputs and select to be "fake-disabled" instead of using the native disabled attribute.

# [4.15.1] - 2019-07-30

### Changed
- Changed tabbing behaviour to not try to tab to disabled elements by default.

# [4.15.0] - 2019-07-23

### Added
- Added `getBounds` property to the dragging behaviour to prevent dragging outside the specified bounds.

### Changed
- Changed dragging behaviour to prevent dragging outside the window by default.

# [4.14.0] - 2019-07-11

### Added
- Added `onDisabled` and `onEnabled` callbacks to the disabling behaviour.
- Added new `positionWithinBounds` positioning API to allow positioning with a custom bounding box.
- Exposed `Boxes` module and `Bounds` type in api main entry point.

### Fixed
- Fixed disabling `select` elements not using the `disabled` attribute.
- Fixed `LayoutInside` bubbling inverting where the bubble should be placed.

# [4.13.0] - 2019-06-06

### Added
- Added new Custom List ui component.

# [4.12.1] - 2019-05-17

### Added
- Exposed the DragnDrop behaviour in the api main entry point.

# [4.12.0] - 2019-04-30

### Changed
- Broke the `SplitToolbar` component into separate self contained components, so it now has a separate component for floating (`SplitFloatingToolbar`) and sliding (`SplitSlidingToolbar`).

### Fixed
- Improved the `SplitToolbar` component accessibility for floating toolbars.

# [4.11.18] - 2019-04-30
### Added
- Added `AnchorOverrides` to all remaining Anchors and AnchorSpecs, as well as dropdowns

# [4.11.15] - 2019-04-26
### Fixed
- Fixed aria attributes for typeahead text fields

### Added
- Added `AnchorOverrides` to the SubmenuAnchor and SubmenuAnchorSpec

# [4.11.11] - 2019-04-16
### Added
- Added new AllowBubbling behaviour

# [4.11.9] - 2019-04-15
### Added
- Added `Disabling.set(comp, disabled)` function to handle setting the disabled state based on a boolean value

# [4.11.7] - 2019-04-12
### Added
- Tests for native DragnDrop behaviour

### Changed
- Draggable items without a provided setData function will no longer mutate dataTransfer

# [4.11.1] - 2019-04-10
### Changed
- Made footers an optional part in modal dialogs

# [4.11.0] - 2019-04-04
### Added
- Added new DragnDrop behaviour for support of browser native drag/drop

# [4.10.7] - 2019-03-15
### Added
- Keyboard navigation for sliding split toolbars

# [4.10.4] - 2019-03-04
### Fixed
- Input components defaulted to using an invalid type attribute

# [4.10.0] - 2019-02-26
### Added
- Floating mode for SplitToolbars

# [4.9.15] - 2019-02-19
### Added
- Aria-describedby to be set as content id on modal dialogs

# [4.9.11] - 2019-02-12
### Added
- Toggling behaviour to SplitToolbar's overflow button

# [4.9.4] - 2019-02-07
### Added
- Refresh method to Sliding behaviour

# [4.9.1] - 2019-01-31
### Added
- Exported additional types used in TinyMCE 5
- GuiSetup and TestStore are now available under a "TestHelpers" export, very useful for testing projects that use Alloy UI

# [4.8.5] - 2019-01-31
### Changed
- All fetch callbacks now return a Future Option

# [4.8.3] - 2019-01-29
### Added
- Added the windowResize system event

# [4.8.0] - 2019-01-18
### Added
- New events for highlight and dehighlight

### Changed
- Tooltips can now follow highlights by setting the mode to 'follow-highlight'

### Fixed
- Listed additional events in the event ordering
- Ensured that a highlighted item will not be first dehighlighted

# [4.7.3] - 2019-01-24
### Added
 - Added bubble support for hotspot anchors

# [4.7.0] - 2019-01-18
### Added
 - Added more flexible tooltip behaviour.

# [4.6.11] - 2019-01-10
### Added
 - Added `postPaste` event to SystemEvents.

# [4.6.8] - 2019-01-10
### Changed
 - Dropdowns now default the type attribute to "button" when the dom tag is a button

# [4.6.2] - 2018-12-12
### Fixed
 - SplitButtons now use span elements for their buttons for accessibility

# [4.6.0] - 2018-12-11
### Added
 - New configuration parameter for Keying configs which controls when to focus inside: "focusInside"

### Changed
 - Handling of focusIn for keying configs

# [4.5.1] - 2018-12-06
### Fixed
 - ModalDialog now correctly sets the "aria-modal" attribute

# [4.5.0] - 2018-12-05
### Added
 - Tiered menus handle toggling aria-expanded as submenus are opened and closed

### Changed
 - Updated the toggling behaviour to make the toggleClass optional
 - Reworked SplitDropdown so that it's treated as a single button from keyboard navigation and aria perspectives

# [4.4.3] - 2018-11-26
### Changed
 - alloy UIDs are random (again) to prevent issues with nested motherships loaded with different scripts

### Fixed
 - Sliding shrinking and growing classes were not being removed when toggling mid-animation

# [4.4.1] - 2018-11-22
### Changed
 - Bounder will now attempt to corral the element within the provided bounds

# [4.4.0] - 2018-11-21
### Changed
 - Dropdowns no longer set the aria-pressed attribute on the button

# [4.3.0] - 2018-11-05
### Added
 - Exposed a new LazySink type

### Changed
 - The lazySink function now takes a component as an argument
 - A new getApis() method for running individual APIs on components

# [4.2.0] - 2018-11-02
### Added
 - Exposed NodeAnchorSpec type

# [4.1.0] - 2018-11-01
### Added
 - Typeahead specification now may have an onSetValue handler

# [4.0.0] - 2018-10-30
### Changed
 - All sketcher configs are no longer wrapped in functions
 - Only non-button HTML tags get a role of button
 - TieredMenu submenus are built on-demand and then cached

# [3.52.0] - 2018-10-25
### Added
 - Label part for sliders

# [3.51.0] - 2018-10-25
### Changed
 - Window scroll events are not automatically detected by the mothership

## [3.50.0] - 2018-10-22
### Added
 - NodeAnchor positioning mode

## [3.49.0] - 2018-10-18
### Fixed
 - Backspace keys are no longer swallowed in content-editable sections

## [3.48.0] - 2018-10-17
### Added
 - positionWithin API to Positioning behaviour and showWithin API to InlineView sketcher, allowing positioning within bounds without prior configuration

## [3.47.0] - 2018-10-10
### Added
 - layouts property to dropdown, split dropdown and type ahead specs, to modify the position of the resulting menu of these components.

## [3.46.0] - 2018-09-28
### Added
 - useMinWidth property to dropdown and split dropdown specs, to modify matchWidth's behaviour. When true, matchWidth sets min-width, when false it sets width.

## [3.45.6] - 2018-09-28
### Remove
 - Hard-coded background color of blocker

## [3.45.4] - 2018-09-25
### Fixed
 - Origins are calculated after preprocessing both the positioning container and the component to be placed

## [3.45.2] - 2018-09-25
### Fixed
 - East and West layouts now have a top value

## [3.45.0] - 2018-09-24
### Changed
 - When previewing in a typeahead, pressing *enter* fires an execute

## [3.44.0] - 2018-09-21
### Fixed
 - Keyboard navigating through the toolbar now skips disabled buttons.

## [3.43.0] - 2018-09-21
### Added
 - ModalDialog blocker part now can take components to put *before* dialog

### Changed
 - Group Part types now use a factory if present

## [3.42.0] - 2018-09-20
### Added
 - Alloy listens to the keyup event

### Changed
 - Keying behaviours that handle space cancel space on keyup. Helps to prevent a firefox issue with buttons

## [3.41.0] - 2018-09-20
### Added
 - Exposed Layout and Bubble through Main
 - Additional Layout options: east and west
 - Configuration classes for different bubbles positions

### Changed
 - Layout names in the private API have changed
 - Bubble data structure format

## [3.40.0] - 2018-09-20
### Changed
 - Positioning logic refactor.

## [3.39.3] - 2018-09-19
### Fixed
 - Correct argument is passed through for `item` in itemExecute in Typeahead
 - Internal event Typeahead itemExecute is handled when dismissOnBlur is false

## [3.39.0] - 2018-09-17
### Removed
 - Shorthands `type` and `placeholder` from Input

## [3.38.0] - 2018-09-17
### Added
 - Function `onItemExecute` to Typeahead

## [3.37.0] - 2018-09-17
### Added
 - Event `focusout` to NativeEvents

## [3.36.0] - 2018-09-14
### Added
 - InlineView has new API method: setContent

## [3.35.0] - 2018-09-14
### Changed
 - Typeahead now lets `onEscape` and `onEnter` events bubble when sandbox is closed

## [3.34.0] - 2018-09-13
### Added
 - Function `attachSystemAfter` to Attachment so a `GuiSystem` can be attached as a sibling

## [3.33.0] - 2018-09-12
### Added
 - Group parts have a `preprocess` configuration

### Fixed
 - Sliding listens to transition events from itself, not the animation root

### Changed
 - Modal Dialog busy container is now inside the Modal Dialog container
 - ModalDialog callback in `setBusy` API is no longer passed the existing dialog styles

### Removed
 - Menu movement configuration options for laying out item components. Use group `preprocess` instead


## [3.32.0] - 2018-09-11
### Fixed
 - Sliding behaviour now handles rapidly switching between expanding and shrinking

## [3.31.0] - 2018-09-11
### Changed
 - `text` property is now in `meta` for Items

## [3.30.0] - 2018-09-10
### Added
 - Created a Dropdown API with isOpen, close, expand, open
 - New event `focusShifted` that is fired by the FocusManager in Keying
 - Representing config to the Dropdown sandbox to store the triggering Dropdown

### Changed
 - Hover behaviour on menus now shows the expanded menu, but doesn't focus it
 - Renamed unused config `openImmediately` to `highlightImmediately` and made TieredMenus always open

## [3.29.0] - 2018-09-07
### Added
 - Docking.refresh() to recalculate the component's position and visibility

## [3.28.0] - 2018-09-06
### Added
- Expanded the SlotContainer API to add:
  - getSlotNames
  - isShowing
  - hideAllSlots
### Fixed
 - Sandbox cloaking no longer enforces position when no position attributes are applied.

## [3.27.0] - 2018-09-06
### Fixed
 - Fixed Sliding behaviour responding to transitionend on nested elements
 - Fixed types on Sliding behavior API

## [3.26.0] - 2018-09-05
### Added
 - data alloy identifiers to the DOM nodes themselves. They are no longer in the
 visible HTML

## [3.25.0] - 2018-09-05
### Added
 - dynamic configuration of debugging modes

## [3.24.0] - 2018-09-04
### Added
 - InlineView.showMenuAt() to special-case positioning for inline menus
 - Sandboxing.openWhileCloaked() convenience method

## [3.23.0] - 2018-08-31
### Added
 - eventOrder for Dropdowns
 - extra debugging information

## [3.22.0] - 2018-08-29
### Added
 - dragging behaviour flag for repositionTarget (defaults to true)
 - dragging behaviour handler (onDrag)

## [3.21.0] - 2018-08-29
### Added
 - onChoose event to Sliders

## [3.20.0] - 2018-08-28
### Added
 - Replacing.replaceAt and Replacing.replaceBy

## [3.19.0] - 2018-08-23
### Added
 - Tooltipping API access to hideAllExclusive, and tooltipComponents in config
 - DomFactory.simple and DomFactory.dom for quick generation of basic AlloySpec objects
 - InlineView API: getContent
 - Readable state for Flatgrid Keying types
 - Support for matrix-style menus
 - Consistent definitions for itemBehaviours and widgetBehaviours
 - IgnoreFocus capability for item widgets
 - Exposing onChangeTab and onDismissTab through TabSectionTypes
 - Chain methods for TestStore

## [3.18.0] - 2018-08-20
### Added
 - selectClasses and selectAttributes to HtmlSelect sketcher

## [3.17.0] - 2018-08-10
### Added
 - Configuration for InlineView: fireDismissalEventInstead
 - SystemEvents.dismissRequested()

## [3.16.0] - 2018-08-08
### Added
- Reflecting behaviour
- ModalDialog getFooter API
- Exported AlloyComponent and renamed MomentoRecord to MementoRecord

## [3.15.0] - 2018-08-03
### Added
- Typeahead, SplitDropdown: getHotspot option

## [3.14.0] - 2018-08-01
### Added
- SlotContainer: new sketcher

## [3.13.0] - 2018-08-01
### Added
- ModalDialog setIdle and setBusy API

## [3.12.0] - 2018-08-01
### Added
- Alloy listens to paste event

## [3.11.0] - 2018-07-31
### Added
- Highlighting.getCandidates API
- TabSection showTab API

## [3.10.0] - 2018-07-31
### Added
- Changelog.
- The capability to set dropdown anchor points to something other than the drop button.<|MERGE_RESOLUTION|>--- conflicted
+++ resolved
@@ -9,13 +9,10 @@
 # [5.0.2] - 2019-11-11
 
 ### Fixed
-<<<<<<< HEAD
+- Fixed `TouchDragging` behaviour triggering drag on any document touchmove event.
+- Fixed dragging updating start state on window scroll, when dragging hadn't started.
 - Fixed menu item execute not killing the original mouse or touch event.
 - Fixed touchstart events bubbling up from buttons.
-=======
-- Fixed `TouchDragging` behaviour triggering drag on any document touchmove event.
-- Fixed dragging updating start state on window scroll, when dragging hadn't started.
->>>>>>> 27d5fc89
 
 # [5.0.1] - 2019-10-25
 
