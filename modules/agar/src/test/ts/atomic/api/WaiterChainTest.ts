import { UnitTest } from '@ephox/bedrock-client';
import { setTimeout } from '@ephox/dom-globals';
import { Pipeline } from 'ephox/agar/api/Pipeline';
import { Chain } from 'ephox/agar/api/Chain';
import * as Waiter from 'ephox/agar/api/Waiter';
import * as StepAssertions from 'ephox/agar/test/StepAssertions';

UnitTest.asynctest('WaiterChainTest', (success, failure) => {

  const makeTryUntilChain = (label: string, interval: number, amount: number) => {
    let counter = 0;
    return Waiter.cTryUntil(
      label + ': TryUntil counter',
      Chain.on((_value, next, die, logs) => {
        counter++;
        if (counter === 5) {
          return next(counter, logs);
        } else {
          die('did not reach number', logs);
        }
      }),
      interval,
      amount
    );
  };

  const makeTryUntilNotChain = (label: string, interval: number, amount: number) => {
    let counter = 0;
    return Waiter.cTryUntilNot(
      label + ': TryUntilNot counter',
      Chain.on((_value, next, die, logs) => {
        counter++;
        if (counter < 10) {
          return next('not yet', logs);
        } else {
          die(counter, logs);
        }
      }),
      interval,
      amount
    );
  };

  const makeDelayChain = (label: string, timeout: number, delay: number) =>
    Waiter.cTimeout(
      label + ': Waiter timeout',
<<<<<<< HEAD
      Chain.on(function (_value, next, die, logs) {
        setTimeout(function () {
          next(_value, logs);
=======
      Chain.on((_value, next, die, logs) => {
        setTimeout(() => {
          next(Chain.wrap(_value), logs);
>>>>>>> c2764b32
        }, delay);
      }), timeout);

  Pipeline.async({}, [
    // tryUntil with enough time
    StepAssertions.testChain(5, makeTryUntilChain('enough time', 10, 1000)),
    // tryUntil with *NOT* enough time
    StepAssertions.testChainFail(
      'Waited for 150ms for something to be successful. not enough time: TryUntil counter\ndid not reach number',
      'dummy initial state',
      makeTryUntilChain('not enough time', 50, 150)
    ),

    // // tryUntilNot with enough time
    StepAssertions.testChain({}, makeTryUntilNotChain('enough time', 10, 2000)),
    // 'tryUntilNot with *NOT* enough time'
    StepAssertions.testChainFail(
      'Waited for 100ms for something to be unsuccessful. not enough time: TryUntilNot counter',
      '####',
      makeTryUntilNotChain('not enough time', 40, 100)
    ),

    // timeout with enough time
    StepAssertions.testChain(
      {},
      makeDelayChain('enough time', 1000, 10)
    ),

    // timeout with *NOT* enough time
    StepAssertions.testChainFail(
      'Hit the limit (50) for: not enough time: Waiter timeout',
      'dummy initial state',
      makeDelayChain('not enough time', 50, 500)
    )

  ], () => {
    success();
  }, failure);
});<|MERGE_RESOLUTION|>--- conflicted
+++ resolved
@@ -44,15 +44,9 @@
   const makeDelayChain = (label: string, timeout: number, delay: number) =>
     Waiter.cTimeout(
       label + ': Waiter timeout',
-<<<<<<< HEAD
       Chain.on(function (_value, next, die, logs) {
         setTimeout(function () {
           next(_value, logs);
-=======
-      Chain.on((_value, next, die, logs) => {
-        setTimeout(() => {
-          next(Chain.wrap(_value), logs);
->>>>>>> c2764b32
         }, delay);
       }), timeout);
 
