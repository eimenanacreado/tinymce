{
  "name": "@ephox/boulder",
<<<<<<< HEAD
  "version": "1.2.0",
=======
  "version": "2.0.4",
>>>>>>> fd31d7b5
  "description": "Basic javascript object validation",
  "dependencies": {
    "@ephox/katamari": "latest",
    "@ephox/sand": "latest"
  },
  "devDependencies": {
    "@ephox/agar": "latest",
    "@ephox/bedrock": "latest",
    "awesome-typescript-loader": "^3.4.1",
    "source-map-loader": "^0.2.3",
    "typescript": "^2.6.2",
    "webpack": "^3.10.0"
  },
  "scripts": {
    "test": "bedrock-auto -b phantomjs -d src/test/ts",
    "test-manual": "bedrock -d src/test/ts",
    "prepublishOnly": "tsc"
  },
  "repository": {
    "type": "git",
    "url": "https://github.com/ephox/boulder"
  },
  "keywords": [
    "validation"
  ],
  "publishConfig": {
    "registry": "https://registry.npmjs.org/"
  },
  "files": [
    "lib/main",
    "src/main",
    "readme.md",
    "LEGAL.txt",
    "CHANGELOG.txt",
    "LICENSE.txt"
  ],
  "author": "Ephox Corporation",
  "license": "Apache-2.0",
  "main": "./lib/main/ts/ephox/boulder/api/Main.js",
  "module": "./lib/main/ts/ephox/boulder/api/Main.js",
  "types": "./lib/main/ts/ephox/boulder/api/Main.d.ts"
}<|MERGE_RESOLUTION|>--- conflicted
+++ resolved
@@ -1,10 +1,6 @@
 {
   "name": "@ephox/boulder",
-<<<<<<< HEAD
-  "version": "1.2.0",
-=======
   "version": "2.0.4",
->>>>>>> fd31d7b5
   "description": "Basic javascript object validation",
   "dependencies": {
     "@ephox/katamari": "latest",
